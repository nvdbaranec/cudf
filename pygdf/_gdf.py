--- conflicted
+++ resolved
@@ -8,11 +8,8 @@
 import itertools
 
 import numpy as np
-<<<<<<< HEAD
 import pandas as pd
-=======
 import pyarrow as pa
->>>>>>> ad7a666c
 
 from numba import cuda
 
@@ -122,7 +119,6 @@
     return len(out) - nnz
 
 
-<<<<<<< HEAD
 np_gdf_dict = {np.float64: libgdf.GDF_FLOAT64,
                np.float32: libgdf.GDF_FLOAT32,
                np.int64:   libgdf.GDF_INT64,
@@ -131,23 +127,6 @@
                np.int8:    libgdf.GDF_INT8,
                np.bool_:   libgdf.GDF_INT8,
                np.datetime64: libgdf.GDF_DATE64}
-=======
-def gdf_to_np_dtype(dtype):
-    """Util to convert gdf dtype to numpy dtype.
-    """
-    return np.dtype({
-         libgdf.GDF_FLOAT64: np.float64,
-         libgdf.GDF_FLOAT32: np.float32,
-         libgdf.GDF_INT64: np.int64,
-         libgdf.GDF_INT32: np.int32,
-         libgdf.GDF_INT16: np.int16,
-         libgdf.GDF_INT8: np.int8,
-         libgdf.GDF_INT8: np.bool_,
-         libgdf.GDF_DATE64: np.datetime64,
-         libgdf.N_GDF_TYPES: np.int32,
-         libgdf.GDF_CATEGORY: np.int32,
-     }[dtype])
->>>>>>> ad7a666c
 
 
 def np_to_gdf_dtype(dtype):
