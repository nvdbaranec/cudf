
# cuDF 0.5.0 (Date TBD)

## New Features

- PR #455 CSV Reader: Add support for user-specified decimal point and thousands separator
- PR #439 add `DataFrame.drop` method similar to pandas

## Improvements

- PR #472 RMM: Created centralized rmm::device_vector alias and rmm::exec_policy
- PR #426 Removed sort-based groupby and refactored existing groupby APIs. Also improves C++/CUDA compile time.

## Bug Fixes
<<<<<<< HEAD
- PR #473 Added missing <random> include
=======
- PR #495 Updated README to correct where cffi pytest should be executed.

>>>>>>> f005a4e8

# cuDF 0.4.0 (05 Dec 2018)

## New Features

- PR #398 add pandas-compatible `DataFrame.shape()` and `Series.shape()`
- PR #394 New documentation feature "10 Minutes to cuDF"
- PR #361 CSV Reader: Add support for strings with delimiters

## Improvements

 - PR #436 Improvements for type_dispatcher and wrapper structs
 - PR #429 Add CHANGELOG.md (this file)
 - PR #266 use faster CUDA-accelerated DataFrame column/Series concatenation.
 - PR #379 new C++ `type_dispatcher` reduces code complexity in supporting many data types.
 - PR #349 Improve performance for creating columns from memoryview objects
 - PR #445 Update reductions to use type_dispatcher. Adds integer types support to sum_of_squares. 
 - PR #448 Improve installation instructions in README.md
 - PR #456 Change default CMake build to Release, and added option for disabling compilation of tests
 
## Bug Fixes

 - PR #444 Fix csv_test CUDA too many resources requested fail. 
 - PR #396 added missing output buffer in validity tests for groupbys.
 - PR #408 Dockerfile updates for source reorganization
 - PR #437 Add cffi to Dockerfile conda env, fixes "cannot import name 'librmm'"
 - PR #417 Fix `map_test` failure with CUDA 10
 - PR #414 Fix CMake installation include file paths
 - PR #418 Properly cast string dtypes to programmatic dtypes when instantiating columns
 - PR #427 Fix and tests for Concatenation illegal memory access with nulls
 

# cuDF 0.3.0 (23 Nov 2018)

## New Features

 - PR #336 CSV Reader string support

## Improvements
 
 - PR #354 source code refactored for better organization. CMake build system overhaul. Beginning of transition to Cython bindings.
 - PR #290 Add support for typecasting to/from datetime dtype
 - PR #323 Add handling pyarrow boolean arrays in input/out, add tests
 - PR #325 GDF_VALIDITY_UNSUPPORTED now returned for algorithms that don't support non-empty valid bitmasks
 - PR #381 Faster InputTooLarge Join test completes in ms rather than minutes. 
 - PR #373 .gitignore improvements
 - PR #367 Doc cleanup & examples for DataFrame methods
 - PR #333 Add Rapids Memory Manager documentation
 - PR #321 Rapids Memory Manager adds file/line location logging and convenience macros
 - PR #334 Implement DataFrame `__copy__` and `__deepcopy__`
 - PR #271 Add NVTX ranges to pygdf 
 - PR #311 Document system requirements for conda install

## Bug Fixes

 - PR #337 Retain index on `scale()` function
 - PR #344 Fix test failure due to PyArrow 0.11 Boolean handling
 - PR #364 Remove noexcept from managed_allocator;  CMakeLists fix for NVstrings
 - PR #357 Fix bug that made all series be considered booleans for indexing
 - PR #351 replace conda env configuration for developers
 - PRs #346 #360 Fix CSV reading of negative numbers
 - PR #342 Fix CMake to use conda-installed nvstrings
 - PR #341 Preserve categorical dtype after groupby aggregations 
 - PR #315 ReadTheDocs build update to fix missing libcuda.so
 - PR #320 FIX out-of-bounds access error in reductions.cu 
 - PR #319 Fix out-of-bounds memory access in libcudf count_valid_bits
 - PR #303 Fix printing empty dataframe

# cuDF 0.2.0 and cuDF 0.1.0

These were initial releases of cuDF based on previously separate pyGDF and libGDF libraries.
<|MERGE_RESOLUTION|>--- conflicted
+++ resolved
@@ -12,12 +12,9 @@
 - PR #426 Removed sort-based groupby and refactored existing groupby APIs. Also improves C++/CUDA compile time.
 
 ## Bug Fixes
-<<<<<<< HEAD
 - PR #473 Added missing <random> include
-=======
 - PR #495 Updated README to correct where cffi pytest should be executed.
 
->>>>>>> f005a4e8
 
 # cuDF 0.4.0 (05 Dec 2018)
 
