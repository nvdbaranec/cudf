# cuDF 0.7.0 (Date TBD)

## New Features

- PR #1194 Implement overloads for CUDA atomic operations
- PR #1292 Implemented Bitwise binary ops AND, OR, XOR (&, |, ^)
- PR #1235 Add GPU-accelerated Parquet Reader
- PR #1335 Added local_dict arg in `DataFrame.query()`.
- PR #1282 Add Series and DataFrame.describe()
- PR #1381 Add DataFrame._get_numeric_data
- PR #1396 Add DataFrame.drop method
- PR #1413 Add DataFrame.melt method
- PR #1412 Add DataFrame.pop()

## Improvements

- PR #1076 Use `type_dispatcher` in join, quantiles, filter, segmented sort, radix sort and hash_groupby
- PR #1202 Simplify README.md
- PR #1149 CSV Reader: Change convertStrToValue() functions to `__device__` only
- PR #1238 Improve performance of the CUDA trie used in the CSV reader
- PR #1278 Update CONTRIBUTING for new conda environment yml naming conventions
- PR #1163 Refactored UnaryOps. Reduced API to two functions: `gdf_unary_math` and `gdf_cast`. Added `abs`, `-`, and `~` ops. Changed bindings to Cython
- PR #1284 Update docs version
- PR #1287 add exclude argument to cudf.select_dtype function
- PR #1286 Refactor some of the CSV Reader kernels into generic utility functions
- PR #1291 fillna in `Series.to_gpu_array()` and `Series.to_array()` can accept the scalar too now.
- PR #1005 generic `reduction` and `scan` support
- PR #1349 Replace modernGPU sort join with thrust.
- PR #1363 Add a dataframe.mean(...) that raises NotImplementedError to satisfy `dask.dataframe.utils.is_dataframe_like`
- PR #1319 CSV Reader: Use column wrapper for gdf_column output alloc/dealloc
- PR #1376 Change series quantile default to linear
- PR #1399 Replace CFFI bindings for NVTX functions with Cython bindings
<<<<<<< HEAD
- PR #1407 Rename and cleanup of `gdf_table` to `device_table`
=======
- PR #1389 Refactored `set_null_count()`
- PR #1386 Added macros `GDF_TRY()`, `CUDF_TRY()` and `ASSERT_CUDF_SUCCEEDED()`
>>>>>>> 0f6d301b

## Bug Fixes

- PR #1233 Fix dtypes issue while adding the column to `str` dataframe.
- PR #1254 CSV Reader: fix data type detection for floating-point numbers in scientific notation
- PR #1289 Fix looping over each value instead of each category in concatenation
- PR #1293 Fix Inaccurate error message in join.pyx
- PR #1308 Add atomicCAS overload for `int8_t`, `int16_t`
- PR #1317 Fix catch polymorphic exception by reference in ipc.cu
- PR #1325 Fix dtype of null bitmasks to int8
- PR #1326 Update build documentation to use -DCMAKE_CXX11_ABI=ON
- PR #1334 Add "na_position" argument to CategoricalColumn sort_by_values
- PR #1321 Fix out of bounds warning when checking Bzip2 header
- PR #1359 Add atomicAnd/Or/Xor for integers
- PR #1354 Fix `fillna()` behaviour when replacing values with different dtypes
- PR #1347 Fixed core dump issue while passing dict_dtypes without column names in `cudf.read_csv()`
- PR #1379 Fixed build failure caused due to error: 'col_dtype' may be used uninitialized
- PR #1392 Update cudf Dockerfile and package_versions.sh
- PR #1385 Added INT8 type to `_schema_to_dtype` for use in GpuArrowReader
- PR #1393 Fixed a bug in `gdf_count_nonzero_mask()` for the case of 0 bits to count
- PR #1395 Update CONTRIBUTING to use the environment variable CUDF_HOME
- PR #1405 CSV Reader: Fix memory leaks on read_csv() failure
- PR #1328 Fix CategoricalColumn to_arrow() null mask
- PR #1433 Fix NVStrings/categories includes


# cuDF 0.6.0 (Date TBD)

## New Features

- PR #760 Raise `FileNotFoundError` instead of `GDF_FILE_ERROR` in `read_csv` if the file does not exist
- PR #539 Add Python bindings for replace function
- PR #823 Add Doxygen configuration to enable building HTML documentation for libcudf C/C++ API
- PR #807 CSV Reader: Add byte_range parameter to specify the range in the input file to be read
- PR #857 Add Tail method for Series/DataFrame and update Head method to use iloc
- PR #858 Add series feature hashing support
- PR #871 CSV Reader: Add support for NA values, including user specified strings
- PR #893 Adds PyArrow based parquet readers / writers to Python, fix category dtype handling, fix arrow ingest buffer size issues
- PR #867 CSV Reader: Add support for ignoring blank lines and comment lines
- PR #887 Add Series digitize method
- PR #895 Add Series groupby
- PR #898 Add DataFrame.groupby(level=0) support
- PR #920 Add feather, JSON, HDF5 readers / writers from PyArrow / Pandas
- PR #888 CSV Reader: Add prefix parameter for column names, used when parsing without a header
- PR #913 Add DLPack support: convert between cuDF DataFrame and DLTensor
- PR #939 Add ORC reader from PyArrow
- PR #918 Add Series.groupby(level=0) support
- PR #906 Add binary and comparison ops to DataFrame
- PR #958 Support unary and binary ops on indexes
- PR #964 Add `rename` method to `DataFrame`, `Series`, and `Index`
- PR #985 Add `Series.to_frame` method
- PR #985 Add `drop=` keyword to reset_index method
- PR #994 Remove references to pygdf
- PR #990 Add external series groupby support
- PR #988 Add top-level merge function to cuDF
- PR #992 Add comparison binaryops to DateTime columns
- PR #996 Replace relative path imports with absolute paths in tests
- PR #995 CSV Reader: Add index_col parameter to specify the column name or index to be used as row labels
- PR #1004 Add `from_gpu_matrix` method to DataFrame
- PR #997 Add property index setter
- PR #1007 Replace relative path imports with absolute paths in cudf
- PR #1013 select columns with df.columns
- PR #1016 Rename Series.unique_count() to nunique() to match pandas API
- PR #947 Prefixsum to handle nulls and float types
- PR #1029 Remove rest of relative path imports
- PR #1021 Add filtered selection with assignment for Dataframes
- PR #872 Adding NVCategory support to cudf apis
- PR #1052 Add left/right_index and left/right_on keywords to merge
- PR #1091 Add `indicator=` and `suffixes=` keywords to merge
- PR #1107 Add unsupported keywords to Series.fillna
- PR #1032 Add string support to cuDF python
- PR #1136 Removed `gdf_concat`
- PR #1153 Added function for getting the padded allocation size for valid bitmask
- PR #1148 Add cudf.sqrt for dataframes and Series
- PR #1159 Add Python bindings for libcudf dlpack functions
- PR #1155 Add __array_ufunc__ for DataFrame and Series for sqrt
- PR #1168 to_frame for series accepts a name argument

## Improvements

- PR #1218 Add dask-cudf page to API docs
- PR #892 Add support for heterogeneous types in binary ops with JIT
- PR #730 Improve performance of `gdf_table` constructor
- PR #561 Add Doxygen style comments to Join CUDA functions
- PR #813 unified libcudf API functions by replacing gpu_ with gdf_
- PR #822 Add support for `__cuda_array_interface__` for ingest
- PR #756 Consolidate common helper functions from unordered map and multimap
- PR #753 Improve performance of groupby sum and average, especially for cases with few groups.
- PR #836 Add ingest support for arrow chunked arrays in Column, Series, DataFrame creation
- PR #763 Format doxygen comments for csv_read_arg struct
- PR #532 CSV Reader: Use type dispatcher instead of switch block
- PR #694 Unit test utilities improvements
- PR #878 Add better indexing to Groupby
- PR #554 Add `empty` method and `is_monotonic` attribute to `Index`
- PR #1040 Fixed up Doxygen comment tags
- PR #909 CSV Reader: Avoid host->device->host copy for header row data
- PR #916 Improved unit testing and error checking for `gdf_column_concat`
- PR #941 Replace `numpy` call in `Series.hash_encode` with `numba`
- PR #942 Added increment/decrement operators for wrapper types
- PR #943 Updated `count_nonzero_mask` to return `num_rows` when the mask is null
- PR #952 Added trait to map C++ type to `gdf_dtype`
- PR #966 Updated RMM submodule.
- PR #998 Add IO reader/writer modules to API docs, fix for missing cudf.Series docs
- PR #1017 concatenate along columns for Series and DataFrames
- PR #1002 Support indexing a dataframe with another boolean dataframe
- PR #1018 Better concatenation for Series and Dataframes
- PR #1036 Use Numpydoc style docstrings
- PR #1047 Adding gdf_dtype_extra_info to gdf_column_view_augmented
- PR #1054 Added default ctor to SerialTrieNode to overcome Thrust issue in CentOS7 + CUDA10
- PR #1024 CSV Reader: Add support for hexadecimal integers in integral-type columns
- PR #1033 Update `fillna()` to use libcudf function `gdf_replace_nulls`
- PR #1066 Added inplace assignment for columns and select_dtypes for dataframes
- PR #1026 CSV Reader: Change the meaning and type of the quoting parameter to match Pandas
- PR #1100 Adds `CUDF_EXPECTS` error-checking macro
- PR #1092 Fix select_dtype docstring
- PR #1111 Added cudf::table
- PR #1108 Sorting for datetime columns
- PR #1120 Return a `Series` (not a `Column`) from `Series.cat.set_categories()`
- PR #1128 CSV Reader: The last data row does not need to be line terminated
- PR #1183 Bump Arrow version to 0.12.1
- PR #1208 Default to CXX11_ABI=ON
- PR #1252 Fix NVStrings dependencies for cuda 9.2 and 10.0

## Bug Fixes

- PR #821 Fix flake8 issues revealed by flake8 update
- PR #808 Resolved renamed `d_columns_valids` variable name
- PR #820 CSV Reader: fix the issue where reader adds additional rows when file uses \r\n as a line terminator
- PR #780 CSV Reader: Fix scientific notation parsing and null values for empty quotes
- PR #815 CSV Reader: Fix data parsing when tabs are present in the input CSV file
- PR #850 Fix bug where left joins where the left df has 0 rows causes a crash
- PR #861 Fix memory leak by preserving the boolean mask index
- PR #875 Handle unnamed indexes in to/from arrow functions
- PR #877 Fix ingest of 1 row arrow tables in from arrow function
- PR #876 Added missing `<type_traits>` include
- PR #889 Deleted test_rmm.py which has now moved to RMM repo
- PR #866 Merge v0.5.1 numpy ABI hotfix into 0.6
- PR #917 value_counts return int type on empty columns
- PR #611 Renamed `gdf_reduce_optimal_output_size()` -> `gdf_reduction_get_intermediate_output_size()`
- PR #923 fix index for negative slicing for cudf dataframe and series
- PR #927 CSV Reader: Fix category GDF_CATEGORY hashes not being computed properly
- PR #921 CSV Reader: Fix parsing errors with delim_whitespace, quotations in the header row, unnamed columns
- PR #933 Fix handling objects of all nulls in series creation
- PR #940 CSV Reader: Fix an issue where the last data row is missing when using byte_range
- PR #945 CSV Reader: Fix incorrect datetime64 when milliseconds or space separator are used
- PR #959 Groupby: Problem with column name lookup
- PR #950 Converting dataframe/recarry with non-contiguous arrays
- PR #963 CSV Reader: Fix another issue with missing data rows when using byte_range
- PR #999 Fix 0 sized kernel launches and empty sort_index exception
- PR #993 Fix dtype in selecting 0 rows from objects
- PR #1009 Fix performance regression in `to_pandas` method on DataFrame
- PR #1008 Remove custom dask communication approach
- PR #1001 CSV Reader: Fix a memory access error when reading a large (>2GB) file with date columns
- PR #1019 Binary Ops: Fix error when one input column has null mask but other doesn't
- PR #1014 CSV Reader: Fix false positives in bool value detection
- PR #1034 CSV Reader: Fix parsing floating point precision and leading zero exponents
- PR #1044 CSV Reader: Fix a segfault when byte range aligns with a page
- PR #1058 Added support for `DataFrame.loc[scalar]`
- PR #1060 Fix column creation with all valid nan values
- PR #1073 CSV Reader: Fix an issue where a column name includes the return character
- PR #1090 Updating Doxygen Comments
- PR #1080 Fix dtypes returned from loc / iloc because of lists
- PR #1102 CSV Reader: Minor fixes and memory usage improvements
- PR #1174: Fix release script typo
- PR #1137 Add prebuild script for CI
- PR #1118 Enhanced the `DataFrame.from_records()` feature
- PR #1129 Fix join performance with index parameter from using numpy array
- PR #1145 Issue with .agg call on multi-column dataframes
- PR #908 Some testing code cleanup
- PR #1167 Fix issue with null_count not being set after inplace fillna()
- PR #1184 Fix iloc performance regression
- PR #1185 Support left_on/right_on and also on=str in merge
- PR #1200 Fix allocating bitmasks with numba instead of rmm in allocate_mask function
- PR #1213 Fix bug with csv reader requesting subset of columns using wrong datatype
- PR #1223 gpuCI: Fix label on rapidsai channel on gpu build scripts
- PR #1242 Add explicit Thrust exec policy to fix NVCATEGORY_TEST segfault on some platforms
- PR #1246 Fix categorical tests that failed due to bad implicit type conversion
- PR #1255 Fix overwriting conda package main label uploads
- PR #1259 Add dlpack includes to pip build


# cuDF 0.5.1 (05 Feb 2019)

## Bug Fixes

- PR #842 Avoid using numpy via cimport to prevent ABI issues in Cython compilation


# cuDF 0.5.0 (28 Jan 2019)

## New Features

- PR #722 Add bzip2 decompression support to `read_csv()`
- PR #693 add ZLIB-based GZIP/ZIP support to `read_csv_strings()`
- PR #411 added null support to gdf_order_by (new API) and cudf_table::sort
- PR #525 Added GitHub Issue templates for bugs, documentation, new features, and questions
- PR #501 CSV Reader: Add support for user-specified decimal point and thousands separator to read_csv_strings()
- PR #455 CSV Reader: Add support for user-specified decimal point and thousands separator to read_csv()
- PR #439 add `DataFrame.drop` method similar to pandas
- PR #356 add `DataFrame.transpose` method and `DataFrame.T` property similar to pandas
- PR #505 CSV Reader: Add support for user-specified boolean values
- PR #350 Implemented Series replace function
- PR #490 Added print_env.sh script to gather relevant environment details when reporting cuDF issues
- PR #474 add ZLIB-based GZIP/ZIP support to `read_csv()`
- PR #547 Added melt similar to `pandas.melt()`
- PR #491 Add CI test script to check for updates to CHANGELOG.md in PRs
- PR #550 Add CI test script to check for style issues in PRs
- PR #558 Add CI scripts for cpu-based conda and gpu-based test builds
- PR #524 Add Boolean Indexing
- PR #564 Update python `sort_values` method to use updated libcudf `gdf_order_by` API
- PR #509 CSV Reader: Input CSV file can now be passed in as a text or a binary buffer
- PR #607 Add `__iter__` and iteritems to DataFrame class
- PR #643 added a new api gdf_replace_nulls that allows a user to replace nulls in a column

## Improvements

- PR #426 Removed sort-based groupby and refactored existing groupby APIs. Also improves C++/CUDA compile time.
- PR #461 Add `CUDF_HOME` variable in README.md to replace relative pathing.
- PR #472 RMM: Created centralized rmm::device_vector alias and rmm::exec_policy
- PR #500 Improved the concurrent hash map class to support partitioned (multi-pass) hash table building.
- PR #454 Improve CSV reader docs and examples
- PR #465 Added templated C++ API for RMM to avoid explicit cast to `void**`
- PR #513 `.gitignore` tweaks
- PR #521 Add `assert_eq` function for testing
- PR #502 Simplify Dockerfile for local dev, eliminate old conda/pip envs
- PR #549 Adds `-rdynamic` compiler flag to nvcc for Debug builds
- PR #472 RMM: Created centralized rmm::device_vector alias and rmm::exec_policy
- PR #577 Added external C++ API for scatter/gather functions
- PR #500 Improved the concurrent hash map class to support partitioned (multi-pass) hash table building
- PR #583 Updated `gdf_size_type` to `int`
- PR #500 Improved the concurrent hash map class to support partitioned (multi-pass) hash table building
- PR #617 Added .dockerignore file. Prevents adding stale cmake cache files to the docker container
- PR #658 Reduced `JOIN_TEST` time by isolating overflow test of hash table size computation
- PR #664 Added Debuging instructions to README
- PR #651 Remove noqa marks in `__init__.py` files
- PR #671 CSV Reader: uncompressed buffer input can be parsed without explicitly specifying compression as None
- PR #684 Make RMM a submodule
- PR #718 Ensure sum, product, min, max methods pandas compatibility on empty datasets
- PR #720 Refactored Index classes to make them more Pandas-like, added CategoricalIndex
- PR #749 Improve to_arrow and from_arrow Pandas compatibility
- PR #766 Remove TravisCI references, remove unused variables from CMake, fix ARROW_VERSION in Cmake
- PR #773 Add build-args back to Dockerfile and handle dependencies based on environment yml file
- PR #781 Move thirdparty submodules to root and symlink in /cpp
- PR #843 Fix broken cudf/python API examples, add new methods to the API index

## Bug Fixes

- PR #569 CSV Reader: Fix days being off-by-one when parsing some dates
- PR #531 CSV Reader: Fix incorrect parsing of quoted numbers
- PR #465 Added templated C++ API for RMM to avoid explicit cast to `void**`
- PR #473 Added missing <random> include
- PR #478 CSV Reader: Add api support for auto column detection, header, mangle_dupe_cols, usecols
- PR #495 Updated README to correct where cffi pytest should be executed
- PR #501 Fix the intermittent segfault caused by the `thousands` and `compression` parameters in the csv reader
- PR #502 Simplify Dockerfile for local dev, eliminate old conda/pip envs
- PR #512 fix bug for `on` parameter in `DataFrame.merge` to allow for None or single column name
- PR #511 Updated python/cudf/bindings/join.pyx to fix cudf merge printing out dtypes
- PR #513 `.gitignore` tweaks
- PR #521 Add `assert_eq` function for testing
- PR #537 Fix CMAKE_CUDA_STANDARD_REQURIED typo in CMakeLists.txt
- PR #447 Fix silent failure in initializing DataFrame from generator
- PR #545 Temporarily disable csv reader thousands test to prevent segfault (test re-enabled in PR #501)
- PR #559 Fix Assertion error while using `applymap` to change the output dtype
- PR #575 Update `print_env.sh` script to better handle missing commands
- PR #612 Prevent an exception from occuring with true division on integer series.
- PR #630 Fix deprecation warning for `pd.core.common.is_categorical_dtype`
- PR #622 Fix Series.append() behaviour when appending values with different numeric dtype
- PR #603 Fix error while creating an empty column using None.
- PR #673 Fix array of strings not being caught in from_pandas
- PR #644 Fix return type and column support of dataframe.quantile()
- PR #634 Fix create `DataFrame.from_pandas()` with numeric column names
- PR #654 Add resolution check for GDF_TIMESTAMP in Join
- PR #648 Enforce one-to-one copy required when using `numba>=0.42.0`
- PR #645 Fix cmake build type handling not setting debug options when CMAKE_BUILD_TYPE=="Debug"
- PR #669 Fix GIL deadlock when launching multiple python threads that make Cython calls
- PR #665 Reworked the hash map to add a way to report the destination partition for a key
- PR #670 CMAKE: Fix env include path taking precedence over libcudf source headers
- PR #674 Check for gdf supported column types
- PR #677 Fix 'gdf_csv_test_Dates' gtest failure due to missing nrows parameter
- PR #604 Fix the parsing errors while reading a csv file using `sep` instead of `delimiter`.
- PR #686 Fix converting nulls to NaT values when converting Series to Pandas/Numpy
- PR #689 CSV Reader: Fix behavior with skiprows+header to match pandas implementation
- PR #691 Fixes Join on empty input DFs
- PR #706 CSV Reader: Fix broken dtype inference when whitespace is in data
- PR #717 CSV reader: fix behavior when parsing a csv file with no data rows
- PR #724 CSV Reader: fix build issue due to parameter type mismatch in a std::max call
- PR #734 Prevents reading undefined memory in gpu_expand_mask_bits numba kernel
- PR #747 CSV Reader: fix an issue where CUDA allocations fail with some large input files
- PR #750 Fix race condition for handling NVStrings in CMake
- PR #719 Fix merge column ordering
- PR #770 Fix issue where RMM submodule pointed to wrong branch and pin other to correct branches
- PR #778 Fix hard coded ABI off setting
- PR #784 Update RMM submodule commit-ish and pip paths
- PR #794 Update `rmm::exec_policy` usage to fix segmentation faults when used as temprory allocator.
- PR #800 Point git submodules to branches of forks instead of exact commits


# cuDF 0.4.0 (05 Dec 2018)

## New Features

- PR #398 add pandas-compatible `DataFrame.shape()` and `Series.shape()`
- PR #394 New documentation feature "10 Minutes to cuDF"
- PR #361 CSV Reader: Add support for strings with delimiters

## Improvements

 - PR #436 Improvements for type_dispatcher and wrapper structs
 - PR #429 Add CHANGELOG.md (this file)
 - PR #266 use faster CUDA-accelerated DataFrame column/Series concatenation.
 - PR #379 new C++ `type_dispatcher` reduces code complexity in supporting many data types.
 - PR #349 Improve performance for creating columns from memoryview objects
 - PR #445 Update reductions to use type_dispatcher. Adds integer types support to sum_of_squares.
 - PR #448 Improve installation instructions in README.md
 - PR #456 Change default CMake build to Release, and added option for disabling compilation of tests

## Bug Fixes

 - PR #444 Fix csv_test CUDA too many resources requested fail.
 - PR #396 added missing output buffer in validity tests for groupbys.
 - PR #408 Dockerfile updates for source reorganization
 - PR #437 Add cffi to Dockerfile conda env, fixes "cannot import name 'librmm'"
 - PR #417 Fix `map_test` failure with CUDA 10
 - PR #414 Fix CMake installation include file paths
 - PR #418 Properly cast string dtypes to programmatic dtypes when instantiating columns
 - PR #427 Fix and tests for Concatenation illegal memory access with nulls


# cuDF 0.3.0 (23 Nov 2018)

## New Features

 - PR #336 CSV Reader string support

## Improvements

 - PR #354 source code refactored for better organization. CMake build system overhaul. Beginning of transition to Cython bindings.
 - PR #290 Add support for typecasting to/from datetime dtype
 - PR #323 Add handling pyarrow boolean arrays in input/out, add tests
 - PR #325 GDF_VALIDITY_UNSUPPORTED now returned for algorithms that don't support non-empty valid bitmasks
 - PR #381 Faster InputTooLarge Join test completes in ms rather than minutes.
 - PR #373 .gitignore improvements
 - PR #367 Doc cleanup & examples for DataFrame methods
 - PR #333 Add Rapids Memory Manager documentation
 - PR #321 Rapids Memory Manager adds file/line location logging and convenience macros
 - PR #334 Implement DataFrame `__copy__` and `__deepcopy__`
 - PR #271 Add NVTX ranges to pygdf
 - PR #311 Document system requirements for conda install

## Bug Fixes

 - PR #337 Retain index on `scale()` function
 - PR #344 Fix test failure due to PyArrow 0.11 Boolean handling
 - PR #364 Remove noexcept from managed_allocator;  CMakeLists fix for NVstrings
 - PR #357 Fix bug that made all series be considered booleans for indexing
 - PR #351 replace conda env configuration for developers
 - PRs #346 #360 Fix CSV reading of negative numbers
 - PR #342 Fix CMake to use conda-installed nvstrings
 - PR #341 Preserve categorical dtype after groupby aggregations
 - PR #315 ReadTheDocs build update to fix missing libcuda.so
 - PR #320 FIX out-of-bounds access error in reductions.cu
 - PR #319 Fix out-of-bounds memory access in libcudf count_valid_bits
 - PR #303 Fix printing empty dataframe


# cuDF 0.2.0 and cuDF 0.1.0

These were initial releases of cuDF based on previously separate pyGDF and libGDF libraries.<|MERGE_RESOLUTION|>--- conflicted
+++ resolved
@@ -30,12 +30,9 @@
 - PR #1319 CSV Reader: Use column wrapper for gdf_column output alloc/dealloc
 - PR #1376 Change series quantile default to linear
 - PR #1399 Replace CFFI bindings for NVTX functions with Cython bindings
-<<<<<<< HEAD
 - PR #1407 Rename and cleanup of `gdf_table` to `device_table`
-=======
 - PR #1389 Refactored `set_null_count()`
 - PR #1386 Added macros `GDF_TRY()`, `CUDF_TRY()` and `ASSERT_CUDF_SUCCEEDED()`
->>>>>>> 0f6d301b
 
 ## Bug Fixes
 
