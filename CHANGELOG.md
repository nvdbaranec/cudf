# cuDF 0.8.0 (Date TBD)

## New Features

- PR #1524 Add GPU-accelerated JSON Lines parser with limited feature set
- PR #1569 Add support for Json objects to the JSON Lines reader
- PR #1622 Add Series.loc
- PR #1654 Add cudf::apply_boolean_mask: faster replacement for gdf_apply_stencil
- PR #1487 cython gather/scatter
- PR #1310 Implemented the slice/split functionality.
- PR #1630 Add Python layer to the GPU-accelerated JSON reader
- PR #1745 Add rounding of numeric columns via Numba
- PR #1772 JSON reader: add support for BytesIO and StringIO input
- PR #1527 Support GDF_BOOL8 in readers and writers
- PR #1819 Logical operators (AND, OR, NOT) for libcudf and cuDF
- PR #1813 ORC Reader: Add support for stripe selection
- PR #1828 JSON Reader: add suport for bool8 columns
- PR #1665 Add the point-in-polygon GIS function
- PR #1863 Series and Dataframe methods for all and any
- PR #1807 Add Series.dropna()

## Improvements
- PR #1538 Replacing LesserRTTI with inequality_comparator
- PR #1703 C++: Added non-aggregating `insert` to `concurrent_unordered_map` with specializations to store pairs with a single atomicCAS when possible.
- PR #1422 C++: Added a RAII wrapper for CUDA streams
- PR #1701 Added `unique` method for stringColumns
- PR #1713 Add documentation for Dask-XGBoost
- PR #1666 CSV Reader: Improve performance for files with large number of columns
- PR #1725 Enable the ability to use a single column groupby as its own index
- PR #1759 Add an example showing simultaneous rolling averages to `apply_grouped` documentation
- PR #1746 C++: Remove unused code: `windowed_ops.cu`, `sorting.cu`, `hash_ops.cu`
- PR #1748 C++: Add `bool` nullability flag to `device_table` row operators
- PR #1767 Speed up Python unit tests
- PR #1770 Added build.sh script, updated CI scripts and documentation
- PR #1739 ORC Reader: Add more pytest coverage
- PR #1795 Add printing of git submodule info to `print_env.sh`
- PR #1796 Removing old sort based group by code and gdf_filter
- PR #1811 Added funtions for copying/allocating `cudf::table`s
- PR #1838 Improve columnops.column_empty so that it returns typed columns instead of a generic Column
- PR #1890 Add utils.get_dummies- a pandas-like wrapper around one_hot-encoding
- PR #1823 CSV Reader: default the column type to string for empty dataframes
- PR #1827 Create bindings for scalar-vector binops, and update one_hot_encoding to use them
- PR #1817 Operators now support different sized dataframes as long as they don't share different sized columns
- PR #1858 Add `std::initializer_list` constructor to `column_wrapper`
- PR #1846 C++ type-erased gdf_equal_columns test util; fix gdf_equal_columns logic error
- PR #1390 Added some basic utility functions for `gdf_column`s
- PR #1882 Add iloc functionality to MultiIndex dataframes
- PR #1884 Rolling windows: general enhancements and better coverage for unit tests
- PR #1886 support GDF_STRING_CATEGORY columns in apply_boolean_mask, drop_nulls and other libcudf functions
- PR #1896 Improve performance of groupby with levels specified in dask-cudf
- PR #1859 Convert read_json into a C++ API
- PR #1919 Rename libcudf namespace gdf to namespace cudf
- PR #1850 Support left_on and right_on for DataFrame merge operator  
- PR #1930 Specialize constructor for `cudf::bol8` to cast argument to `bool`
<<<<<<< HEAD
- PR #1949 Improved selection with boolmask using libcudf `apply_boolean_mask`
=======
>>>>>>> 1eb60577


## Bug Fixes

- PR #1465 Fix for test_orc.py and test_sparse_df.py test failures
- PR #1583 Fix underlying issue in `as_index()` that was causing `Series.quantile()` to fail
- PR #1680 Add errors= keyword to drop() to fix cudf-dask bug
- PR #1651 Fix `query` function on empty dataframe
- PR #1616 Fix CategoricalColumn to access categories by index instead of iteration
- PR #1660 Fix bug in `loc` when indexing with a column name (a string)
- PR #1683 ORC reader: fix timestamp conversion to UTC
- PR #1613 Improve CategoricalColumn.fillna(-1) performance
- PR #1642 Fix failure of CSV_TEST gdf_csv_test.SkiprowsNrows on multiuser systems
- PR #1709 Fix handling of `datetime64[ms]` in `dataframe.select_dtypes`
- PR #1704 CSV Reader: Add support for the plus sign in number fields
- PR #1687 CSV reader: return an empty dataframe for zero size input
- PR #1757 Concatenating columns with null columns
- PR #1755 Add col_level keyword argument to melt
- PR #1758 Fix df.set_index() when setting index from an empty column
- PR #1749 ORC reader: fix long strings of NULL values resulting in incorrect data
- PR #1742 Parquet Reader: Fix index column name to match PANDAS compat
- PR #1782 Update libcudf doc version
- PR #1783 Update conda dependencies
- PR #1786 Maintain the original series name in series.unique output
- PR #1760 CSV Reader: fix segfault when dtype list only includes columns from usecols list
- PR #1831 build.sh: Assuming python is in PATH instead of using PYTHON env var
- PR #1839 Raise an error instead of segfaulting when transposing a DataFrame with StringColumns
- PR #1840 Retain index correctly during merge left_on right_on
- PR #1825 cuDF: Multiaggregation Groupby Failures
- PR #1789 CSV Reader: Fix missing support for specifying `int8` and `int16` dtypes
- PR #1857 Cython Bindings: Handle `bool` columns while calling `column_view_from_NDArrays`
- PR #1849 Allow DataFrame support methods to pass arguments to the methods
- PR #1847 Fixed #1375 by moving the nvstring check into the wrapper function
- PR #1864 Fixing cudf reduction for POWER platform
- PR #1869 Parquet reader: fix Dask timestamps not matching with Pandas (convert to milliseconds)
- PR #1876 add dtype=bool for `any`, `all` to treat integer column correctly
- PR #1875 CSV reader: take NaN values into account in dtype detection
- PR #1873 Add column dtype checking for the all/any methods
- PR #1902 Bug with string iteration in _apply_basic_agg
- PR #1887 Fix for initialization issue in pq_read_arg,orc_read_arg
- PR #1867 JSON reader: add support for null/empty fields, including the 'null' literal
- PR #1909 Support of `to_pandas()` of boolean series with null values
- PR #1923 Use prefix removal when two aggs are called on a SeriesGroupBy


# cudf 0.7.2 (16 May 2019)

## New Features

- PR #1735 Added overload for atomicAdd on int64. Streamlined implementation of custom atomic overloads.
- PR #1741 Add MultiIndex concatenation

## Bug Fixes

- PR #1718 Fix issue with SeriesGroupBy MultiIndex in dask-cudf
- PR #1734 Python: fix performance regression for groupby count() aggregations
- PR #1768 Cython: fix handling read only schema buffers in gpuarrow reader


# cudf 0.7.1 (11 May 2019)

## New Features

- PR #1702 Lazy load MultiIndex to return groupby performance to near optimal.

## Bug Fixes

- PR #1708 Fix handling of `datetime64[ms]` in `dataframe.select_dtypes`


# cuDF 0.7.0 (10 May 2019)

## New Features

- PR #982 Implement gdf_group_by_without_aggregations and gdf_unique_indices functions
- PR #1142 Add `GDF_BOOL` column type
- PR #1194 Implement overloads for CUDA atomic operations
- PR #1292 Implemented Bitwise binary ops AND, OR, XOR (&, |, ^)
- PR #1235 Add GPU-accelerated Parquet Reader
- PR #1335 Added local_dict arg in `DataFrame.query()`.
- PR #1282 Add Series and DataFrame.describe()
- PR #1356 Rolling windows
- PR #1381 Add DataFrame._get_numeric_data
- PR #1388 Add CODEOWNERS file to auto-request reviews based on where changes are made
- PR #1396 Add DataFrame.drop method
- PR #1413 Add DataFrame.melt method
- PR #1412 Add DataFrame.pop()
- PR #1419 Initial CSV writer function
- PR #1441 Add Series level cumulative ops (cumsum, cummin, cummax, cumprod)
- PR #1420 Add script to build and test on a local gpuCI image
- PR #1440 Add DatetimeColumn.min(), DatetimeColumn.max()
- PR #1455 Add Series.Shift via Numba kernel
- PR #1441 Add Series level cumulative ops (cumsum, cummin, cummax, cumprod)
- PR #1461 Add Python coverage test to gpu build
- PR #1445 Parquet Reader: Add selective reading of rows and row group
- PR #1532 Parquet Reader: Add support for INT96 timestamps
- PR #1516 Add Series and DataFrame.ndim
- PR #1556 Add libcudf C++ transition guide
- PR #1466 Add GPU-accelerated ORC Reader
- PR #1565 Add build script for nightly doc builds
- PR #1508 Add Series isna, isnull, and notna
- PR #1456 Add Series.diff() via Numba kernel
- PR #1588 Add Index `astype` typecasting
- PR #1301 MultiIndex support
- PR #1599 Level keyword supported in groupby
- PR #929 Add support operations to dataframe
- PR #1609 Groupby accept list of Series
- PR #1658 Support `group_keys=True` keyword in groupby method

## Improvements

- PR #1531 Refactor closures as private functions in gpuarrow
- PR #1404 Parquet reader page data decoding speedup
- PR #1076 Use `type_dispatcher` in join, quantiles, filter, segmented sort, radix sort and hash_groupby
- PR #1202 Simplify README.md
- PR #1149 CSV Reader: Change convertStrToValue() functions to `__device__` only
- PR #1238 Improve performance of the CUDA trie used in the CSV reader
- PR #1278 Update CONTRIBUTING for new conda environment yml naming conventions
- PR #1163 Refactored UnaryOps. Reduced API to two functions: `gdf_unary_math` and `gdf_cast`. Added `abs`, `-`, and `~` ops. Changed bindings to Cython
- PR #1284 Update docs version
- PR #1287 add exclude argument to cudf.select_dtype function
- PR #1286 Refactor some of the CSV Reader kernels into generic utility functions
- PR #1291 fillna in `Series.to_gpu_array()` and `Series.to_array()` can accept the scalar too now.
- PR #1005 generic `reduction` and `scan` support
- PR #1349 Replace modernGPU sort join with thrust.
- PR #1363 Add a dataframe.mean(...) that raises NotImplementedError to satisfy `dask.dataframe.utils.is_dataframe_like`
- PR #1319 CSV Reader: Use column wrapper for gdf_column output alloc/dealloc
- PR #1376 Change series quantile default to linear
- PR #1399 Replace CFFI bindings for NVTX functions with Cython bindings
- PR #1407 Rename and cleanup of `gdf_table` to `device_table`
- PR #1389 Refactored `set_null_count()`
- PR #1386 Added macros `GDF_TRY()`, `CUDF_TRY()` and `ASSERT_CUDF_SUCCEEDED()`
- PR #1435 Rework CMake and conda recipes to depend on installed libraries
- PR #1391 Tidy up bit-resolution-operation and bitmask class code
- PR #1439 Add cmake variable to enable compiling CUDA code with -lineinfo
- PR #1462 Add ability to read parquet files from arrow::io::RandomAccessFile
- PR #1453 Convert CSV Reader CFFI to Cython
- PR #1479 Convert Parquet Reader CFFI to Cython
- PR #1397 Add a utility function for producing an overflow-safe kernel launch grid configuration
- PR #1382 Add GPU parsing of nested brackets to cuIO parsing utilities
- PR #1481 Add cudf::table constructor to allocate a set of `gdf_column`s
- PR #1484 Convert GroupBy CFFI to Cython
- PR #1463 Allow and default melt keyword argument var_name to be None
- PR #1486 Parquet Reader: Use device_buffer rather than device_ptr
- PR #1525 Add cudatoolkit conda dependency
- PR #1520 Renamed `src/dataframe` to `src/table` and moved `table.hpp`. Made `types.hpp` to be type declarations only.
- PR #1492 Convert transpose CFFI to Cython
- PR #1495 Convert binary and unary ops CFFI to Cython
- PR #1503 Convert sorting and hashing ops CFFI to Cython
- PR #1522 Use latest release version in update-version CI script
- PR #1533 Remove stale join CFFI, fix memory leaks in join Cython
- PR #1521 Added `row_bitmask` to compute bitmask for rows of a table. Merged `valids_ops.cu` and `bitmask_ops.cu`
- PR #1553 Overload `hash_row` to avoid using intial hash values. Updated `gdf_hash` to select between overloads
- PR #1585 Updated `cudf::table` to maintain own copy of wrapped `gdf_column*`s
- PR #1559 Add `except +` to all Cython function definitions to catch C++ exceptions properly
- PR #1617 `has_nulls` and `column_dtypes` for `cudf::table`
- PR #1590 Remove CFFI from the build / install process entirely
- PR #1536 Convert gpuarrow CFFI to Cython
- PR #1655 Add `Column._pointer` as a way to access underlying `gdf_column*` of a `Column`
- PR #1655 Update readme conda install instructions for cudf version 0.6 and 0.7


## Bug Fixes

- PR #1233 Fix dtypes issue while adding the column to `str` dataframe.
- PR #1254 CSV Reader: fix data type detection for floating-point numbers in scientific notation
- PR #1289 Fix looping over each value instead of each category in concatenation
- PR #1293 Fix Inaccurate error message in join.pyx
- PR #1308 Add atomicCAS overload for `int8_t`, `int16_t`
- PR #1317 Fix catch polymorphic exception by reference in ipc.cu
- PR #1325 Fix dtype of null bitmasks to int8
- PR #1326 Update build documentation to use -DCMAKE_CXX11_ABI=ON
- PR #1334 Add "na_position" argument to CategoricalColumn sort_by_values
- PR #1321 Fix out of bounds warning when checking Bzip2 header
- PR #1359 Add atomicAnd/Or/Xor for integers
- PR #1354 Fix `fillna()` behaviour when replacing values with different dtypes
- PR #1347 Fixed core dump issue while passing dict_dtypes without column names in `cudf.read_csv()`
- PR #1379 Fixed build failure caused due to error: 'col_dtype' may be used uninitialized
- PR #1392 Update cudf Dockerfile and package_versions.sh
- PR #1385 Added INT8 type to `_schema_to_dtype` for use in GpuArrowReader
- PR #1393 Fixed a bug in `gdf_count_nonzero_mask()` for the case of 0 bits to count
- PR #1395 Update CONTRIBUTING to use the environment variable CUDF_HOME
- PR #1416 Fix bug at gdf_quantile_exact and gdf_quantile_appox
- PR #1421 Fix remove creation of series multiple times during `add_column()`
- PR #1405 CSV Reader: Fix memory leaks on read_csv() failure
- PR #1328 Fix CategoricalColumn to_arrow() null mask
- PR #1433 Fix NVStrings/categories includes
- PR #1432 Update NVStrings to 0.7.* to coincide with 0.7 development
- PR #1483 Modify CSV reader to avoid cropping blank quoted characters in non-string fields
- PR #1446 Merge 1275 hotfix from master into branch-0.7
- PR #1447 Fix legacy groupby apply docstring
- PR #1451 Fix hash join estimated result size is not correct
- PR #1454 Fix local build script improperly change directory permissions
- PR #1490 Require Dask 1.1.0+ for `is_dataframe_like` test or skip otherwise.
- PR #1491 Use more specific directories & groups in CODEOWNERS
- PR #1497 Fix Thrust issue on CentOS caused by missing default constructor of host_vector elements
- PR #1498 Add missing include guard to device_atomics.cuh and separated DEVICE_ATOMICS_TEST
- PR #1506 Fix csv-write call to updated NVStrings method
- PR #1510 Added nvstrings `fillna()` function
- PR #1507 Parquet Reader: Default string data to GDF_STRING
- PR #1535 Fix doc issue to ensure correct labelling of cudf.series
- PR #1537 Fix `undefined reference` link error in HashPartitionTest
- PR #1548 Fix ci/local/build.sh README from using an incorrect image example
- PR #1551 CSV Reader: Fix integer column name indexing
- PR #1586 Fix broken `scalar_wrapper::operator==`
- PR #1591 ORC/Parquet Reader: Fix missing import for FileNotFoundError exception
- PR #1573 Parquet Reader: Fix crash due to clash with ORC reader datasource
- PR #1607 Revert change of `column.to_dense_buffer` always return by copy for performance concerns
- PR #1618 ORC reader: fix assert & data output when nrows/skiprows isn't aligned to stripe boundaries
- PR #1631 Fix failure of TYPES_TEST on some gcc-7 based systems.
- PR #1641 CSV Reader: Fix skip_blank_lines behavior with Windows line terminators (\r\n)
- PR #1648 ORC reader: fix non-deterministic output when skiprows is non-zero
- PR #1676 Fix groupby `as_index` behaviour with `MultiIndex`
- PR #1659 Fix bug caused by empty groupbys and multiindex slicing throwing exceptions
- PR #1656 Correct Groupby failure in dask when un-aggregable columns are left in dataframe.
- PR #1689 Fix groupby performance regression
- PR #1694 Add Cython as a runtime dependency since it's required in `setup.py`


# cuDF 0.6.1 (25 Mar 2019)

## Bug Fixes

- PR #1275 Fix CentOS exception in DataFrame.hash_partition from using value "returned" by a void function


# cuDF 0.6.0 (22 Mar 2019)

## New Features

- PR #760 Raise `FileNotFoundError` instead of `GDF_FILE_ERROR` in `read_csv` if the file does not exist
- PR #539 Add Python bindings for replace function
- PR #823 Add Doxygen configuration to enable building HTML documentation for libcudf C/C++ API
- PR #807 CSV Reader: Add byte_range parameter to specify the range in the input file to be read
- PR #857 Add Tail method for Series/DataFrame and update Head method to use iloc
- PR #858 Add series feature hashing support
- PR #871 CSV Reader: Add support for NA values, including user specified strings
- PR #893 Adds PyArrow based parquet readers / writers to Python, fix category dtype handling, fix arrow ingest buffer size issues
- PR #867 CSV Reader: Add support for ignoring blank lines and comment lines
- PR #887 Add Series digitize method
- PR #895 Add Series groupby
- PR #898 Add DataFrame.groupby(level=0) support
- PR #920 Add feather, JSON, HDF5 readers / writers from PyArrow / Pandas
- PR #888 CSV Reader: Add prefix parameter for column names, used when parsing without a header
- PR #913 Add DLPack support: convert between cuDF DataFrame and DLTensor
- PR #939 Add ORC reader from PyArrow
- PR #918 Add Series.groupby(level=0) support
- PR #906 Add binary and comparison ops to DataFrame
- PR #958 Support unary and binary ops on indexes
- PR #964 Add `rename` method to `DataFrame`, `Series`, and `Index`
- PR #985 Add `Series.to_frame` method
- PR #985 Add `drop=` keyword to reset_index method
- PR #994 Remove references to pygdf
- PR #990 Add external series groupby support
- PR #988 Add top-level merge function to cuDF
- PR #992 Add comparison binaryops to DateTime columns
- PR #996 Replace relative path imports with absolute paths in tests
- PR #995 CSV Reader: Add index_col parameter to specify the column name or index to be used as row labels
- PR #1004 Add `from_gpu_matrix` method to DataFrame
- PR #997 Add property index setter
- PR #1007 Replace relative path imports with absolute paths in cudf
- PR #1013 select columns with df.columns
- PR #1016 Rename Series.unique_count() to nunique() to match pandas API
- PR #947 Prefixsum to handle nulls and float types
- PR #1029 Remove rest of relative path imports
- PR #1021 Add filtered selection with assignment for Dataframes
- PR #872 Adding NVCategory support to cudf apis
- PR #1052 Add left/right_index and left/right_on keywords to merge
- PR #1091 Add `indicator=` and `suffixes=` keywords to merge
- PR #1107 Add unsupported keywords to Series.fillna
- PR #1032 Add string support to cuDF python
- PR #1136 Removed `gdf_concat`
- PR #1153 Added function for getting the padded allocation size for valid bitmask
- PR #1148 Add cudf.sqrt for dataframes and Series
- PR #1159 Add Python bindings for libcudf dlpack functions
- PR #1155 Add __array_ufunc__ for DataFrame and Series for sqrt
- PR #1168 to_frame for series accepts a name argument


## Improvements

- PR #1218 Add dask-cudf page to API docs
- PR #892 Add support for heterogeneous types in binary ops with JIT
- PR #730 Improve performance of `gdf_table` constructor
- PR #561 Add Doxygen style comments to Join CUDA functions
- PR #813 unified libcudf API functions by replacing gpu_ with gdf_
- PR #822 Add support for `__cuda_array_interface__` for ingest
- PR #756 Consolidate common helper functions from unordered map and multimap
- PR #753 Improve performance of groupby sum and average, especially for cases with few groups.
- PR #836 Add ingest support for arrow chunked arrays in Column, Series, DataFrame creation
- PR #763 Format doxygen comments for csv_read_arg struct
- PR #532 CSV Reader: Use type dispatcher instead of switch block
- PR #694 Unit test utilities improvements
- PR #878 Add better indexing to Groupby
- PR #554 Add `empty` method and `is_monotonic` attribute to `Index`
- PR #1040 Fixed up Doxygen comment tags
- PR #909 CSV Reader: Avoid host->device->host copy for header row data
- PR #916 Improved unit testing and error checking for `gdf_column_concat`
- PR #941 Replace `numpy` call in `Series.hash_encode` with `numba`
- PR #942 Added increment/decrement operators for wrapper types
- PR #943 Updated `count_nonzero_mask` to return `num_rows` when the mask is null
- PR #952 Added trait to map C++ type to `gdf_dtype`
- PR #966 Updated RMM submodule.
- PR #998 Add IO reader/writer modules to API docs, fix for missing cudf.Series docs
- PR #1017 concatenate along columns for Series and DataFrames
- PR #1002 Support indexing a dataframe with another boolean dataframe
- PR #1018 Better concatenation for Series and Dataframes
- PR #1036 Use Numpydoc style docstrings
- PR #1047 Adding gdf_dtype_extra_info to gdf_column_view_augmented
- PR #1054 Added default ctor to SerialTrieNode to overcome Thrust issue in CentOS7 + CUDA10
- PR #1024 CSV Reader: Add support for hexadecimal integers in integral-type columns
- PR #1033 Update `fillna()` to use libcudf function `gdf_replace_nulls`
- PR #1066 Added inplace assignment for columns and select_dtypes for dataframes
- PR #1026 CSV Reader: Change the meaning and type of the quoting parameter to match Pandas
- PR #1100 Adds `CUDF_EXPECTS` error-checking macro
- PR #1092 Fix select_dtype docstring
- PR #1111 Added cudf::table
- PR #1108 Sorting for datetime columns
- PR #1120 Return a `Series` (not a `Column`) from `Series.cat.set_categories()`
- PR #1128 CSV Reader: The last data row does not need to be line terminated
- PR #1183 Bump Arrow version to 0.12.1
- PR #1208 Default to CXX11_ABI=ON
- PR #1252 Fix NVStrings dependencies for cuda 9.2 and 10.0

## Bug Fixes

- PR #821 Fix flake8 issues revealed by flake8 update
- PR #808 Resolved renamed `d_columns_valids` variable name
- PR #820 CSV Reader: fix the issue where reader adds additional rows when file uses \r\n as a line terminator
- PR #780 CSV Reader: Fix scientific notation parsing and null values for empty quotes
- PR #815 CSV Reader: Fix data parsing when tabs are present in the input CSV file
- PR #850 Fix bug where left joins where the left df has 0 rows causes a crash
- PR #861 Fix memory leak by preserving the boolean mask index
- PR #875 Handle unnamed indexes in to/from arrow functions
- PR #877 Fix ingest of 1 row arrow tables in from arrow function
- PR #876 Added missing `<type_traits>` include
- PR #889 Deleted test_rmm.py which has now moved to RMM repo
- PR #866 Merge v0.5.1 numpy ABI hotfix into 0.6
- PR #917 value_counts return int type on empty columns
- PR #611 Renamed `gdf_reduce_optimal_output_size()` -> `gdf_reduction_get_intermediate_output_size()`
- PR #923 fix index for negative slicing for cudf dataframe and series
- PR #927 CSV Reader: Fix category GDF_CATEGORY hashes not being computed properly
- PR #921 CSV Reader: Fix parsing errors with delim_whitespace, quotations in the header row, unnamed columns
- PR #933 Fix handling objects of all nulls in series creation
- PR #940 CSV Reader: Fix an issue where the last data row is missing when using byte_range
- PR #945 CSV Reader: Fix incorrect datetime64 when milliseconds or space separator are used
- PR #959 Groupby: Problem with column name lookup
- PR #950 Converting dataframe/recarry with non-contiguous arrays
- PR #963 CSV Reader: Fix another issue with missing data rows when using byte_range
- PR #999 Fix 0 sized kernel launches and empty sort_index exception
- PR #993 Fix dtype in selecting 0 rows from objects
- PR #1009 Fix performance regression in `to_pandas` method on DataFrame
- PR #1008 Remove custom dask communication approach
- PR #1001 CSV Reader: Fix a memory access error when reading a large (>2GB) file with date columns
- PR #1019 Binary Ops: Fix error when one input column has null mask but other doesn't
- PR #1014 CSV Reader: Fix false positives in bool value detection
- PR #1034 CSV Reader: Fix parsing floating point precision and leading zero exponents
- PR #1044 CSV Reader: Fix a segfault when byte range aligns with a page
- PR #1058 Added support for `DataFrame.loc[scalar]`
- PR #1060 Fix column creation with all valid nan values
- PR #1073 CSV Reader: Fix an issue where a column name includes the return character
- PR #1090 Updating Doxygen Comments
- PR #1080 Fix dtypes returned from loc / iloc because of lists
- PR #1102 CSV Reader: Minor fixes and memory usage improvements
- PR #1174: Fix release script typo
- PR #1137 Add prebuild script for CI
- PR #1118 Enhanced the `DataFrame.from_records()` feature
- PR #1129 Fix join performance with index parameter from using numpy array
- PR #1145 Issue with .agg call on multi-column dataframes
- PR #908 Some testing code cleanup
- PR #1167 Fix issue with null_count not being set after inplace fillna()
- PR #1184 Fix iloc performance regression
- PR #1185 Support left_on/right_on and also on=str in merge
- PR #1200 Fix allocating bitmasks with numba instead of rmm in allocate_mask function
- PR #1213 Fix bug with csv reader requesting subset of columns using wrong datatype
- PR #1223 gpuCI: Fix label on rapidsai channel on gpu build scripts
- PR #1242 Add explicit Thrust exec policy to fix NVCATEGORY_TEST segfault on some platforms
- PR #1246 Fix categorical tests that failed due to bad implicit type conversion
- PR #1255 Fix overwriting conda package main label uploads
- PR #1259 Add dlpack includes to pip build


# cuDF 0.5.1 (05 Feb 2019)

## Bug Fixes

- PR #842 Avoid using numpy via cimport to prevent ABI issues in Cython compilation


# cuDF 0.5.0 (28 Jan 2019)

## New Features

- PR #722 Add bzip2 decompression support to `read_csv()`
- PR #693 add ZLIB-based GZIP/ZIP support to `read_csv_strings()`
- PR #411 added null support to gdf_order_by (new API) and cudf_table::sort
- PR #525 Added GitHub Issue templates for bugs, documentation, new features, and questions
- PR #501 CSV Reader: Add support for user-specified decimal point and thousands separator to read_csv_strings()
- PR #455 CSV Reader: Add support for user-specified decimal point and thousands separator to read_csv()
- PR #439 add `DataFrame.drop` method similar to pandas
- PR #356 add `DataFrame.transpose` method and `DataFrame.T` property similar to pandas
- PR #505 CSV Reader: Add support for user-specified boolean values
- PR #350 Implemented Series replace function
- PR #490 Added print_env.sh script to gather relevant environment details when reporting cuDF issues
- PR #474 add ZLIB-based GZIP/ZIP support to `read_csv()`
- PR #547 Added melt similar to `pandas.melt()`
- PR #491 Add CI test script to check for updates to CHANGELOG.md in PRs
- PR #550 Add CI test script to check for style issues in PRs
- PR #558 Add CI scripts for cpu-based conda and gpu-based test builds
- PR #524 Add Boolean Indexing
- PR #564 Update python `sort_values` method to use updated libcudf `gdf_order_by` API
- PR #509 CSV Reader: Input CSV file can now be passed in as a text or a binary buffer
- PR #607 Add `__iter__` and iteritems to DataFrame class
- PR #643 added a new api gdf_replace_nulls that allows a user to replace nulls in a column

## Improvements

- PR #426 Removed sort-based groupby and refactored existing groupby APIs. Also improves C++/CUDA compile time.
- PR #461 Add `CUDF_HOME` variable in README.md to replace relative pathing.
- PR #472 RMM: Created centralized rmm::device_vector alias and rmm::exec_policy
- PR #500 Improved the concurrent hash map class to support partitioned (multi-pass) hash table building.
- PR #454 Improve CSV reader docs and examples
- PR #465 Added templated C++ API for RMM to avoid explicit cast to `void**`
- PR #513 `.gitignore` tweaks
- PR #521 Add `assert_eq` function for testing
- PR #502 Simplify Dockerfile for local dev, eliminate old conda/pip envs
- PR #549 Adds `-rdynamic` compiler flag to nvcc for Debug builds
- PR #472 RMM: Created centralized rmm::device_vector alias and rmm::exec_policy
- PR #577 Added external C++ API for scatter/gather functions
- PR #500 Improved the concurrent hash map class to support partitioned (multi-pass) hash table building
- PR #583 Updated `gdf_size_type` to `int`
- PR #500 Improved the concurrent hash map class to support partitioned (multi-pass) hash table building
- PR #617 Added .dockerignore file. Prevents adding stale cmake cache files to the docker container
- PR #658 Reduced `JOIN_TEST` time by isolating overflow test of hash table size computation
- PR #664 Added Debuging instructions to README
- PR #651 Remove noqa marks in `__init__.py` files
- PR #671 CSV Reader: uncompressed buffer input can be parsed without explicitly specifying compression as None
- PR #684 Make RMM a submodule
- PR #718 Ensure sum, product, min, max methods pandas compatibility on empty datasets
- PR #720 Refactored Index classes to make them more Pandas-like, added CategoricalIndex
- PR #749 Improve to_arrow and from_arrow Pandas compatibility
- PR #766 Remove TravisCI references, remove unused variables from CMake, fix ARROW_VERSION in Cmake
- PR #773 Add build-args back to Dockerfile and handle dependencies based on environment yml file
- PR #781 Move thirdparty submodules to root and symlink in /cpp
- PR #843 Fix broken cudf/python API examples, add new methods to the API index

## Bug Fixes

- PR #569 CSV Reader: Fix days being off-by-one when parsing some dates
- PR #531 CSV Reader: Fix incorrect parsing of quoted numbers
- PR #465 Added templated C++ API for RMM to avoid explicit cast to `void**`
- PR #473 Added missing <random> include
- PR #478 CSV Reader: Add api support for auto column detection, header, mangle_dupe_cols, usecols
- PR #495 Updated README to correct where cffi pytest should be executed
- PR #501 Fix the intermittent segfault caused by the `thousands` and `compression` parameters in the csv reader
- PR #502 Simplify Dockerfile for local dev, eliminate old conda/pip envs
- PR #512 fix bug for `on` parameter in `DataFrame.merge` to allow for None or single column name
- PR #511 Updated python/cudf/bindings/join.pyx to fix cudf merge printing out dtypes
- PR #513 `.gitignore` tweaks
- PR #521 Add `assert_eq` function for testing
- PR #537 Fix CMAKE_CUDA_STANDARD_REQURIED typo in CMakeLists.txt
- PR #447 Fix silent failure in initializing DataFrame from generator
- PR #545 Temporarily disable csv reader thousands test to prevent segfault (test re-enabled in PR #501)
- PR #559 Fix Assertion error while using `applymap` to change the output dtype
- PR #575 Update `print_env.sh` script to better handle missing commands
- PR #612 Prevent an exception from occuring with true division on integer series.
- PR #630 Fix deprecation warning for `pd.core.common.is_categorical_dtype`
- PR #622 Fix Series.append() behaviour when appending values with different numeric dtype
- PR #603 Fix error while creating an empty column using None.
- PR #673 Fix array of strings not being caught in from_pandas
- PR #644 Fix return type and column support of dataframe.quantile()
- PR #634 Fix create `DataFrame.from_pandas()` with numeric column names
- PR #654 Add resolution check for GDF_TIMESTAMP in Join
- PR #648 Enforce one-to-one copy required when using `numba>=0.42.0`
- PR #645 Fix cmake build type handling not setting debug options when CMAKE_BUILD_TYPE=="Debug"
- PR #669 Fix GIL deadlock when launching multiple python threads that make Cython calls
- PR #665 Reworked the hash map to add a way to report the destination partition for a key
- PR #670 CMAKE: Fix env include path taking precedence over libcudf source headers
- PR #674 Check for gdf supported column types
- PR #677 Fix 'gdf_csv_test_Dates' gtest failure due to missing nrows parameter
- PR #604 Fix the parsing errors while reading a csv file using `sep` instead of `delimiter`.
- PR #686 Fix converting nulls to NaT values when converting Series to Pandas/Numpy
- PR #689 CSV Reader: Fix behavior with skiprows+header to match pandas implementation
- PR #691 Fixes Join on empty input DFs
- PR #706 CSV Reader: Fix broken dtype inference when whitespace is in data
- PR #717 CSV reader: fix behavior when parsing a csv file with no data rows
- PR #724 CSV Reader: fix build issue due to parameter type mismatch in a std::max call
- PR #734 Prevents reading undefined memory in gpu_expand_mask_bits numba kernel
- PR #747 CSV Reader: fix an issue where CUDA allocations fail with some large input files
- PR #750 Fix race condition for handling NVStrings in CMake
- PR #719 Fix merge column ordering
- PR #770 Fix issue where RMM submodule pointed to wrong branch and pin other to correct branches
- PR #778 Fix hard coded ABI off setting
- PR #784 Update RMM submodule commit-ish and pip paths
- PR #794 Update `rmm::exec_policy` usage to fix segmentation faults when used as temprory allocator.
- PR #800 Point git submodules to branches of forks instead of exact commits


# cuDF 0.4.0 (05 Dec 2018)

## New Features

- PR #398 add pandas-compatible `DataFrame.shape()` and `Series.shape()`
- PR #394 New documentation feature "10 Minutes to cuDF"
- PR #361 CSV Reader: Add support for strings with delimiters

## Improvements

 - PR #436 Improvements for type_dispatcher and wrapper structs
 - PR #429 Add CHANGELOG.md (this file)
 - PR #266 use faster CUDA-accelerated DataFrame column/Series concatenation.
 - PR #379 new C++ `type_dispatcher` reduces code complexity in supporting many data types.
 - PR #349 Improve performance for creating columns from memoryview objects
 - PR #445 Update reductions to use type_dispatcher. Adds integer types support to sum_of_squares.
 - PR #448 Improve installation instructions in README.md
 - PR #456 Change default CMake build to Release, and added option for disabling compilation of tests

## Bug Fixes

 - PR #444 Fix csv_test CUDA too many resources requested fail.
 - PR #396 added missing output buffer in validity tests for groupbys.
 - PR #408 Dockerfile updates for source reorganization
 - PR #437 Add cffi to Dockerfile conda env, fixes "cannot import name 'librmm'"
 - PR #417 Fix `map_test` failure with CUDA 10
 - PR #414 Fix CMake installation include file paths
 - PR #418 Properly cast string dtypes to programmatic dtypes when instantiating columns
 - PR #427 Fix and tests for Concatenation illegal memory access with nulls


# cuDF 0.3.0 (23 Nov 2018)

## New Features

 - PR #336 CSV Reader string support

## Improvements

 - PR #354 source code refactored for better organization. CMake build system overhaul. Beginning of transition to Cython bindings.
 - PR #290 Add support for typecasting to/from datetime dtype
 - PR #323 Add handling pyarrow boolean arrays in input/out, add tests
 - PR #325 GDF_VALIDITY_UNSUPPORTED now returned for algorithms that don't support non-empty valid bitmasks
 - PR #381 Faster InputTooLarge Join test completes in ms rather than minutes.
 - PR #373 .gitignore improvements
 - PR #367 Doc cleanup & examples for DataFrame methods
 - PR #333 Add Rapids Memory Manager documentation
 - PR #321 Rapids Memory Manager adds file/line location logging and convenience macros
 - PR #334 Implement DataFrame `__copy__` and `__deepcopy__`
 - PR #271 Add NVTX ranges to pygdf
 - PR #311 Document system requirements for conda install

## Bug Fixes

 - PR #337 Retain index on `scale()` function
 - PR #344 Fix test failure due to PyArrow 0.11 Boolean handling
 - PR #364 Remove noexcept from managed_allocator;  CMakeLists fix for NVstrings
 - PR #357 Fix bug that made all series be considered booleans for indexing
 - PR #351 replace conda env configuration for developers
 - PRs #346 #360 Fix CSV reading of negative numbers
 - PR #342 Fix CMake to use conda-installed nvstrings
 - PR #341 Preserve categorical dtype after groupby aggregations
 - PR #315 ReadTheDocs build update to fix missing libcuda.so
 - PR #320 FIX out-of-bounds access error in reductions.cu
 - PR #319 Fix out-of-bounds memory access in libcudf count_valid_bits
 - PR #303 Fix printing empty dataframe


# cuDF 0.2.0 and cuDF 0.1.0

These were initial releases of cuDF based on previously separate pyGDF and libGDF libraries.<|MERGE_RESOLUTION|>--- conflicted
+++ resolved
@@ -20,6 +20,7 @@
 - PR #1807 Add Series.dropna()
 
 ## Improvements
+
 - PR #1538 Replacing LesserRTTI with inequality_comparator
 - PR #1703 C++: Added non-aggregating `insert` to `concurrent_unordered_map` with specializations to store pairs with a single atomicCAS when possible.
 - PR #1422 C++: Added a RAII wrapper for CUDA streams
@@ -52,11 +53,7 @@
 - PR #1919 Rename libcudf namespace gdf to namespace cudf
 - PR #1850 Support left_on and right_on for DataFrame merge operator  
 - PR #1930 Specialize constructor for `cudf::bol8` to cast argument to `bool`
-<<<<<<< HEAD
 - PR #1949 Improved selection with boolmask using libcudf `apply_boolean_mask`
-=======
->>>>>>> 1eb60577
-
 
 ## Bug Fixes
 
