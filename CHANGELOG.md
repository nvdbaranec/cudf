# cuDF 0.9.0 (Date TBD)

## New Features

- PR #2111 IO Readers: Support memory buffer, file-like object, and URL inputs
- PR #2012 Add `reindex()` to DataFrame and Series
- PR #2098 Align DataFrame and Series indices before executing binary ops
- PR #2160 Merge `dask-cudf` codebase into `cudf` repo
- PR #2149 CSV Reader: Add `hex` dtype for explicit hexadecimal parsing
- PR #2158 CSV Reader: Support single, non-list/dict argument for `dtype`
- PR #2177 CSV Reader: Add `parse_dates` parameter for explicit date inference
- PR #2171 Add CodeCov integration, fix doc version, make --skip-tests work when invoking with source

## Improvements

- PR #2103 Move old `column` and `bitmask` files into `legacy/` directory
- PR #2109 added name to Python column classes
- PR #1947 Cleanup serialization code
- PR #2125 More aggregate in java API
- PR #2127 Add in java Scalar tests
- PR #2088 Refactor of Python groupby code
- PR #2131 Chunk rows logic added to csv_writer
- PR #2129 Add functions in the Java API to support nullable column filtering
- PR #2165 made changes to get_dummies api for it to be available in MethodCache
- PR #2184 handle remote orc files for dask-cudf
- PR #2186 Add `getitem` and `getattr` style access to Rolling objects
- PR #2168 Use cudf.Column for CategoricalColumn's categories instead of a tuple
- PR #2193 Added more docuemtnation to `type_dispatcher` for specializing dispatched functors
- PR #2197 CSV Writer: Expose `chunksize` as a parameter for `to_csv`
- PR #2209 Matching `get_dummies` & `select_dtypes` behavior to pandas

## Bug Fixes

- PR #2086 Fixed quantile api behavior mismatch in series & dataframe
- PR #2128 Add offset param to host buffer readers in java API.
- PR #2145 Work around binops validity checks for java
- PR #2146 Work around unary_math validity checks for java
- PR #2151 Fixes bug in cudf::copy_range where null_count was invalid
- PR #2139 matching to pandas describe behavior & fixing nan values issue
- PR #2161 Implicitly convert unsigned to signed integer types in binops
- PR #2154 CSV Reader: Fix bools misdetected as strings dtype
- PR #2178 Fix bug in rolling bindings where a view of an ephemeral column was being taken
- PR #2180 Fix issue with isort reordering `importorskip` below imports depending on them
- PR #2187 fix to honor dtype when numpy arrays are passed to columnops.as_column
- PR #2190 Fix issue in astype conversion of string column to 'str'
<<<<<<< HEAD
- PR #2162 Setting is_unique and is_monotonic-related attributes
=======
- PR #2208 Fix issue with calling `head()` on one row dataframe
>>>>>>> dcdf3596


# cuDF 0.8.0 (27 June 2019)

## New Features

- PR #1524 Add GPU-accelerated JSON Lines parser with limited feature set
- PR #1569 Add support for Json objects to the JSON Lines reader
- PR #1622 Add Series.loc
- PR #1654 Add cudf::apply_boolean_mask: faster replacement for gdf_apply_stencil
- PR #1487 cython gather/scatter
- PR #1310 Implemented the slice/split functionality.
- PR #1630 Add Python layer to the GPU-accelerated JSON reader
- PR #1745 Add rounding of numeric columns via Numba
- PR #1772 JSON reader: add support for BytesIO and StringIO input
- PR #1527 Support GDF_BOOL8 in readers and writers
- PR #1819 Logical operators (AND, OR, NOT) for libcudf and cuDF
- PR #1813 ORC Reader: Add support for stripe selection
- PR #1828 JSON Reader: add suport for bool8 columns
- PR #1833 Add column iterator with/without nulls
- PR #1665 Add the point-in-polygon GIS function
- PR #1863 Series and Dataframe methods for all and any
- PR #1908 cudf::copy_range and cudf::fill for copying/assigning an index or range to a constant
- PR #1921 Add additional formats for typecasting to/from strings
- PR #1807 Add Series.dropna()
- PR #1987 Allow user defined functions in the form of ptx code to be passed to binops
- PR #1948 Add operator functions like `Series.add()` to DataFrame and Series
- PR #1954 Add skip test argument to GPU build script
- PR #2018 Add bindings for new groupby C++ API
- PR #1984 Add rolling window operations Series.rolling() and DataFrame.rolling()
- PR #1542 Python method and bindings for to_csv
- PR #1995 Add Java API
- PR #1998 Add google benchmark to cudf
- PR #1845 Add cudf::drop_duplicates, DataFrame.drop_duplicates
- PR #1652 Added `Series.where()` feature
- PR #2074 Java Aggregates, logical ops, and better RMM support

## Improvements

- PR #1538 Replacing LesserRTTI with inequality_comparator
- PR #1703 C++: Added non-aggregating `insert` to `concurrent_unordered_map` with specializations to store pairs with a single atomicCAS when possible.
- PR #1422 C++: Added a RAII wrapper for CUDA streams
- PR #1701 Added `unique` method for stringColumns
- PR #1713 Add documentation for Dask-XGBoost
- PR #1666 CSV Reader: Improve performance for files with large number of columns
- PR #1725 Enable the ability to use a single column groupby as its own index
- PR #1759 Add an example showing simultaneous rolling averages to `apply_grouped` documentation
- PR #1746 C++: Remove unused code: `windowed_ops.cu`, `sorting.cu`, `hash_ops.cu`
- PR #1748 C++: Add `bool` nullability flag to `device_table` row operators
- PR #1764 Improve Numerical column: `mean_var` and `mean`
- PR #1767 Speed up Python unit tests
- PR #1770 Added build.sh script, updated CI scripts and documentation
- PR #1739 ORC Reader: Add more pytest coverage
- PR #1696 Added null support in `Series.replace()`.
- PR #1390 Added some basic utility functions for `gdf_column`'s
- PR #1791 Added general column comparison code for testing
- PR #1795 Add printing of git submodule info to `print_env.sh`
- PR #1796 Removing old sort based group by code and gdf_filter
- PR #1811 Added funtions for copying/allocating `cudf::table`s
- PR #1838 Improve columnops.column_empty so that it returns typed columns instead of a generic Column
- PR #1890 Add utils.get_dummies- a pandas-like wrapper around one_hot-encoding
- PR #1823 CSV Reader: default the column type to string for empty dataframes
- PR #1827 Create bindings for scalar-vector binops, and update one_hot_encoding to use them
- PR #1817 Operators now support different sized dataframes as long as they don't share different sized columns
- PR #1855 Transition replace_nulls to new C++ API and update corresponding Cython/Python code
- PR #1858 Add `std::initializer_list` constructor to `column_wrapper`
- PR #1846 C++ type-erased gdf_equal_columns test util; fix gdf_equal_columns logic error
- PR #1390 Added some basic utility functions for `gdf_column`s
- PR #1391 Tidy up bit-resolution-operation and bitmask class code
- PR #1882 Add iloc functionality to MultiIndex dataframes
- PR #1884 Rolling windows: general enhancements and better coverage for unit tests
- PR #1886 support GDF_STRING_CATEGORY columns in apply_boolean_mask, drop_nulls and other libcudf functions
- PR #1896 Improve performance of groupby with levels specified in dask-cudf
- PR #1915 Improve iloc performance for non-contiguous row selection
- PR #1859 Convert read_json into a C++ API
- PR #1919 Rename libcudf namespace gdf to namespace cudf
- PR #1850 Support left_on and right_on for DataFrame merge operator
- PR #1930 Specialize constructor for `cudf::bool8` to cast argument to `bool`
- PR #1938 Add default constructor for `column_wrapper`
- PR #1930 Specialize constructor for `cudf::bool8` to cast argument to `bool`
- PR #1952 consolidate libcudf public API headers in include/cudf
- PR #1949 Improved selection with boolmask using libcudf `apply_boolean_mask`
- PR #1956 Add support for nulls in `query()`
- PR #1973 Update `std::tuple` to `std::pair` in top-most libcudf APIs and C++ transition guide
- PR #1981 Convert read_csv into a C++ API
- PR #1868 ORC Reader: Support row index for speed up on small/medium datasets
- PR #1964 Added support for list-like types in Series.str.cat
- PR #2005 Use HTML5 details tag in bug report issue template
- PR #2003 Removed few redundant unit-tests from test_string.py::test_string_cat
- PR #1944 Groupby design improvements
- PR #2017 Convert `read_orc()` into a C++ API
- PR #2011 Convert `read_parquet()` into a C++ API
- PR #1756 Add documentation "10 Minutes to cuDF and dask_cuDF"
- PR #2034 Adding support for string columns concatenation using "add" binary operator
- PR #2042 Replace old "10 Minutes" guide with new guide for docs build process
- PR #2036 Make library of common test utils to speed up tests compilation
- PR #2022 Facilitating get_dummies to be a high level api too
- PR #2050 Namespace IO readers and add back free-form `read_xxx` functions
- PR #2104 Add a functional ``sort=`` keyword argument to groupby
- PR #2108 Add `find_and_replace` for StringColumn for replacing single values

## Bug Fixes

- PR #1465 Fix for test_orc.py and test_sparse_df.py test failures
- PR #1583 Fix underlying issue in `as_index()` that was causing `Series.quantile()` to fail
- PR #1680 Add errors= keyword to drop() to fix cudf-dask bug
- PR #1651 Fix `query` function on empty dataframe
- PR #1616 Fix CategoricalColumn to access categories by index instead of iteration
- PR #1660 Fix bug in `loc` when indexing with a column name (a string)
- PR #1683 ORC reader: fix timestamp conversion to UTC
- PR #1613 Improve CategoricalColumn.fillna(-1) performance
- PR #1642 Fix failure of CSV_TEST gdf_csv_test.SkiprowsNrows on multiuser systems
- PR #1709 Fix handling of `datetime64[ms]` in `dataframe.select_dtypes`
- PR #1704 CSV Reader: Add support for the plus sign in number fields
- PR #1687 CSV reader: return an empty dataframe for zero size input
- PR #1757 Concatenating columns with null columns
- PR #1755 Add col_level keyword argument to melt
- PR #1758 Fix df.set_index() when setting index from an empty column
- PR #1749 ORC reader: fix long strings of NULL values resulting in incorrect data
- PR #1742 Parquet Reader: Fix index column name to match PANDAS compat
- PR #1782 Update libcudf doc version
- PR #1783 Update conda dependencies
- PR #1786 Maintain the original series name in series.unique output
- PR #1760 CSV Reader: fix segfault when dtype list only includes columns from usecols list
- PR #1831 build.sh: Assuming python is in PATH instead of using PYTHON env var
- PR #1839 Raise an error instead of segfaulting when transposing a DataFrame with StringColumns
- PR #1840 Retain index correctly during merge left_on right_on
- PR #1825 cuDF: Multiaggregation Groupby Failures
- PR #1789 CSV Reader: Fix missing support for specifying `int8` and `int16` dtypes
- PR #1857 Cython Bindings: Handle `bool` columns while calling `column_view_from_NDArrays`
- PR #1849 Allow DataFrame support methods to pass arguments to the methods
- PR #1847 Fixed #1375 by moving the nvstring check into the wrapper function
- PR #1864 Fixing cudf reduction for POWER platform
- PR #1869 Parquet reader: fix Dask timestamps not matching with Pandas (convert to milliseconds)
- PR #1876 add dtype=bool for `any`, `all` to treat integer column correctly
- PR #1875 CSV reader: take NaN values into account in dtype detection
- PR #1873 Add column dtype checking for the all/any methods
- PR #1902 Bug with string iteration in _apply_basic_agg
- PR #1887 Fix for initialization issue in pq_read_arg,orc_read_arg
- PR #1867 JSON reader: add support for null/empty fields, including the 'null' literal
- PR #1891 Fix bug #1750 in string column comparison
- PR #1909 Support of `to_pandas()` of boolean series with null values
- PR #1923 Use prefix removal when two aggs are called on a SeriesGroupBy
- PR #1914 Zero initialize gdf_column local variables
- PR #1959 Add support for comparing boolean Series to scalar
- PR #1966 Ignore index fix in series append
- PR #1967 Compute index __sizeof__ only once for DataFrame __sizeof__
- PR #1977 Support CUDA installation in default system directories
- PR #1982 Fixes incorrect index name after join operation
- PR #1985 Implement `GDF_PYMOD`, a special modulo that follows python's sign rules
- PR #1991 Parquet reader: fix decoding of NULLs
- PR #1990 Fixes a rendering bug in the `apply_grouped` documentation
- PR #1978 Fix for values being filled in an empty dataframe
- PR #2001 Correctly create MultiColumn from Pandas MultiColumn
- PR #2006 Handle empty dataframe groupby construction for dask
- PR #1965 Parquet Reader: Fix duplicate index column when it's already in `use_cols`
- PR #2033 Add pip to conda environment files to fix warning
- PR #2028 CSV Reader: Fix reading of uncompressed files without a recognized file extension
- PR #2073 Fix an issue when gathering columns with NVCategory and nulls
- PR #2053 cudf::apply_boolean_mask return empty column for empty boolean mask
- PR #2066 exclude `IteratorTest.mean_var_output` test from debug build
- PR #2069 Fix JNI code to use read_csv and read_parquet APIs
- PR #2071 Fix bug with unfound transitive dependencies for GTests in Ubuntu 18.04
- PR #2089 Configure Sphinx to render params correctly
- PR #2091 Fix another bug with unfound transitive dependencies for `cudftestutils` in Ubuntu 18.04
- PR #2115 Just apply `--disable-new-dtags` instead of trying to define all the transitive dependencies
- PR #2106 Fix errors in JitCache tests caused by sharing of device memory between processes
- PR #2120 Fix errors in JitCache tests caused by running multiple threads on the same data
- PR #2102 Fix memory leak in groupby
- PR #2113 fixed typo in to_csv code example


# cudf 0.7.2 (16 May 2019)

## New Features

- PR #1735 Added overload for atomicAdd on int64. Streamlined implementation of custom atomic overloads.
- PR #1741 Add MultiIndex concatenation

## Bug Fixes

- PR #1718 Fix issue with SeriesGroupBy MultiIndex in dask-cudf
- PR #1734 Python: fix performance regression for groupby count() aggregations
- PR #1768 Cython: fix handling read only schema buffers in gpuarrow reader


# cudf 0.7.1 (11 May 2019)

## New Features

- PR #1702 Lazy load MultiIndex to return groupby performance to near optimal.

## Bug Fixes

- PR #1708 Fix handling of `datetime64[ms]` in `dataframe.select_dtypes`


# cuDF 0.7.0 (10 May 2019)

## New Features

- PR #982 Implement gdf_group_by_without_aggregations and gdf_unique_indices functions
- PR #1142 Add `GDF_BOOL` column type
- PR #1194 Implement overloads for CUDA atomic operations
- PR #1292 Implemented Bitwise binary ops AND, OR, XOR (&, |, ^)
- PR #1235 Add GPU-accelerated Parquet Reader
- PR #1335 Added local_dict arg in `DataFrame.query()`.
- PR #1282 Add Series and DataFrame.describe()
- PR #1356 Rolling windows
- PR #1381 Add DataFrame._get_numeric_data
- PR #1388 Add CODEOWNERS file to auto-request reviews based on where changes are made
- PR #1396 Add DataFrame.drop method
- PR #1413 Add DataFrame.melt method
- PR #1412 Add DataFrame.pop()
- PR #1419 Initial CSV writer function
- PR #1441 Add Series level cumulative ops (cumsum, cummin, cummax, cumprod)
- PR #1420 Add script to build and test on a local gpuCI image
- PR #1440 Add DatetimeColumn.min(), DatetimeColumn.max()
- PR #1455 Add Series.Shift via Numba kernel
- PR #1441 Add Series level cumulative ops (cumsum, cummin, cummax, cumprod)
- PR #1461 Add Python coverage test to gpu build
- PR #1445 Parquet Reader: Add selective reading of rows and row group
- PR #1532 Parquet Reader: Add support for INT96 timestamps
- PR #1516 Add Series and DataFrame.ndim
- PR #1556 Add libcudf C++ transition guide
- PR #1466 Add GPU-accelerated ORC Reader
- PR #1565 Add build script for nightly doc builds
- PR #1508 Add Series isna, isnull, and notna
- PR #1456 Add Series.diff() via Numba kernel
- PR #1588 Add Index `astype` typecasting
- PR #1301 MultiIndex support
- PR #1599 Level keyword supported in groupby
- PR #929 Add support operations to dataframe
- PR #1609 Groupby accept list of Series
- PR #1658 Support `group_keys=True` keyword in groupby method

## Improvements

- PR #1531 Refactor closures as private functions in gpuarrow
- PR #1404 Parquet reader page data decoding speedup
- PR #1076 Use `type_dispatcher` in join, quantiles, filter, segmented sort, radix sort and hash_groupby
- PR #1202 Simplify README.md
- PR #1149 CSV Reader: Change convertStrToValue() functions to `__device__` only
- PR #1238 Improve performance of the CUDA trie used in the CSV reader
- PR #1245 Use file cache for JIT kernels
- PR #1278 Update CONTRIBUTING for new conda environment yml naming conventions
- PR #1163 Refactored UnaryOps. Reduced API to two functions: `gdf_unary_math` and `gdf_cast`. Added `abs`, `-`, and `~` ops. Changed bindings to Cython
- PR #1284 Update docs version
- PR #1287 add exclude argument to cudf.select_dtype function
- PR #1286 Refactor some of the CSV Reader kernels into generic utility functions
- PR #1291 fillna in `Series.to_gpu_array()` and `Series.to_array()` can accept the scalar too now.
- PR #1005 generic `reduction` and `scan` support
- PR #1349 Replace modernGPU sort join with thrust.
- PR #1363 Add a dataframe.mean(...) that raises NotImplementedError to satisfy `dask.dataframe.utils.is_dataframe_like`
- PR #1319 CSV Reader: Use column wrapper for gdf_column output alloc/dealloc
- PR #1376 Change series quantile default to linear
- PR #1399 Replace CFFI bindings for NVTX functions with Cython bindings
- PR #1389 Refactored `set_null_count()`
- PR #1386 Added macros `GDF_TRY()`, `CUDF_TRY()` and `ASSERT_CUDF_SUCCEEDED()`
- PR #1435 Rework CMake and conda recipes to depend on installed libraries
- PR #1391 Tidy up bit-resolution-operation and bitmask class code
- PR #1439 Add cmake variable to enable compiling CUDA code with -lineinfo
- PR #1462 Add ability to read parquet files from arrow::io::RandomAccessFile
- PR #1453 Convert CSV Reader CFFI to Cython
- PR #1479 Convert Parquet Reader CFFI to Cython
- PR #1397 Add a utility function for producing an overflow-safe kernel launch grid configuration
- PR #1382 Add GPU parsing of nested brackets to cuIO parsing utilities
- PR #1481 Add cudf::table constructor to allocate a set of `gdf_column`s
- PR #1484 Convert GroupBy CFFI to Cython
- PR #1463 Allow and default melt keyword argument var_name to be None
- PR #1486 Parquet Reader: Use device_buffer rather than device_ptr
- PR #1525 Add cudatoolkit conda dependency
- PR #1520 Renamed `src/dataframe` to `src/table` and moved `table.hpp`. Made `types.hpp` to be type declarations only.
- PR #1492 Convert transpose CFFI to Cython
- PR #1495 Convert binary and unary ops CFFI to Cython
- PR #1503 Convert sorting and hashing ops CFFI to Cython
- PR #1522 Use latest release version in update-version CI script
- PR #1533 Remove stale join CFFI, fix memory leaks in join Cython
- PR #1521 Added `row_bitmask` to compute bitmask for rows of a table. Merged `valids_ops.cu` and `bitmask_ops.cu`
- PR #1553 Overload `hash_row` to avoid using intial hash values. Updated `gdf_hash` to select between overloads
- PR #1585 Updated `cudf::table` to maintain own copy of wrapped `gdf_column*`s
- PR #1559 Add `except +` to all Cython function definitions to catch C++ exceptions properly
- PR #1617 `has_nulls` and `column_dtypes` for `cudf::table`
- PR #1590 Remove CFFI from the build / install process entirely
- PR #1536 Convert gpuarrow CFFI to Cython
- PR #1655 Add `Column._pointer` as a way to access underlying `gdf_column*` of a `Column`
- PR #1655 Update readme conda install instructions for cudf version 0.6 and 0.7


## Bug Fixes

- PR #1233 Fix dtypes issue while adding the column to `str` dataframe.
- PR #1254 CSV Reader: fix data type detection for floating-point numbers in scientific notation
- PR #1289 Fix looping over each value instead of each category in concatenation
- PR #1293 Fix Inaccurate error message in join.pyx
- PR #1308 Add atomicCAS overload for `int8_t`, `int16_t`
- PR #1317 Fix catch polymorphic exception by reference in ipc.cu
- PR #1325 Fix dtype of null bitmasks to int8
- PR #1326 Update build documentation to use -DCMAKE_CXX11_ABI=ON
- PR #1334 Add "na_position" argument to CategoricalColumn sort_by_values
- PR #1321 Fix out of bounds warning when checking Bzip2 header
- PR #1359 Add atomicAnd/Or/Xor for integers
- PR #1354 Fix `fillna()` behaviour when replacing values with different dtypes
- PR #1347 Fixed core dump issue while passing dict_dtypes without column names in `cudf.read_csv()`
- PR #1379 Fixed build failure caused due to error: 'col_dtype' may be used uninitialized
- PR #1392 Update cudf Dockerfile and package_versions.sh
- PR #1385 Added INT8 type to `_schema_to_dtype` for use in GpuArrowReader
- PR #1393 Fixed a bug in `gdf_count_nonzero_mask()` for the case of 0 bits to count
- PR #1395 Update CONTRIBUTING to use the environment variable CUDF_HOME
- PR #1416 Fix bug at gdf_quantile_exact and gdf_quantile_appox
- PR #1421 Fix remove creation of series multiple times during `add_column()`
- PR #1405 CSV Reader: Fix memory leaks on read_csv() failure
- PR #1328 Fix CategoricalColumn to_arrow() null mask
- PR #1433 Fix NVStrings/categories includes
- PR #1432 Update NVStrings to 0.7.* to coincide with 0.7 development
- PR #1483 Modify CSV reader to avoid cropping blank quoted characters in non-string fields
- PR #1446 Merge 1275 hotfix from master into branch-0.7
- PR #1447 Fix legacy groupby apply docstring
- PR #1451 Fix hash join estimated result size is not correct
- PR #1454 Fix local build script improperly change directory permissions
- PR #1490 Require Dask 1.1.0+ for `is_dataframe_like` test or skip otherwise.
- PR #1491 Use more specific directories & groups in CODEOWNERS
- PR #1497 Fix Thrust issue on CentOS caused by missing default constructor of host_vector elements
- PR #1498 Add missing include guard to device_atomics.cuh and separated DEVICE_ATOMICS_TEST
- PR #1506 Fix csv-write call to updated NVStrings method
- PR #1510 Added nvstrings `fillna()` function
- PR #1507 Parquet Reader: Default string data to GDF_STRING
- PR #1535 Fix doc issue to ensure correct labelling of cudf.series
- PR #1537 Fix `undefined reference` link error in HashPartitionTest
- PR #1548 Fix ci/local/build.sh README from using an incorrect image example
- PR #1551 CSV Reader: Fix integer column name indexing
- PR #1586 Fix broken `scalar_wrapper::operator==`
- PR #1591 ORC/Parquet Reader: Fix missing import for FileNotFoundError exception
- PR #1573 Parquet Reader: Fix crash due to clash with ORC reader datasource
- PR #1607 Revert change of `column.to_dense_buffer` always return by copy for performance concerns
- PR #1618 ORC reader: fix assert & data output when nrows/skiprows isn't aligned to stripe boundaries
- PR #1631 Fix failure of TYPES_TEST on some gcc-7 based systems.
- PR #1641 CSV Reader: Fix skip_blank_lines behavior with Windows line terminators (\r\n)
- PR #1648 ORC reader: fix non-deterministic output when skiprows is non-zero
- PR #1676 Fix groupby `as_index` behaviour with `MultiIndex`
- PR #1659 Fix bug caused by empty groupbys and multiindex slicing throwing exceptions
- PR #1656 Correct Groupby failure in dask when un-aggregable columns are left in dataframe.
- PR #1689 Fix groupby performance regression
- PR #1694 Add Cython as a runtime dependency since it's required in `setup.py`


# cuDF 0.6.1 (25 Mar 2019)

## Bug Fixes

- PR #1275 Fix CentOS exception in DataFrame.hash_partition from using value "returned" by a void function


# cuDF 0.6.0 (22 Mar 2019)

## New Features

- PR #760 Raise `FileNotFoundError` instead of `GDF_FILE_ERROR` in `read_csv` if the file does not exist
- PR #539 Add Python bindings for replace function
- PR #823 Add Doxygen configuration to enable building HTML documentation for libcudf C/C++ API
- PR #807 CSV Reader: Add byte_range parameter to specify the range in the input file to be read
- PR #857 Add Tail method for Series/DataFrame and update Head method to use iloc
- PR #858 Add series feature hashing support
- PR #871 CSV Reader: Add support for NA values, including user specified strings
- PR #893 Adds PyArrow based parquet readers / writers to Python, fix category dtype handling, fix arrow ingest buffer size issues
- PR #867 CSV Reader: Add support for ignoring blank lines and comment lines
- PR #887 Add Series digitize method
- PR #895 Add Series groupby
- PR #898 Add DataFrame.groupby(level=0) support
- PR #920 Add feather, JSON, HDF5 readers / writers from PyArrow / Pandas
- PR #888 CSV Reader: Add prefix parameter for column names, used when parsing without a header
- PR #913 Add DLPack support: convert between cuDF DataFrame and DLTensor
- PR #939 Add ORC reader from PyArrow
- PR #918 Add Series.groupby(level=0) support
- PR #906 Add binary and comparison ops to DataFrame
- PR #958 Support unary and binary ops on indexes
- PR #964 Add `rename` method to `DataFrame`, `Series`, and `Index`
- PR #985 Add `Series.to_frame` method
- PR #985 Add `drop=` keyword to reset_index method
- PR #994 Remove references to pygdf
- PR #990 Add external series groupby support
- PR #988 Add top-level merge function to cuDF
- PR #992 Add comparison binaryops to DateTime columns
- PR #996 Replace relative path imports with absolute paths in tests
- PR #995 CSV Reader: Add index_col parameter to specify the column name or index to be used as row labels
- PR #1004 Add `from_gpu_matrix` method to DataFrame
- PR #997 Add property index setter
- PR #1007 Replace relative path imports with absolute paths in cudf
- PR #1013 select columns with df.columns
- PR #1016 Rename Series.unique_count() to nunique() to match pandas API
- PR #947 Prefixsum to handle nulls and float types
- PR #1029 Remove rest of relative path imports
- PR #1021 Add filtered selection with assignment for Dataframes
- PR #872 Adding NVCategory support to cudf apis
- PR #1052 Add left/right_index and left/right_on keywords to merge
- PR #1091 Add `indicator=` and `suffixes=` keywords to merge
- PR #1107 Add unsupported keywords to Series.fillna
- PR #1032 Add string support to cuDF python
- PR #1136 Removed `gdf_concat`
- PR #1153 Added function for getting the padded allocation size for valid bitmask
- PR #1148 Add cudf.sqrt for dataframes and Series
- PR #1159 Add Python bindings for libcudf dlpack functions
- PR #1155 Add __array_ufunc__ for DataFrame and Series for sqrt
- PR #1168 to_frame for series accepts a name argument


## Improvements

- PR #1218 Add dask-cudf page to API docs
- PR #892 Add support for heterogeneous types in binary ops with JIT
- PR #730 Improve performance of `gdf_table` constructor
- PR #561 Add Doxygen style comments to Join CUDA functions
- PR #813 unified libcudf API functions by replacing gpu_ with gdf_
- PR #822 Add support for `__cuda_array_interface__` for ingest
- PR #756 Consolidate common helper functions from unordered map and multimap
- PR #753 Improve performance of groupby sum and average, especially for cases with few groups.
- PR #836 Add ingest support for arrow chunked arrays in Column, Series, DataFrame creation
- PR #763 Format doxygen comments for csv_read_arg struct
- PR #532 CSV Reader: Use type dispatcher instead of switch block
- PR #694 Unit test utilities improvements
- PR #878 Add better indexing to Groupby
- PR #554 Add `empty` method and `is_monotonic` attribute to `Index`
- PR #1040 Fixed up Doxygen comment tags
- PR #909 CSV Reader: Avoid host->device->host copy for header row data
- PR #916 Improved unit testing and error checking for `gdf_column_concat`
- PR #941 Replace `numpy` call in `Series.hash_encode` with `numba`
- PR #942 Added increment/decrement operators for wrapper types
- PR #943 Updated `count_nonzero_mask` to return `num_rows` when the mask is null
- PR #952 Added trait to map C++ type to `gdf_dtype`
- PR #966 Updated RMM submodule.
- PR #998 Add IO reader/writer modules to API docs, fix for missing cudf.Series docs
- PR #1017 concatenate along columns for Series and DataFrames
- PR #1002 Support indexing a dataframe with another boolean dataframe
- PR #1018 Better concatenation for Series and Dataframes
- PR #1036 Use Numpydoc style docstrings
- PR #1047 Adding gdf_dtype_extra_info to gdf_column_view_augmented
- PR #1054 Added default ctor to SerialTrieNode to overcome Thrust issue in CentOS7 + CUDA10
- PR #1024 CSV Reader: Add support for hexadecimal integers in integral-type columns
- PR #1033 Update `fillna()` to use libcudf function `gdf_replace_nulls`
- PR #1066 Added inplace assignment for columns and select_dtypes for dataframes
- PR #1026 CSV Reader: Change the meaning and type of the quoting parameter to match Pandas
- PR #1100 Adds `CUDF_EXPECTS` error-checking macro
- PR #1092 Fix select_dtype docstring
- PR #1111 Added cudf::table
- PR #1108 Sorting for datetime columns
- PR #1120 Return a `Series` (not a `Column`) from `Series.cat.set_categories()`
- PR #1128 CSV Reader: The last data row does not need to be line terminated
- PR #1183 Bump Arrow version to 0.12.1
- PR #1208 Default to CXX11_ABI=ON
- PR #1252 Fix NVStrings dependencies for cuda 9.2 and 10.0

## Bug Fixes

- PR #821 Fix flake8 issues revealed by flake8 update
- PR #808 Resolved renamed `d_columns_valids` variable name
- PR #820 CSV Reader: fix the issue where reader adds additional rows when file uses \r\n as a line terminator
- PR #780 CSV Reader: Fix scientific notation parsing and null values for empty quotes
- PR #815 CSV Reader: Fix data parsing when tabs are present in the input CSV file
- PR #850 Fix bug where left joins where the left df has 0 rows causes a crash
- PR #861 Fix memory leak by preserving the boolean mask index
- PR #875 Handle unnamed indexes in to/from arrow functions
- PR #877 Fix ingest of 1 row arrow tables in from arrow function
- PR #876 Added missing `<type_traits>` include
- PR #889 Deleted test_rmm.py which has now moved to RMM repo
- PR #866 Merge v0.5.1 numpy ABI hotfix into 0.6
- PR #917 value_counts return int type on empty columns
- PR #611 Renamed `gdf_reduce_optimal_output_size()` -> `gdf_reduction_get_intermediate_output_size()`
- PR #923 fix index for negative slicing for cudf dataframe and series
- PR #927 CSV Reader: Fix category GDF_CATEGORY hashes not being computed properly
- PR #921 CSV Reader: Fix parsing errors with delim_whitespace, quotations in the header row, unnamed columns
- PR #933 Fix handling objects of all nulls in series creation
- PR #940 CSV Reader: Fix an issue where the last data row is missing when using byte_range
- PR #945 CSV Reader: Fix incorrect datetime64 when milliseconds or space separator are used
- PR #959 Groupby: Problem with column name lookup
- PR #950 Converting dataframe/recarry with non-contiguous arrays
- PR #963 CSV Reader: Fix another issue with missing data rows when using byte_range
- PR #999 Fix 0 sized kernel launches and empty sort_index exception
- PR #993 Fix dtype in selecting 0 rows from objects
- PR #1009 Fix performance regression in `to_pandas` method on DataFrame
- PR #1008 Remove custom dask communication approach
- PR #1001 CSV Reader: Fix a memory access error when reading a large (>2GB) file with date columns
- PR #1019 Binary Ops: Fix error when one input column has null mask but other doesn't
- PR #1014 CSV Reader: Fix false positives in bool value detection
- PR #1034 CSV Reader: Fix parsing floating point precision and leading zero exponents
- PR #1044 CSV Reader: Fix a segfault when byte range aligns with a page
- PR #1058 Added support for `DataFrame.loc[scalar]`
- PR #1060 Fix column creation with all valid nan values
- PR #1073 CSV Reader: Fix an issue where a column name includes the return character
- PR #1090 Updating Doxygen Comments
- PR #1080 Fix dtypes returned from loc / iloc because of lists
- PR #1102 CSV Reader: Minor fixes and memory usage improvements
- PR #1174: Fix release script typo
- PR #1137 Add prebuild script for CI
- PR #1118 Enhanced the `DataFrame.from_records()` feature
- PR #1129 Fix join performance with index parameter from using numpy array
- PR #1145 Issue with .agg call on multi-column dataframes
- PR #908 Some testing code cleanup
- PR #1167 Fix issue with null_count not being set after inplace fillna()
- PR #1184 Fix iloc performance regression
- PR #1185 Support left_on/right_on and also on=str in merge
- PR #1200 Fix allocating bitmasks with numba instead of rmm in allocate_mask function
- PR #1213 Fix bug with csv reader requesting subset of columns using wrong datatype
- PR #1223 gpuCI: Fix label on rapidsai channel on gpu build scripts
- PR #1242 Add explicit Thrust exec policy to fix NVCATEGORY_TEST segfault on some platforms
- PR #1246 Fix categorical tests that failed due to bad implicit type conversion
- PR #1255 Fix overwriting conda package main label uploads
- PR #1259 Add dlpack includes to pip build


# cuDF 0.5.1 (05 Feb 2019)

## Bug Fixes

- PR #842 Avoid using numpy via cimport to prevent ABI issues in Cython compilation


# cuDF 0.5.0 (28 Jan 2019)

## New Features

- PR #722 Add bzip2 decompression support to `read_csv()`
- PR #693 add ZLIB-based GZIP/ZIP support to `read_csv_strings()`
- PR #411 added null support to gdf_order_by (new API) and cudf_table::sort
- PR #525 Added GitHub Issue templates for bugs, documentation, new features, and questions
- PR #501 CSV Reader: Add support for user-specified decimal point and thousands separator to read_csv_strings()
- PR #455 CSV Reader: Add support for user-specified decimal point and thousands separator to read_csv()
- PR #439 add `DataFrame.drop` method similar to pandas
- PR #356 add `DataFrame.transpose` method and `DataFrame.T` property similar to pandas
- PR #505 CSV Reader: Add support for user-specified boolean values
- PR #350 Implemented Series replace function
- PR #490 Added print_env.sh script to gather relevant environment details when reporting cuDF issues
- PR #474 add ZLIB-based GZIP/ZIP support to `read_csv()`
- PR #547 Added melt similar to `pandas.melt()`
- PR #491 Add CI test script to check for updates to CHANGELOG.md in PRs
- PR #550 Add CI test script to check for style issues in PRs
- PR #558 Add CI scripts for cpu-based conda and gpu-based test builds
- PR #524 Add Boolean Indexing
- PR #564 Update python `sort_values` method to use updated libcudf `gdf_order_by` API
- PR #509 CSV Reader: Input CSV file can now be passed in as a text or a binary buffer
- PR #607 Add `__iter__` and iteritems to DataFrame class
- PR #643 added a new api gdf_replace_nulls that allows a user to replace nulls in a column

## Improvements

- PR #426 Removed sort-based groupby and refactored existing groupby APIs. Also improves C++/CUDA compile time.
- PR #461 Add `CUDF_HOME` variable in README.md to replace relative pathing.
- PR #472 RMM: Created centralized rmm::device_vector alias and rmm::exec_policy
- PR #500 Improved the concurrent hash map class to support partitioned (multi-pass) hash table building.
- PR #454 Improve CSV reader docs and examples
- PR #465 Added templated C++ API for RMM to avoid explicit cast to `void**`
- PR #513 `.gitignore` tweaks
- PR #521 Add `assert_eq` function for testing
- PR #502 Simplify Dockerfile for local dev, eliminate old conda/pip envs
- PR #549 Adds `-rdynamic` compiler flag to nvcc for Debug builds
- PR #472 RMM: Created centralized rmm::device_vector alias and rmm::exec_policy
- PR #577 Added external C++ API for scatter/gather functions
- PR #500 Improved the concurrent hash map class to support partitioned (multi-pass) hash table building
- PR #583 Updated `gdf_size_type` to `int`
- PR #500 Improved the concurrent hash map class to support partitioned (multi-pass) hash table building
- PR #617 Added .dockerignore file. Prevents adding stale cmake cache files to the docker container
- PR #658 Reduced `JOIN_TEST` time by isolating overflow test of hash table size computation
- PR #664 Added Debuging instructions to README
- PR #651 Remove noqa marks in `__init__.py` files
- PR #671 CSV Reader: uncompressed buffer input can be parsed without explicitly specifying compression as None
- PR #684 Make RMM a submodule
- PR #718 Ensure sum, product, min, max methods pandas compatibility on empty datasets
- PR #720 Refactored Index classes to make them more Pandas-like, added CategoricalIndex
- PR #749 Improve to_arrow and from_arrow Pandas compatibility
- PR #766 Remove TravisCI references, remove unused variables from CMake, fix ARROW_VERSION in Cmake
- PR #773 Add build-args back to Dockerfile and handle dependencies based on environment yml file
- PR #781 Move thirdparty submodules to root and symlink in /cpp
- PR #843 Fix broken cudf/python API examples, add new methods to the API index

## Bug Fixes

- PR #569 CSV Reader: Fix days being off-by-one when parsing some dates
- PR #531 CSV Reader: Fix incorrect parsing of quoted numbers
- PR #465 Added templated C++ API for RMM to avoid explicit cast to `void**`
- PR #473 Added missing <random> include
- PR #478 CSV Reader: Add api support for auto column detection, header, mangle_dupe_cols, usecols
- PR #495 Updated README to correct where cffi pytest should be executed
- PR #501 Fix the intermittent segfault caused by the `thousands` and `compression` parameters in the csv reader
- PR #502 Simplify Dockerfile for local dev, eliminate old conda/pip envs
- PR #512 fix bug for `on` parameter in `DataFrame.merge` to allow for None or single column name
- PR #511 Updated python/cudf/bindings/join.pyx to fix cudf merge printing out dtypes
- PR #513 `.gitignore` tweaks
- PR #521 Add `assert_eq` function for testing
- PR #537 Fix CMAKE_CUDA_STANDARD_REQURIED typo in CMakeLists.txt
- PR #447 Fix silent failure in initializing DataFrame from generator
- PR #545 Temporarily disable csv reader thousands test to prevent segfault (test re-enabled in PR #501)
- PR #559 Fix Assertion error while using `applymap` to change the output dtype
- PR #575 Update `print_env.sh` script to better handle missing commands
- PR #612 Prevent an exception from occuring with true division on integer series.
- PR #630 Fix deprecation warning for `pd.core.common.is_categorical_dtype`
- PR #622 Fix Series.append() behaviour when appending values with different numeric dtype
- PR #603 Fix error while creating an empty column using None.
- PR #673 Fix array of strings not being caught in from_pandas
- PR #644 Fix return type and column support of dataframe.quantile()
- PR #634 Fix create `DataFrame.from_pandas()` with numeric column names
- PR #654 Add resolution check for GDF_TIMESTAMP in Join
- PR #648 Enforce one-to-one copy required when using `numba>=0.42.0`
- PR #645 Fix cmake build type handling not setting debug options when CMAKE_BUILD_TYPE=="Debug"
- PR #669 Fix GIL deadlock when launching multiple python threads that make Cython calls
- PR #665 Reworked the hash map to add a way to report the destination partition for a key
- PR #670 CMAKE: Fix env include path taking precedence over libcudf source headers
- PR #674 Check for gdf supported column types
- PR #677 Fix 'gdf_csv_test_Dates' gtest failure due to missing nrows parameter
- PR #604 Fix the parsing errors while reading a csv file using `sep` instead of `delimiter`.
- PR #686 Fix converting nulls to NaT values when converting Series to Pandas/Numpy
- PR #689 CSV Reader: Fix behavior with skiprows+header to match pandas implementation
- PR #691 Fixes Join on empty input DFs
- PR #706 CSV Reader: Fix broken dtype inference when whitespace is in data
- PR #717 CSV reader: fix behavior when parsing a csv file with no data rows
- PR #724 CSV Reader: fix build issue due to parameter type mismatch in a std::max call
- PR #734 Prevents reading undefined memory in gpu_expand_mask_bits numba kernel
- PR #747 CSV Reader: fix an issue where CUDA allocations fail with some large input files
- PR #750 Fix race condition for handling NVStrings in CMake
- PR #719 Fix merge column ordering
- PR #770 Fix issue where RMM submodule pointed to wrong branch and pin other to correct branches
- PR #778 Fix hard coded ABI off setting
- PR #784 Update RMM submodule commit-ish and pip paths
- PR #794 Update `rmm::exec_policy` usage to fix segmentation faults when used as temprory allocator.
- PR #800 Point git submodules to branches of forks instead of exact commits


# cuDF 0.4.0 (05 Dec 2018)

## New Features

- PR #398 add pandas-compatible `DataFrame.shape()` and `Series.shape()`
- PR #394 New documentation feature "10 Minutes to cuDF"
- PR #361 CSV Reader: Add support for strings with delimiters

## Improvements

 - PR #436 Improvements for type_dispatcher and wrapper structs
 - PR #429 Add CHANGELOG.md (this file)
 - PR #266 use faster CUDA-accelerated DataFrame column/Series concatenation.
 - PR #379 new C++ `type_dispatcher` reduces code complexity in supporting many data types.
 - PR #349 Improve performance for creating columns from memoryview objects
 - PR #445 Update reductions to use type_dispatcher. Adds integer types support to sum_of_squares.
 - PR #448 Improve installation instructions in README.md
 - PR #456 Change default CMake build to Release, and added option for disabling compilation of tests

## Bug Fixes

 - PR #444 Fix csv_test CUDA too many resources requested fail.
 - PR #396 added missing output buffer in validity tests for groupbys.
 - PR #408 Dockerfile updates for source reorganization
 - PR #437 Add cffi to Dockerfile conda env, fixes "cannot import name 'librmm'"
 - PR #417 Fix `map_test` failure with CUDA 10
 - PR #414 Fix CMake installation include file paths
 - PR #418 Properly cast string dtypes to programmatic dtypes when instantiating columns
 - PR #427 Fix and tests for Concatenation illegal memory access with nulls


# cuDF 0.3.0 (23 Nov 2018)

## New Features

 - PR #336 CSV Reader string support

## Improvements

 - PR #354 source code refactored for better organization. CMake build system overhaul. Beginning of transition to Cython bindings.
 - PR #290 Add support for typecasting to/from datetime dtype
 - PR #323 Add handling pyarrow boolean arrays in input/out, add tests
 - PR #325 GDF_VALIDITY_UNSUPPORTED now returned for algorithms that don't support non-empty valid bitmasks
 - PR #381 Faster InputTooLarge Join test completes in ms rather than minutes.
 - PR #373 .gitignore improvements
 - PR #367 Doc cleanup & examples for DataFrame methods
 - PR #333 Add Rapids Memory Manager documentation
 - PR #321 Rapids Memory Manager adds file/line location logging and convenience macros
 - PR #334 Implement DataFrame `__copy__` and `__deepcopy__`
 - PR #271 Add NVTX ranges to pygdf
 - PR #311 Document system requirements for conda install

## Bug Fixes

 - PR #337 Retain index on `scale()` function
 - PR #344 Fix test failure due to PyArrow 0.11 Boolean handling
 - PR #364 Remove noexcept from managed_allocator;  CMakeLists fix for NVstrings
 - PR #357 Fix bug that made all series be considered booleans for indexing
 - PR #351 replace conda env configuration for developers
 - PRs #346 #360 Fix CSV reading of negative numbers
 - PR #342 Fix CMake to use conda-installed nvstrings
 - PR #341 Preserve categorical dtype after groupby aggregations
 - PR #315 ReadTheDocs build update to fix missing libcuda.so
 - PR #320 FIX out-of-bounds access error in reductions.cu
 - PR #319 Fix out-of-bounds memory access in libcudf count_valid_bits
 - PR #303 Fix printing empty dataframe


# cuDF 0.2.0 and cuDF 0.1.0

These were initial releases of cuDF based on previously separate pyGDF and libGDF libraries.<|MERGE_RESOLUTION|>--- conflicted
+++ resolved
@@ -43,11 +43,8 @@
 - PR #2180 Fix issue with isort reordering `importorskip` below imports depending on them
 - PR #2187 fix to honor dtype when numpy arrays are passed to columnops.as_column
 - PR #2190 Fix issue in astype conversion of string column to 'str'
-<<<<<<< HEAD
+- PR #2208 Fix issue with calling `head()` on one row dataframe
 - PR #2162 Setting is_unique and is_monotonic-related attributes
-=======
-- PR #2208 Fix issue with calling `head()` on one row dataframe
->>>>>>> dcdf3596
 
 
 # cuDF 0.8.0 (27 June 2019)
