# cuDF 0.10.0 (Date TBD)

## New Features

- PR #2423 Added `groupby.quantile()`
- PR #2522 Add Java bindings for NVStrings backed upper and lower case mutators
- PR #2607 Add Java bindings for parsing JSON
- PR #2629 Add dropna= parameter to groupby
- PR #2585 ORC & Parquet Readers: Remove millisecond timestamp restriction
- PR #2559 Add Series.tolist()
- PR #2653 Add Java bindings for rolling window operations
- PR #2480 Merge `custreamz` codebase into `cudf` repo
- PR #2674 Add __contains__ for Index/Series/Column
- PR #2635 Add support to read from remote and cloud sources like s3, gcs, hdfs
- PR #2722 Add Java bindings for NVTX ranges
- PR #2702 Add make_bool to dataset generation functions
- PR #2394 Move `rapidsai/custrings` into `cudf`
- PR #2734 Final sync of custrings source into cudf
- PR #2724 Add libcudf support for __contains__
- PR #2781 Add issorted to is_monotonic
- PR #2685 Add cudf::scatter_to_tables and cython binding
- PR #2743 Add Java bindings for NVStrings timestamp2long as part of String ColumnVector casting
- PR #2785 Add nvstrings Python docs
- PR #2786 Add benchmarks option to root build.sh
- PR #2802 Add `cudf::repeat()` and `cudf.Series.repeat()`
- PR #2773 Add Fisher's unbiased kurtosis and skew for Series/DataFrame
- PR #2748 Parquet Reader: Add option to specify loading of PANDAS index
- PR #2807 Add scatter_by_map to DataFrame python API
- PR #2836 Add nvstrings.code_points method
- PR #2844 Add Series/DataFrame notnull

## Improvements

- PR #2578 Update legacy_groupby to use libcudf group_by_without_aggregation
- PR #2581 Removed `managed` allocator from hash map classes.
- PR #2571 Remove unnecessary managed memory from gdf_column_concat
- PR #2648 Cython/Python reorg
- PR #2588 Update Series.append documentation
- PR #2632 Replace dask-cudf set_index code with upstream
- PR #2682 Add cudf.set_allocator() function for easier allocator init
- PR #2642 Improve null printing and testing
- PR #2747 Add missing Cython headers / cudftestutil lib to conda package for cuspatial build
- PR #2706 Compute CSV format in device code to speedup performance
- PR #2673 Add support for np.longlong type
- PR #2703 move dask serialization dispatch into cudf
- PR #2728 Add YYMMDD to version tag for nightly conda packages
- PR #2729 Handle file-handle input in to_csv
- PR #2741 CSV Reader: Move kernel functions into its own file
- PR #2766 Improve nvstrings python cmake flexibility
- PR #2756 Add out_time_unit option to csv reader, support timestamp resolutions
- PR #2771 Stopgap alias for to_gpu_matrix()
- PR #2783 Support mapping input columns to function arguments in apply kernels
- PR #2645 libcudf unique_count for Series.nunique
- PR #2817 Dask-cudf: `read_parquet` support for remote filesystems
- PR #2823 improve java data movement debugging
- PR #2806 CSV Reader: Clean-up row offset operations
- PR #2828 Optimizations of kernel launch configuration for `DataFrame.apply_rows` and `DataFrame.apply_chunks`
- PR #2831 Add `column` argument to `DataFrame.drop`
- PR #2810 cudf::allocate_like can optionally always allocate a mask.

## Bug Fixes

- PR #2584 ORC Reader: fix parsing of `DECIMAL` index positions
- PR #2619 Fix groupby serialization/deserialization
- PR #2614 Update Java version to match
- PR #2601 Fixes nlargest(1) issue in Series and Dataframe
- PR #2610 Fix a bug in index serialization (properly pass DeviceNDArray)
- PR #2621 Fixes the floordiv issue of not promoting float type when rhs is 0
- PR #2611 Types Test: fix static casting from negative int to string
- PR #2618 IO Readers: Fix datasource memory map failure for multiple reads
- PR #2615 fix string category partitioning in java API
- PR #2641 fix string category and timeunit concat in the java API
- PR #2649 Fix groupby issue resulting from column_empty bug
- PR #2658 Fix astype() for null categorical columns
- PR #2660 fix column string category and timeunit concat in the java API
- PR #2664 ORC reader: fix `skip_rows` larger than first stripe
- PR #2654 Allow Java gdfOrderBy to work with string categories
- PR #2669 AVRO reader: fix non-deterministic output
- PR #2668 Update Java bindings to specify timestamp units for ORC and Parquet readers
- PR #2679 AVRO reader: fix cuda errors when decoding compressed streams
- PR #2692 Add concatenation for data-frame with different headers (empty and non-empty)
- PR #2651 Remove nvidia driver installation from ci/cpu/build.sh
- PR #2697 Ensure csv reader sets datetime column time units
- PR #2698 Return RangeIndex from contiguous slice of RangeIndex
- PR #2672 Fix null and integer handling in round
- PR #2704 Parquet Reader: Fix crash when loading string column with nulls
- PR #2725 Fix Jitify issue with running on Turing using CUDA version < 10
- PR #2731 Fix building of benchmarks
- PR #2738 Fix java to find new NVStrings locations
- PR #2736 Pin Jitify branch to v0.10 version
- PR #2742 IO Readers: Fix possible silent failures when creating `NvStrings` instance
- PR #2753 Fix java quantile API calls
- PR #2762 Fix validity processing for time in java
- PR #2796 Fix handling string slicing and other nvstrings delegated methods with dask
- PR #2769 Fix link to API docs in README.md
- PR #2772 Handle multiindex pandas Series #2772
- PR #2749 Fix apply_rows/apply_chunks pessimistic null mask to use in_cols null masks only
- PR #2752 CSV Reader: Fix exception when there's no rows to process
- PR #2716 Added Exception for `StringMethods` in string methods
- PR #2787 Fix Broadcasting `None` to `cudf-series`
- PR #2794 Fix async race in NVCategory::get_value and get_value_bounds
- PR #2795 Fix java build/cast error
- PR #2496 Fix improper merge of two dataframes when names differ
- PR #2751 Replace value with null
- PR #2765 Fix Java inequality comparisons for string category
- PR #2818 Fix java join API to use new C++ join API
- PR #2841 Fix nvstrings.slice and slice_from for range (0,0)
- PR #2837 Fix join benchmark
<<<<<<< HEAD
- PR #2850 Fixes dask_cudf.read_parquet on partitioned datasets
=======
- PR #2809 Add hash_df and group_split dispatch functions for dask
- PR #2843 Parquet reader: fix skip_rows when not aligned with page or row_group boundaries
- PR #2851 Deleted existing dask-cudf/record.txt
>>>>>>> 2381408c


# cuDF 0.9.0 (21 Aug 2019)

## New Features

- PR #1993 Add CUDA-accelerated series aggregations: mean, var, std
- PR #2111 IO Readers: Support memory buffer, file-like object, and URL inputs
- PR #2012 Add `reindex()` to DataFrame and Series
- PR #2097 Add GPU-accelerated AVRO reader
- PR #2098 Support binary ops on DFs and Series with mismatched indices
- PR #2160 Merge `dask-cudf` codebase into `cudf` repo
- PR #2149 CSV Reader: Add `hex` dtype for explicit hexadecimal parsing
- PR #2156 Add `upper_bound()` and `lower_bound()` for libcudf tables and `searchsorted()` for cuDF Series
- PR #2158 CSV Reader: Support single, non-list/dict argument for `dtype`
- PR #2177 CSV Reader: Add `parse_dates` parameter for explicit date inference
- PR #1744 cudf::apply_boolean_mask and cudf::drop_nulls support for cudf::table inputs (multi-column)
- PR #2196 Add `DataFrame.dropna()`
- PR #2197 CSV Writer: add `chunksize` parameter for `to_csv`
- PR #2215 `type_dispatcher` benchmark
- PR #2179 Add Java quantiles
- PR #2157 Add __array_function__ to DataFrame and Series
- PR #2212 Java support for ORC reader
- PR #2224 Add DataFrame isna, isnull, notna functions
- PR #2236 Add Series.drop_duplicates
- PR #2105 Add hash-based join benchmark
- PR #2316 Add unique, nunique, and value_counts for datetime columns
- PR #2337 Add Java support for slicing a ColumnVector
- PR #2049 Add cudf::merge (sorted merge)
- PR #2368 Full cudf+dask Parquet Support
- PR #2380 New cudf::is_sorted checks whether cudf::table is sorted
- PR #2356 Java column vector standard deviation support
- PR #2221 MultiIndex full indexing - Support iloc and wildcards for loc
- PR #2429 Java support for getting length of strings in a ColumnVector
- PR #2415 Add `value_counts` for series of any type
- PR #2446 Add __array_function__ for index
- PR #2437 ORC reader: Add 'use_np_dtypes' option
- PR #2382 Add CategoricalAccessor add, remove, rename, and ordering methods
- PR #2464 Native implement `__cuda_array_interface__` for Series/Index/Column objects
- PR #2425 Rolling window now accepts array-based user-defined functions
- PR #2442 Add __setitem__
- PR #2449 Java support for getting byte count of strings in a ColumnVector
- PR #2492 Add groupby.size() method
- PR #2358 Add cudf::nans_to_nulls: convert floating point column into bitmask
- PR #2489 Add drop argument to set_index
- PR #2491 Add Java bindings for ORC reader 'use_np_dtypes' option
- PR #2213 Support s/ms/us/ns DatetimeColumn time unit resolutions
- PR #2536 Add _constructor properties to Series and DataFrame

## Improvements

- PR #2103 Move old `column` and `bitmask` files into `legacy/` directory
- PR #2109 added name to Python column classes
- PR #1947 Cleanup serialization code
- PR #2125 More aggregate in java API
- PR #2127 Add in java Scalar tests
- PR #2088 Refactor of Python groupby code
- PR #2130 Java serialization and deserialization of tables.
- PR #2131 Chunk rows logic added to csv_writer
- PR #2129 Add functions in the Java API to support nullable column filtering
- PR #2165 made changes to get_dummies api for it to be available in MethodCache
- PR #2171 Add CodeCov integration, fix doc version, make --skip-tests work when invoking with source
- PR #2184 handle remote orc files for dask-cudf
- PR #2186 Add `getitem` and `getattr` style access to Rolling objects
- PR #2168 Use cudf.Column for CategoricalColumn's categories instead of a tuple
- PR #2193 DOC: cudf::type_dispatcher documentation for specializing dispatched functors
- PR #2199 Better java support for appending strings
- PR #2176 Added column dtype support for datetime, int8, int16 to csv_writer
- PR #2209 Matching `get_dummies` & `select_dtypes` behavior to pandas
- PR #2217 Updated Java bindings to use the new groupby API
- PR #2214 DOC: Update doc instructions to build/install `cudf` and `dask-cudf`
- PR #2220 Update Java bindings for reduction rename
- PR #2232 Move CodeCov upload from build script to Jenkins
- PR #2225 refactor to use libcudf for gathering columns in dataframes
- PR #2293 Improve join performance (faster compute_join_output_size)
- PR #2300 Create separate dask codeowners for dask-cudf codebase
- PR #2304 gdf_group_by_without_aggregations returns gdf_column
- PR #2309 Java readers: remove redundant copy of result pointers
- PR #2307 Add `black` and `isort` to style checker script
- PR #2345 Restore removal of old groupby implementation
- PR #2342 Improve `astype()` to operate all ways
- PR #2329 using libcudf cudf::copy for column deep copy
- PR #2344 DOC: docs on code formatting for contributors
- PR #2376 Add inoperative axis= and win_type= arguments to Rolling()
- PR #2378 remove dask for (de-)serialization of cudf objects
- PR #2353 Bump Arrow and Dask versions
- PR #2377 Replace `standard_python_slice` with just `slice.indices()`
- PR #2373 cudf.DataFrame enchancements & Series.values support
- PR #2392 Remove dlpack submodule; make cuDF's Cython API externally accessible
- PR #2430 Updated Java bindings to use the new unary API
- PR #2406 Moved all existing `table` related files to a `legacy/` directory
- PR #2350 Performance related changes to get_dummies
- PR #2420 Remove `cudautils.astype` and replace with `typecast.apply_cast`
- PR #2456 Small improvement to typecast utility
- PR #2458 Fix handling of thirdparty packages in `isort` config
- PR #2459 IO Readers: Consolidate all readers to use `datasource` class
- PR #2475 Exposed type_dispatcher.hpp, nvcategory_util.hpp and wrapper_types.hpp in the include folder
- PR #2484 Enabled building libcudf as a static library
- PR #2453 Streamline CUDA_REL environment variable
- PR #2483 Bundle Boost filesystem dependency in the Java jar
- PR #2486 Java API hash functions
- PR #2481 Adds the ignore_null_keys option to the java api
- PR #2490 Java api: support multiple aggregates for the same column
- PR #2510 Java api: uses table based apply_boolean_mask
- PR #2432 Use pandas formatting for console, html, and latex output
- PR #2573 Bump numba version to 0.45.1
- PR #2606 Fix references to notebooks-contrib

## Bug Fixes

- PR #2086 Fixed quantile api behavior mismatch in series & dataframe
- PR #2128 Add offset param to host buffer readers in java API.
- PR #2145 Work around binops validity checks for java
- PR #2146 Work around unary_math validity checks for java
- PR #2151 Fixes bug in cudf::copy_range where null_count was invalid
- PR #2139 matching to pandas describe behavior & fixing nan values issue
- PR #2161 Implicitly convert unsigned to signed integer types in binops
- PR #2154 CSV Reader: Fix bools misdetected as strings dtype
- PR #2178 Fix bug in rolling bindings where a view of an ephemeral column was being taken
- PR #2180 Fix issue with isort reordering `importorskip` below imports depending on them
- PR #2187 fix to honor dtype when numpy arrays are passed to columnops.as_column
- PR #2190 Fix issue in astype conversion of string column to 'str'
- PR #2208 Fix issue with calling `head()` on one row dataframe
- PR #2229 Propagate exceptions from Cython cdef functions
- PR #2234 Fix issue with local build script not properly building
- PR #2223 Fix CUDA invalid configuration errors reported after loading small compressed ORC files
- PR #2162 Setting is_unique and is_monotonic-related attributes
- PR #2244 Fix ORC RLEv2 delta mode decoding with nonzero residual delta width
- PR #2297 Work around `var/std` unsupported only at debug build
- PR #2302 Fixed java serialization corner case
- PR #2355 Handle float16 in binary operations
- PR #2311 Fix copy behaviour for GenericIndex
- PR #2349 Fix issues with String filter in java API
- PR #2323 Fix groupby on categoricals
- PR #2328 Ensure order is preserved in CategoricalAccessor._set_categories
- PR #2202 Fix issue with unary ops mishandling empty input
- PR #2326 Fix for bug in DLPack when reading multiple columns
- PR #2324 Fix cudf Docker build
- PR #2325 Fix ORC RLEv2 patched base mode decoding with nonzero patch width
- PR #2235 Fix get_dummies to be compatible with dask
- PR #2332 Zero initialize gdf_dtype_extra_info
- PR #2355 Handle float16 in binary operations
- PR #2360 Fix missing dtype handling in cudf.Series & columnops.as_column
- PR #2364 Fix quantile api and other trivial issues around it
- PR #2361 Fixed issue with `codes` of CategoricalIndex
- PR #2357 Fixed inconsistent type of index created with from_pandas vs direct construction
- PR #2389 Fixed Rolling __getattr__ and __getitem__ for offset based windows
- PR #2402 Fixed bug in valid mask computation in cudf::copy_if (apply_boolean_mask)
- PR #2401 Fix to a scalar datetime(of type Days) issue
- PR #2386 Correctly allocate output valids in groupby
- PR #2411 Fixed failures on binary op on single element string column
- PR #2422 Fix Pandas logical binary operation incompatibilites
- PR #2447 Fix CodeCov posting build statuses temporarily
- PR #2450 Fix erroneous null handling in `cudf.DataFrame`'s `apply_rows`
- PR #2470 Fix issues with empty strings and string categories (Java)
- PR #2471 Fix String Column Validity.
- PR #2481 Fix java validity buffer serialization
- PR #2485 Updated bytes calculation to use size_t to avoid overflow in column concat
- PR #2461 Fix groupby multiple aggregations same column
- PR #2514 Fix cudf::drop_nulls threshold handling in Cython
- PR #2516 Fix utilities include paths and meta.yaml header paths
- PR #2517 Fix device memory leak in to_dlpack tensor deleter
- PR #2431 Fix local build generated file ownerships
- PR #2511 Added import of orc, refactored exception handlers to not squash fatal exceptions
- PR #2527 Fix index and column input handling in dask_cudf read_parquet
- PR #2466 Fix `dataframe.query` returning null rows erroneously
- PR #2548 Orc reader: fix non-deterministic data decoding at chunk boundaries
- PR #2557 fix cudautils import in string.py
- PR #2521 Fix casting datetimes from/to the same resolution
- PR #2545 Fix MultiIndexes with datetime levels
- PR #2560 Remove duplicate `dlpack` definition in conda recipe
- PR #2567 Fix ColumnVector.fromScalar issues while dealing with null scalars
- PR #2565 Orc reader: fix incorrect data decoding of int64 data types
- PR #2577 Fix search benchmark compilation error by adding necessary header
- PR #2604 Fix a bug in copying.pyx:_normalize_types that upcasted int32 to int64


# cuDF 0.8.0 (27 June 2019)

## New Features

- PR #1524 Add GPU-accelerated JSON Lines parser with limited feature set
- PR #1569 Add support for Json objects to the JSON Lines reader
- PR #1622 Add Series.loc
- PR #1654 Add cudf::apply_boolean_mask: faster replacement for gdf_apply_stencil
- PR #1487 cython gather/scatter
- PR #1310 Implemented the slice/split functionality.
- PR #1630 Add Python layer to the GPU-accelerated JSON reader
- PR #1745 Add rounding of numeric columns via Numba
- PR #1772 JSON reader: add support for BytesIO and StringIO input
- PR #1527 Support GDF_BOOL8 in readers and writers
- PR #1819 Logical operators (AND, OR, NOT) for libcudf and cuDF
- PR #1813 ORC Reader: Add support for stripe selection
- PR #1828 JSON Reader: add suport for bool8 columns
- PR #1833 Add column iterator with/without nulls
- PR #1665 Add the point-in-polygon GIS function
- PR #1863 Series and Dataframe methods for all and any
- PR #1908 cudf::copy_range and cudf::fill for copying/assigning an index or range to a constant
- PR #1921 Add additional formats for typecasting to/from strings
- PR #1807 Add Series.dropna()
- PR #1987 Allow user defined functions in the form of ptx code to be passed to binops
- PR #1948 Add operator functions like `Series.add()` to DataFrame and Series
- PR #1954 Add skip test argument to GPU build script
- PR #2018 Add bindings for new groupby C++ API
- PR #1984 Add rolling window operations Series.rolling() and DataFrame.rolling()
- PR #1542 Python method and bindings for to_csv
- PR #1995 Add Java API
- PR #1998 Add google benchmark to cudf
- PR #1845 Add cudf::drop_duplicates, DataFrame.drop_duplicates
- PR #1652 Added `Series.where()` feature
- PR #2074 Java Aggregates, logical ops, and better RMM support
- PR #2140 Add a `cudf::transform` function
- PR #2068 Concatenation of different typed columns

## Improvements

- PR #1538 Replacing LesserRTTI with inequality_comparator
- PR #1703 C++: Added non-aggregating `insert` to `concurrent_unordered_map` with specializations to store pairs with a single atomicCAS when possible.
- PR #1422 C++: Added a RAII wrapper for CUDA streams
- PR #1701 Added `unique` method for stringColumns
- PR #1713 Add documentation for Dask-XGBoost
- PR #1666 CSV Reader: Improve performance for files with large number of columns
- PR #1725 Enable the ability to use a single column groupby as its own index
- PR #1759 Add an example showing simultaneous rolling averages to `apply_grouped` documentation
- PR #1746 C++: Remove unused code: `windowed_ops.cu`, `sorting.cu`, `hash_ops.cu`
- PR #1748 C++: Add `bool` nullability flag to `device_table` row operators
- PR #1764 Improve Numerical column: `mean_var` and `mean`
- PR #1767 Speed up Python unit tests
- PR #1770 Added build.sh script, updated CI scripts and documentation
- PR #1739 ORC Reader: Add more pytest coverage
- PR #1696 Added null support in `Series.replace()`.
- PR #1390 Added some basic utility functions for `gdf_column`'s
- PR #1791 Added general column comparison code for testing
- PR #1795 Add printing of git submodule info to `print_env.sh`
- PR #1796 Removing old sort based group by code and gdf_filter
- PR #1811 Added funtions for copying/allocating `cudf::table`s
- PR #1838 Improve columnops.column_empty so that it returns typed columns instead of a generic Column
- PR #1890 Add utils.get_dummies- a pandas-like wrapper around one_hot-encoding
- PR #1823 CSV Reader: default the column type to string for empty dataframes
- PR #1827 Create bindings for scalar-vector binops, and update one_hot_encoding to use them
- PR #1817 Operators now support different sized dataframes as long as they don't share different sized columns
- PR #1855 Transition replace_nulls to new C++ API and update corresponding Cython/Python code
- PR #1858 Add `std::initializer_list` constructor to `column_wrapper`
- PR #1846 C++ type-erased gdf_equal_columns test util; fix gdf_equal_columns logic error
- PR #1390 Added some basic utility functions for `gdf_column`s
- PR #1391 Tidy up bit-resolution-operation and bitmask class code
- PR #1882 Add iloc functionality to MultiIndex dataframes
- PR #1884 Rolling windows: general enhancements and better coverage for unit tests
- PR #1886 support GDF_STRING_CATEGORY columns in apply_boolean_mask, drop_nulls and other libcudf functions
- PR #1896 Improve performance of groupby with levels specified in dask-cudf
- PR #1915 Improve iloc performance for non-contiguous row selection
- PR #1859 Convert read_json into a C++ API
- PR #1919 Rename libcudf namespace gdf to namespace cudf
- PR #1850 Support left_on and right_on for DataFrame merge operator
- PR #1930 Specialize constructor for `cudf::bool8` to cast argument to `bool`
- PR #1938 Add default constructor for `column_wrapper`
- PR #1930 Specialize constructor for `cudf::bool8` to cast argument to `bool`
- PR #1952 consolidate libcudf public API headers in include/cudf
- PR #1949 Improved selection with boolmask using libcudf `apply_boolean_mask`
- PR #1956 Add support for nulls in `query()`
- PR #1973 Update `std::tuple` to `std::pair` in top-most libcudf APIs and C++ transition guide
- PR #1981 Convert read_csv into a C++ API
- PR #1868 ORC Reader: Support row index for speed up on small/medium datasets
- PR #1964 Added support for list-like types in Series.str.cat
- PR #2005 Use HTML5 details tag in bug report issue template
- PR #2003 Removed few redundant unit-tests from test_string.py::test_string_cat
- PR #1944 Groupby design improvements
- PR #2017 Convert `read_orc()` into a C++ API
- PR #2011 Convert `read_parquet()` into a C++ API
- PR #1756 Add documentation "10 Minutes to cuDF and dask_cuDF"
- PR #2034 Adding support for string columns concatenation using "add" binary operator
- PR #2042 Replace old "10 Minutes" guide with new guide for docs build process
- PR #2036 Make library of common test utils to speed up tests compilation
- PR #2022 Facilitating get_dummies to be a high level api too
- PR #2050 Namespace IO readers and add back free-form `read_xxx` functions
- PR #2104 Add a functional ``sort=`` keyword argument to groupby
- PR #2108 Add `find_and_replace` for StringColumn for replacing single values

## Bug Fixes

- PR #1465 Fix for test_orc.py and test_sparse_df.py test failures
- PR #1583 Fix underlying issue in `as_index()` that was causing `Series.quantile()` to fail
- PR #1680 Add errors= keyword to drop() to fix cudf-dask bug
- PR #1651 Fix `query` function on empty dataframe
- PR #1616 Fix CategoricalColumn to access categories by index instead of iteration
- PR #1660 Fix bug in `loc` when indexing with a column name (a string)
- PR #1683 ORC reader: fix timestamp conversion to UTC
- PR #1613 Improve CategoricalColumn.fillna(-1) performance
- PR #1642 Fix failure of CSV_TEST gdf_csv_test.SkiprowsNrows on multiuser systems
- PR #1709 Fix handling of `datetime64[ms]` in `dataframe.select_dtypes`
- PR #1704 CSV Reader: Add support for the plus sign in number fields
- PR #1687 CSV reader: return an empty dataframe for zero size input
- PR #1757 Concatenating columns with null columns
- PR #1755 Add col_level keyword argument to melt
- PR #1758 Fix df.set_index() when setting index from an empty column
- PR #1749 ORC reader: fix long strings of NULL values resulting in incorrect data
- PR #1742 Parquet Reader: Fix index column name to match PANDAS compat
- PR #1782 Update libcudf doc version
- PR #1783 Update conda dependencies
- PR #1786 Maintain the original series name in series.unique output
- PR #1760 CSV Reader: fix segfault when dtype list only includes columns from usecols list
- PR #1831 build.sh: Assuming python is in PATH instead of using PYTHON env var
- PR #1839 Raise an error instead of segfaulting when transposing a DataFrame with StringColumns
- PR #1840 Retain index correctly during merge left_on right_on
- PR #1825 cuDF: Multiaggregation Groupby Failures
- PR #1789 CSV Reader: Fix missing support for specifying `int8` and `int16` dtypes
- PR #1857 Cython Bindings: Handle `bool` columns while calling `column_view_from_NDArrays`
- PR #1849 Allow DataFrame support methods to pass arguments to the methods
- PR #1847 Fixed #1375 by moving the nvstring check into the wrapper function
- PR #1864 Fixing cudf reduction for POWER platform
- PR #1869 Parquet reader: fix Dask timestamps not matching with Pandas (convert to milliseconds)
- PR #1876 add dtype=bool for `any`, `all` to treat integer column correctly
- PR #1875 CSV reader: take NaN values into account in dtype detection
- PR #1873 Add column dtype checking for the all/any methods
- PR #1902 Bug with string iteration in _apply_basic_agg
- PR #1887 Fix for initialization issue in pq_read_arg,orc_read_arg
- PR #1867 JSON reader: add support for null/empty fields, including the 'null' literal
- PR #1891 Fix bug #1750 in string column comparison
- PR #1909 Support of `to_pandas()` of boolean series with null values
- PR #1923 Use prefix removal when two aggs are called on a SeriesGroupBy
- PR #1914 Zero initialize gdf_column local variables
- PR #1959 Add support for comparing boolean Series to scalar
- PR #1966 Ignore index fix in series append
- PR #1967 Compute index __sizeof__ only once for DataFrame __sizeof__
- PR #1977 Support CUDA installation in default system directories
- PR #1982 Fixes incorrect index name after join operation
- PR #1985 Implement `GDF_PYMOD`, a special modulo that follows python's sign rules
- PR #1991 Parquet reader: fix decoding of NULLs
- PR #1990 Fixes a rendering bug in the `apply_grouped` documentation
- PR #1978 Fix for values being filled in an empty dataframe
- PR #2001 Correctly create MultiColumn from Pandas MultiColumn
- PR #2006 Handle empty dataframe groupby construction for dask
- PR #1965 Parquet Reader: Fix duplicate index column when it's already in `use_cols`
- PR #2033 Add pip to conda environment files to fix warning
- PR #2028 CSV Reader: Fix reading of uncompressed files without a recognized file extension
- PR #2073 Fix an issue when gathering columns with NVCategory and nulls
- PR #2053 cudf::apply_boolean_mask return empty column for empty boolean mask
- PR #2066 exclude `IteratorTest.mean_var_output` test from debug build
- PR #2069 Fix JNI code to use read_csv and read_parquet APIs
- PR #2071 Fix bug with unfound transitive dependencies for GTests in Ubuntu 18.04
- PR #2089 Configure Sphinx to render params correctly
- PR #2091 Fix another bug with unfound transitive dependencies for `cudftestutils` in Ubuntu 18.04
- PR #2115 Just apply `--disable-new-dtags` instead of trying to define all the transitive dependencies
- PR #2106 Fix errors in JitCache tests caused by sharing of device memory between processes
- PR #2120 Fix errors in JitCache tests caused by running multiple threads on the same data
- PR #2102 Fix memory leak in groupby
- PR #2113 fixed typo in to_csv code example


# cudf 0.7.2 (16 May 2019)

## New Features

- PR #1735 Added overload for atomicAdd on int64. Streamlined implementation of custom atomic overloads.
- PR #1741 Add MultiIndex concatenation

## Bug Fixes

- PR #1718 Fix issue with SeriesGroupBy MultiIndex in dask-cudf
- PR #1734 Python: fix performance regression for groupby count() aggregations
- PR #1768 Cython: fix handling read only schema buffers in gpuarrow reader


# cudf 0.7.1 (11 May 2019)

## New Features

- PR #1702 Lazy load MultiIndex to return groupby performance to near optimal.

## Bug Fixes

- PR #1708 Fix handling of `datetime64[ms]` in `dataframe.select_dtypes`


# cuDF 0.7.0 (10 May 2019)

## New Features

- PR #982 Implement gdf_group_by_without_aggregations and gdf_unique_indices functions
- PR #1142 Add `GDF_BOOL` column type
- PR #1194 Implement overloads for CUDA atomic operations
- PR #1292 Implemented Bitwise binary ops AND, OR, XOR (&, |, ^)
- PR #1235 Add GPU-accelerated Parquet Reader
- PR #1335 Added local_dict arg in `DataFrame.query()`.
- PR #1282 Add Series and DataFrame.describe()
- PR #1356 Rolling windows
- PR #1381 Add DataFrame._get_numeric_data
- PR #1388 Add CODEOWNERS file to auto-request reviews based on where changes are made
- PR #1396 Add DataFrame.drop method
- PR #1413 Add DataFrame.melt method
- PR #1412 Add DataFrame.pop()
- PR #1419 Initial CSV writer function
- PR #1441 Add Series level cumulative ops (cumsum, cummin, cummax, cumprod)
- PR #1420 Add script to build and test on a local gpuCI image
- PR #1440 Add DatetimeColumn.min(), DatetimeColumn.max()
- PR #1455 Add Series.Shift via Numba kernel
- PR #1441 Add Series level cumulative ops (cumsum, cummin, cummax, cumprod)
- PR #1461 Add Python coverage test to gpu build
- PR #1445 Parquet Reader: Add selective reading of rows and row group
- PR #1532 Parquet Reader: Add support for INT96 timestamps
- PR #1516 Add Series and DataFrame.ndim
- PR #1556 Add libcudf C++ transition guide
- PR #1466 Add GPU-accelerated ORC Reader
- PR #1565 Add build script for nightly doc builds
- PR #1508 Add Series isna, isnull, and notna
- PR #1456 Add Series.diff() via Numba kernel
- PR #1588 Add Index `astype` typecasting
- PR #1301 MultiIndex support
- PR #1599 Level keyword supported in groupby
- PR #929 Add support operations to dataframe
- PR #1609 Groupby accept list of Series
- PR #1658 Support `group_keys=True` keyword in groupby method

## Improvements

- PR #1531 Refactor closures as private functions in gpuarrow
- PR #1404 Parquet reader page data decoding speedup
- PR #1076 Use `type_dispatcher` in join, quantiles, filter, segmented sort, radix sort and hash_groupby
- PR #1202 Simplify README.md
- PR #1149 CSV Reader: Change convertStrToValue() functions to `__device__` only
- PR #1238 Improve performance of the CUDA trie used in the CSV reader
- PR #1245 Use file cache for JIT kernels
- PR #1278 Update CONTRIBUTING for new conda environment yml naming conventions
- PR #1163 Refactored UnaryOps. Reduced API to two functions: `gdf_unary_math` and `gdf_cast`. Added `abs`, `-`, and `~` ops. Changed bindings to Cython
- PR #1284 Update docs version
- PR #1287 add exclude argument to cudf.select_dtype function
- PR #1286 Refactor some of the CSV Reader kernels into generic utility functions
- PR #1291 fillna in `Series.to_gpu_array()` and `Series.to_array()` can accept the scalar too now.
- PR #1005 generic `reduction` and `scan` support
- PR #1349 Replace modernGPU sort join with thrust.
- PR #1363 Add a dataframe.mean(...) that raises NotImplementedError to satisfy `dask.dataframe.utils.is_dataframe_like`
- PR #1319 CSV Reader: Use column wrapper for gdf_column output alloc/dealloc
- PR #1376 Change series quantile default to linear
- PR #1399 Replace CFFI bindings for NVTX functions with Cython bindings
- PR #1389 Refactored `set_null_count()`
- PR #1386 Added macros `GDF_TRY()`, `CUDF_TRY()` and `ASSERT_CUDF_SUCCEEDED()`
- PR #1435 Rework CMake and conda recipes to depend on installed libraries
- PR #1391 Tidy up bit-resolution-operation and bitmask class code
- PR #1439 Add cmake variable to enable compiling CUDA code with -lineinfo
- PR #1462 Add ability to read parquet files from arrow::io::RandomAccessFile
- PR #1453 Convert CSV Reader CFFI to Cython
- PR #1479 Convert Parquet Reader CFFI to Cython
- PR #1397 Add a utility function for producing an overflow-safe kernel launch grid configuration
- PR #1382 Add GPU parsing of nested brackets to cuIO parsing utilities
- PR #1481 Add cudf::table constructor to allocate a set of `gdf_column`s
- PR #1484 Convert GroupBy CFFI to Cython
- PR #1463 Allow and default melt keyword argument var_name to be None
- PR #1486 Parquet Reader: Use device_buffer rather than device_ptr
- PR #1525 Add cudatoolkit conda dependency
- PR #1520 Renamed `src/dataframe` to `src/table` and moved `table.hpp`. Made `types.hpp` to be type declarations only.
- PR #1492 Convert transpose CFFI to Cython
- PR #1495 Convert binary and unary ops CFFI to Cython
- PR #1503 Convert sorting and hashing ops CFFI to Cython
- PR #1522 Use latest release version in update-version CI script
- PR #1533 Remove stale join CFFI, fix memory leaks in join Cython
- PR #1521 Added `row_bitmask` to compute bitmask for rows of a table. Merged `valids_ops.cu` and `bitmask_ops.cu`
- PR #1553 Overload `hash_row` to avoid using intial hash values. Updated `gdf_hash` to select between overloads
- PR #1585 Updated `cudf::table` to maintain own copy of wrapped `gdf_column*`s
- PR #1559 Add `except +` to all Cython function definitions to catch C++ exceptions properly
- PR #1617 `has_nulls` and `column_dtypes` for `cudf::table`
- PR #1590 Remove CFFI from the build / install process entirely
- PR #1536 Convert gpuarrow CFFI to Cython
- PR #1655 Add `Column._pointer` as a way to access underlying `gdf_column*` of a `Column`
- PR #1655 Update readme conda install instructions for cudf version 0.6 and 0.7


## Bug Fixes

- PR #1233 Fix dtypes issue while adding the column to `str` dataframe.
- PR #1254 CSV Reader: fix data type detection for floating-point numbers in scientific notation
- PR #1289 Fix looping over each value instead of each category in concatenation
- PR #1293 Fix Inaccurate error message in join.pyx
- PR #1308 Add atomicCAS overload for `int8_t`, `int16_t`
- PR #1317 Fix catch polymorphic exception by reference in ipc.cu
- PR #1325 Fix dtype of null bitmasks to int8
- PR #1326 Update build documentation to use -DCMAKE_CXX11_ABI=ON
- PR #1334 Add "na_position" argument to CategoricalColumn sort_by_values
- PR #1321 Fix out of bounds warning when checking Bzip2 header
- PR #1359 Add atomicAnd/Or/Xor for integers
- PR #1354 Fix `fillna()` behaviour when replacing values with different dtypes
- PR #1347 Fixed core dump issue while passing dict_dtypes without column names in `cudf.read_csv()`
- PR #1379 Fixed build failure caused due to error: 'col_dtype' may be used uninitialized
- PR #1392 Update cudf Dockerfile and package_versions.sh
- PR #1385 Added INT8 type to `_schema_to_dtype` for use in GpuArrowReader
- PR #1393 Fixed a bug in `gdf_count_nonzero_mask()` for the case of 0 bits to count
- PR #1395 Update CONTRIBUTING to use the environment variable CUDF_HOME
- PR #1416 Fix bug at gdf_quantile_exact and gdf_quantile_appox
- PR #1421 Fix remove creation of series multiple times during `add_column()`
- PR #1405 CSV Reader: Fix memory leaks on read_csv() failure
- PR #1328 Fix CategoricalColumn to_arrow() null mask
- PR #1433 Fix NVStrings/categories includes
- PR #1432 Update NVStrings to 0.7.* to coincide with 0.7 development
- PR #1483 Modify CSV reader to avoid cropping blank quoted characters in non-string fields
- PR #1446 Merge 1275 hotfix from master into branch-0.7
- PR #1447 Fix legacy groupby apply docstring
- PR #1451 Fix hash join estimated result size is not correct
- PR #1454 Fix local build script improperly change directory permissions
- PR #1490 Require Dask 1.1.0+ for `is_dataframe_like` test or skip otherwise.
- PR #1491 Use more specific directories & groups in CODEOWNERS
- PR #1497 Fix Thrust issue on CentOS caused by missing default constructor of host_vector elements
- PR #1498 Add missing include guard to device_atomics.cuh and separated DEVICE_ATOMICS_TEST
- PR #1506 Fix csv-write call to updated NVStrings method
- PR #1510 Added nvstrings `fillna()` function
- PR #1507 Parquet Reader: Default string data to GDF_STRING
- PR #1535 Fix doc issue to ensure correct labelling of cudf.series
- PR #1537 Fix `undefined reference` link error in HashPartitionTest
- PR #1548 Fix ci/local/build.sh README from using an incorrect image example
- PR #1551 CSV Reader: Fix integer column name indexing
- PR #1586 Fix broken `scalar_wrapper::operator==`
- PR #1591 ORC/Parquet Reader: Fix missing import for FileNotFoundError exception
- PR #1573 Parquet Reader: Fix crash due to clash with ORC reader datasource
- PR #1607 Revert change of `column.to_dense_buffer` always return by copy for performance concerns
- PR #1618 ORC reader: fix assert & data output when nrows/skiprows isn't aligned to stripe boundaries
- PR #1631 Fix failure of TYPES_TEST on some gcc-7 based systems.
- PR #1641 CSV Reader: Fix skip_blank_lines behavior with Windows line terminators (\r\n)
- PR #1648 ORC reader: fix non-deterministic output when skiprows is non-zero
- PR #1676 Fix groupby `as_index` behaviour with `MultiIndex`
- PR #1659 Fix bug caused by empty groupbys and multiindex slicing throwing exceptions
- PR #1656 Correct Groupby failure in dask when un-aggregable columns are left in dataframe.
- PR #1689 Fix groupby performance regression
- PR #1694 Add Cython as a runtime dependency since it's required in `setup.py`


# cuDF 0.6.1 (25 Mar 2019)

## Bug Fixes

- PR #1275 Fix CentOS exception in DataFrame.hash_partition from using value "returned" by a void function


# cuDF 0.6.0 (22 Mar 2019)

## New Features

- PR #760 Raise `FileNotFoundError` instead of `GDF_FILE_ERROR` in `read_csv` if the file does not exist
- PR #539 Add Python bindings for replace function
- PR #823 Add Doxygen configuration to enable building HTML documentation for libcudf C/C++ API
- PR #807 CSV Reader: Add byte_range parameter to specify the range in the input file to be read
- PR #857 Add Tail method for Series/DataFrame and update Head method to use iloc
- PR #858 Add series feature hashing support
- PR #871 CSV Reader: Add support for NA values, including user specified strings
- PR #893 Adds PyArrow based parquet readers / writers to Python, fix category dtype handling, fix arrow ingest buffer size issues
- PR #867 CSV Reader: Add support for ignoring blank lines and comment lines
- PR #887 Add Series digitize method
- PR #895 Add Series groupby
- PR #898 Add DataFrame.groupby(level=0) support
- PR #920 Add feather, JSON, HDF5 readers / writers from PyArrow / Pandas
- PR #888 CSV Reader: Add prefix parameter for column names, used when parsing without a header
- PR #913 Add DLPack support: convert between cuDF DataFrame and DLTensor
- PR #939 Add ORC reader from PyArrow
- PR #918 Add Series.groupby(level=0) support
- PR #906 Add binary and comparison ops to DataFrame
- PR #958 Support unary and binary ops on indexes
- PR #964 Add `rename` method to `DataFrame`, `Series`, and `Index`
- PR #985 Add `Series.to_frame` method
- PR #985 Add `drop=` keyword to reset_index method
- PR #994 Remove references to pygdf
- PR #990 Add external series groupby support
- PR #988 Add top-level merge function to cuDF
- PR #992 Add comparison binaryops to DateTime columns
- PR #996 Replace relative path imports with absolute paths in tests
- PR #995 CSV Reader: Add index_col parameter to specify the column name or index to be used as row labels
- PR #1004 Add `from_gpu_matrix` method to DataFrame
- PR #997 Add property index setter
- PR #1007 Replace relative path imports with absolute paths in cudf
- PR #1013 select columns with df.columns
- PR #1016 Rename Series.unique_count() to nunique() to match pandas API
- PR #947 Prefixsum to handle nulls and float types
- PR #1029 Remove rest of relative path imports
- PR #1021 Add filtered selection with assignment for Dataframes
- PR #872 Adding NVCategory support to cudf apis
- PR #1052 Add left/right_index and left/right_on keywords to merge
- PR #1091 Add `indicator=` and `suffixes=` keywords to merge
- PR #1107 Add unsupported keywords to Series.fillna
- PR #1032 Add string support to cuDF python
- PR #1136 Removed `gdf_concat`
- PR #1153 Added function for getting the padded allocation size for valid bitmask
- PR #1148 Add cudf.sqrt for dataframes and Series
- PR #1159 Add Python bindings for libcudf dlpack functions
- PR #1155 Add __array_ufunc__ for DataFrame and Series for sqrt
- PR #1168 to_frame for series accepts a name argument


## Improvements

- PR #1218 Add dask-cudf page to API docs
- PR #892 Add support for heterogeneous types in binary ops with JIT
- PR #730 Improve performance of `gdf_table` constructor
- PR #561 Add Doxygen style comments to Join CUDA functions
- PR #813 unified libcudf API functions by replacing gpu_ with gdf_
- PR #822 Add support for `__cuda_array_interface__` for ingest
- PR #756 Consolidate common helper functions from unordered map and multimap
- PR #753 Improve performance of groupby sum and average, especially for cases with few groups.
- PR #836 Add ingest support for arrow chunked arrays in Column, Series, DataFrame creation
- PR #763 Format doxygen comments for csv_read_arg struct
- PR #532 CSV Reader: Use type dispatcher instead of switch block
- PR #694 Unit test utilities improvements
- PR #878 Add better indexing to Groupby
- PR #554 Add `empty` method and `is_monotonic` attribute to `Index`
- PR #1040 Fixed up Doxygen comment tags
- PR #909 CSV Reader: Avoid host->device->host copy for header row data
- PR #916 Improved unit testing and error checking for `gdf_column_concat`
- PR #941 Replace `numpy` call in `Series.hash_encode` with `numba`
- PR #942 Added increment/decrement operators for wrapper types
- PR #943 Updated `count_nonzero_mask` to return `num_rows` when the mask is null
- PR #952 Added trait to map C++ type to `gdf_dtype`
- PR #966 Updated RMM submodule.
- PR #998 Add IO reader/writer modules to API docs, fix for missing cudf.Series docs
- PR #1017 concatenate along columns for Series and DataFrames
- PR #1002 Support indexing a dataframe with another boolean dataframe
- PR #1018 Better concatenation for Series and Dataframes
- PR #1036 Use Numpydoc style docstrings
- PR #1047 Adding gdf_dtype_extra_info to gdf_column_view_augmented
- PR #1054 Added default ctor to SerialTrieNode to overcome Thrust issue in CentOS7 + CUDA10
- PR #1024 CSV Reader: Add support for hexadecimal integers in integral-type columns
- PR #1033 Update `fillna()` to use libcudf function `gdf_replace_nulls`
- PR #1066 Added inplace assignment for columns and select_dtypes for dataframes
- PR #1026 CSV Reader: Change the meaning and type of the quoting parameter to match Pandas
- PR #1100 Adds `CUDF_EXPECTS` error-checking macro
- PR #1092 Fix select_dtype docstring
- PR #1111 Added cudf::table
- PR #1108 Sorting for datetime columns
- PR #1120 Return a `Series` (not a `Column`) from `Series.cat.set_categories()`
- PR #1128 CSV Reader: The last data row does not need to be line terminated
- PR #1183 Bump Arrow version to 0.12.1
- PR #1208 Default to CXX11_ABI=ON
- PR #1252 Fix NVStrings dependencies for cuda 9.2 and 10.0
- PR #2037 Optimize the existing `gather` and `scatter` routines in `libcudf`

## Bug Fixes

- PR #821 Fix flake8 issues revealed by flake8 update
- PR #808 Resolved renamed `d_columns_valids` variable name
- PR #820 CSV Reader: fix the issue where reader adds additional rows when file uses \r\n as a line terminator
- PR #780 CSV Reader: Fix scientific notation parsing and null values for empty quotes
- PR #815 CSV Reader: Fix data parsing when tabs are present in the input CSV file
- PR #850 Fix bug where left joins where the left df has 0 rows causes a crash
- PR #861 Fix memory leak by preserving the boolean mask index
- PR #875 Handle unnamed indexes in to/from arrow functions
- PR #877 Fix ingest of 1 row arrow tables in from arrow function
- PR #876 Added missing `<type_traits>` include
- PR #889 Deleted test_rmm.py which has now moved to RMM repo
- PR #866 Merge v0.5.1 numpy ABI hotfix into 0.6
- PR #917 value_counts return int type on empty columns
- PR #611 Renamed `gdf_reduce_optimal_output_size()` -> `gdf_reduction_get_intermediate_output_size()`
- PR #923 fix index for negative slicing for cudf dataframe and series
- PR #927 CSV Reader: Fix category GDF_CATEGORY hashes not being computed properly
- PR #921 CSV Reader: Fix parsing errors with delim_whitespace, quotations in the header row, unnamed columns
- PR #933 Fix handling objects of all nulls in series creation
- PR #940 CSV Reader: Fix an issue where the last data row is missing when using byte_range
- PR #945 CSV Reader: Fix incorrect datetime64 when milliseconds or space separator are used
- PR #959 Groupby: Problem with column name lookup
- PR #950 Converting dataframe/recarry with non-contiguous arrays
- PR #963 CSV Reader: Fix another issue with missing data rows when using byte_range
- PR #999 Fix 0 sized kernel launches and empty sort_index exception
- PR #993 Fix dtype in selecting 0 rows from objects
- PR #1009 Fix performance regression in `to_pandas` method on DataFrame
- PR #1008 Remove custom dask communication approach
- PR #1001 CSV Reader: Fix a memory access error when reading a large (>2GB) file with date columns
- PR #1019 Binary Ops: Fix error when one input column has null mask but other doesn't
- PR #1014 CSV Reader: Fix false positives in bool value detection
- PR #1034 CSV Reader: Fix parsing floating point precision and leading zero exponents
- PR #1044 CSV Reader: Fix a segfault when byte range aligns with a page
- PR #1058 Added support for `DataFrame.loc[scalar]`
- PR #1060 Fix column creation with all valid nan values
- PR #1073 CSV Reader: Fix an issue where a column name includes the return character
- PR #1090 Updating Doxygen Comments
- PR #1080 Fix dtypes returned from loc / iloc because of lists
- PR #1102 CSV Reader: Minor fixes and memory usage improvements
- PR #1174: Fix release script typo
- PR #1137 Add prebuild script for CI
- PR #1118 Enhanced the `DataFrame.from_records()` feature
- PR #1129 Fix join performance with index parameter from using numpy array
- PR #1145 Issue with .agg call on multi-column dataframes
- PR #908 Some testing code cleanup
- PR #1167 Fix issue with null_count not being set after inplace fillna()
- PR #1184 Fix iloc performance regression
- PR #1185 Support left_on/right_on and also on=str in merge
- PR #1200 Fix allocating bitmasks with numba instead of rmm in allocate_mask function
- PR #1213 Fix bug with csv reader requesting subset of columns using wrong datatype
- PR #1223 gpuCI: Fix label on rapidsai channel on gpu build scripts
- PR #1242 Add explicit Thrust exec policy to fix NVCATEGORY_TEST segfault on some platforms
- PR #1246 Fix categorical tests that failed due to bad implicit type conversion
- PR #1255 Fix overwriting conda package main label uploads
- PR #1259 Add dlpack includes to pip build


# cuDF 0.5.1 (05 Feb 2019)

## Bug Fixes

- PR #842 Avoid using numpy via cimport to prevent ABI issues in Cython compilation


# cuDF 0.5.0 (28 Jan 2019)

## New Features

- PR #722 Add bzip2 decompression support to `read_csv()`
- PR #693 add ZLIB-based GZIP/ZIP support to `read_csv_strings()`
- PR #411 added null support to gdf_order_by (new API) and cudf_table::sort
- PR #525 Added GitHub Issue templates for bugs, documentation, new features, and questions
- PR #501 CSV Reader: Add support for user-specified decimal point and thousands separator to read_csv_strings()
- PR #455 CSV Reader: Add support for user-specified decimal point and thousands separator to read_csv()
- PR #439 add `DataFrame.drop` method similar to pandas
- PR #356 add `DataFrame.transpose` method and `DataFrame.T` property similar to pandas
- PR #505 CSV Reader: Add support for user-specified boolean values
- PR #350 Implemented Series replace function
- PR #490 Added print_env.sh script to gather relevant environment details when reporting cuDF issues
- PR #474 add ZLIB-based GZIP/ZIP support to `read_csv()`
- PR #547 Added melt similar to `pandas.melt()`
- PR #491 Add CI test script to check for updates to CHANGELOG.md in PRs
- PR #550 Add CI test script to check for style issues in PRs
- PR #558 Add CI scripts for cpu-based conda and gpu-based test builds
- PR #524 Add Boolean Indexing
- PR #564 Update python `sort_values` method to use updated libcudf `gdf_order_by` API
- PR #509 CSV Reader: Input CSV file can now be passed in as a text or a binary buffer
- PR #607 Add `__iter__` and iteritems to DataFrame class
- PR #643 added a new api gdf_replace_nulls that allows a user to replace nulls in a column

## Improvements

- PR #426 Removed sort-based groupby and refactored existing groupby APIs. Also improves C++/CUDA compile time.
- PR #461 Add `CUDF_HOME` variable in README.md to replace relative pathing.
- PR #472 RMM: Created centralized rmm::device_vector alias and rmm::exec_policy
- PR #500 Improved the concurrent hash map class to support partitioned (multi-pass) hash table building.
- PR #454 Improve CSV reader docs and examples
- PR #465 Added templated C++ API for RMM to avoid explicit cast to `void**`
- PR #513 `.gitignore` tweaks
- PR #521 Add `assert_eq` function for testing
- PR #502 Simplify Dockerfile for local dev, eliminate old conda/pip envs
- PR #549 Adds `-rdynamic` compiler flag to nvcc for Debug builds
- PR #472 RMM: Created centralized rmm::device_vector alias and rmm::exec_policy
- PR #577 Added external C++ API for scatter/gather functions
- PR #500 Improved the concurrent hash map class to support partitioned (multi-pass) hash table building
- PR #583 Updated `gdf_size_type` to `int`
- PR #500 Improved the concurrent hash map class to support partitioned (multi-pass) hash table building
- PR #617 Added .dockerignore file. Prevents adding stale cmake cache files to the docker container
- PR #658 Reduced `JOIN_TEST` time by isolating overflow test of hash table size computation
- PR #664 Added Debuging instructions to README
- PR #651 Remove noqa marks in `__init__.py` files
- PR #671 CSV Reader: uncompressed buffer input can be parsed without explicitly specifying compression as None
- PR #684 Make RMM a submodule
- PR #718 Ensure sum, product, min, max methods pandas compatibility on empty datasets
- PR #720 Refactored Index classes to make them more Pandas-like, added CategoricalIndex
- PR #749 Improve to_arrow and from_arrow Pandas compatibility
- PR #766 Remove TravisCI references, remove unused variables from CMake, fix ARROW_VERSION in Cmake
- PR #773 Add build-args back to Dockerfile and handle dependencies based on environment yml file
- PR #781 Move thirdparty submodules to root and symlink in /cpp
- PR #843 Fix broken cudf/python API examples, add new methods to the API index

## Bug Fixes

- PR #569 CSV Reader: Fix days being off-by-one when parsing some dates
- PR #531 CSV Reader: Fix incorrect parsing of quoted numbers
- PR #465 Added templated C++ API for RMM to avoid explicit cast to `void**`
- PR #473 Added missing <random> include
- PR #478 CSV Reader: Add api support for auto column detection, header, mangle_dupe_cols, usecols
- PR #495 Updated README to correct where cffi pytest should be executed
- PR #501 Fix the intermittent segfault caused by the `thousands` and `compression` parameters in the csv reader
- PR #502 Simplify Dockerfile for local dev, eliminate old conda/pip envs
- PR #512 fix bug for `on` parameter in `DataFrame.merge` to allow for None or single column name
- PR #511 Updated python/cudf/bindings/join.pyx to fix cudf merge printing out dtypes
- PR #513 `.gitignore` tweaks
- PR #521 Add `assert_eq` function for testing
- PR #537 Fix CMAKE_CUDA_STANDARD_REQURIED typo in CMakeLists.txt
- PR #447 Fix silent failure in initializing DataFrame from generator
- PR #545 Temporarily disable csv reader thousands test to prevent segfault (test re-enabled in PR #501)
- PR #559 Fix Assertion error while using `applymap` to change the output dtype
- PR #575 Update `print_env.sh` script to better handle missing commands
- PR #612 Prevent an exception from occuring with true division on integer series.
- PR #630 Fix deprecation warning for `pd.core.common.is_categorical_dtype`
- PR #622 Fix Series.append() behaviour when appending values with different numeric dtype
- PR #603 Fix error while creating an empty column using None.
- PR #673 Fix array of strings not being caught in from_pandas
- PR #644 Fix return type and column support of dataframe.quantile()
- PR #634 Fix create `DataFrame.from_pandas()` with numeric column names
- PR #654 Add resolution check for GDF_TIMESTAMP in Join
- PR #648 Enforce one-to-one copy required when using `numba>=0.42.0`
- PR #645 Fix cmake build type handling not setting debug options when CMAKE_BUILD_TYPE=="Debug"
- PR #669 Fix GIL deadlock when launching multiple python threads that make Cython calls
- PR #665 Reworked the hash map to add a way to report the destination partition for a key
- PR #670 CMAKE: Fix env include path taking precedence over libcudf source headers
- PR #674 Check for gdf supported column types
- PR #677 Fix 'gdf_csv_test_Dates' gtest failure due to missing nrows parameter
- PR #604 Fix the parsing errors while reading a csv file using `sep` instead of `delimiter`.
- PR #686 Fix converting nulls to NaT values when converting Series to Pandas/Numpy
- PR #689 CSV Reader: Fix behavior with skiprows+header to match pandas implementation
- PR #691 Fixes Join on empty input DFs
- PR #706 CSV Reader: Fix broken dtype inference when whitespace is in data
- PR #717 CSV reader: fix behavior when parsing a csv file with no data rows
- PR #724 CSV Reader: fix build issue due to parameter type mismatch in a std::max call
- PR #734 Prevents reading undefined memory in gpu_expand_mask_bits numba kernel
- PR #747 CSV Reader: fix an issue where CUDA allocations fail with some large input files
- PR #750 Fix race condition for handling NVStrings in CMake
- PR #719 Fix merge column ordering
- PR #770 Fix issue where RMM submodule pointed to wrong branch and pin other to correct branches
- PR #778 Fix hard coded ABI off setting
- PR #784 Update RMM submodule commit-ish and pip paths
- PR #794 Update `rmm::exec_policy` usage to fix segmentation faults when used as temprory allocator.
- PR #800 Point git submodules to branches of forks instead of exact commits


# cuDF 0.4.0 (05 Dec 2018)

## New Features

- PR #398 add pandas-compatible `DataFrame.shape()` and `Series.shape()`
- PR #394 New documentation feature "10 Minutes to cuDF"
- PR #361 CSV Reader: Add support for strings with delimiters

## Improvements

 - PR #436 Improvements for type_dispatcher and wrapper structs
 - PR #429 Add CHANGELOG.md (this file)
 - PR #266 use faster CUDA-accelerated DataFrame column/Series concatenation.
 - PR #379 new C++ `type_dispatcher` reduces code complexity in supporting many data types.
 - PR #349 Improve performance for creating columns from memoryview objects
 - PR #445 Update reductions to use type_dispatcher. Adds integer types support to sum_of_squares.
 - PR #448 Improve installation instructions in README.md
 - PR #456 Change default CMake build to Release, and added option for disabling compilation of tests

## Bug Fixes

 - PR #444 Fix csv_test CUDA too many resources requested fail.
 - PR #396 added missing output buffer in validity tests for groupbys.
 - PR #408 Dockerfile updates for source reorganization
 - PR #437 Add cffi to Dockerfile conda env, fixes "cannot import name 'librmm'"
 - PR #417 Fix `map_test` failure with CUDA 10
 - PR #414 Fix CMake installation include file paths
 - PR #418 Properly cast string dtypes to programmatic dtypes when instantiating columns
 - PR #427 Fix and tests for Concatenation illegal memory access with nulls


# cuDF 0.3.0 (23 Nov 2018)

## New Features

 - PR #336 CSV Reader string support

## Improvements

 - PR #354 source code refactored for better organization. CMake build system overhaul. Beginning of transition to Cython bindings.
 - PR #290 Add support for typecasting to/from datetime dtype
 - PR #323 Add handling pyarrow boolean arrays in input/out, add tests
 - PR #325 GDF_VALIDITY_UNSUPPORTED now returned for algorithms that don't support non-empty valid bitmasks
 - PR #381 Faster InputTooLarge Join test completes in ms rather than minutes.
 - PR #373 .gitignore improvements
 - PR #367 Doc cleanup & examples for DataFrame methods
 - PR #333 Add Rapids Memory Manager documentation
 - PR #321 Rapids Memory Manager adds file/line location logging and convenience macros
 - PR #334 Implement DataFrame `__copy__` and `__deepcopy__`
 - PR #271 Add NVTX ranges to pygdf
 - PR #311 Document system requirements for conda install

## Bug Fixes

 - PR #337 Retain index on `scale()` function
 - PR #344 Fix test failure due to PyArrow 0.11 Boolean handling
 - PR #364 Remove noexcept from managed_allocator;  CMakeLists fix for NVstrings
 - PR #357 Fix bug that made all series be considered booleans for indexing
 - PR #351 replace conda env configuration for developers
 - PRs #346 #360 Fix CSV reading of negative numbers
 - PR #342 Fix CMake to use conda-installed nvstrings
 - PR #341 Preserve categorical dtype after groupby aggregations
 - PR #315 ReadTheDocs build update to fix missing libcuda.so
 - PR #320 FIX out-of-bounds access error in reductions.cu
 - PR #319 Fix out-of-bounds memory access in libcudf count_valid_bits
 - PR #303 Fix printing empty dataframe


# cuDF 0.2.0 and cuDF 0.1.0

These were initial releases of cuDF based on previously separate pyGDF and libGDF libraries.<|MERGE_RESOLUTION|>--- conflicted
+++ resolved
@@ -106,13 +106,10 @@
 - PR #2818 Fix java join API to use new C++ join API
 - PR #2841 Fix nvstrings.slice and slice_from for range (0,0)
 - PR #2837 Fix join benchmark
-<<<<<<< HEAD
-- PR #2850 Fixes dask_cudf.read_parquet on partitioned datasets
-=======
 - PR #2809 Add hash_df and group_split dispatch functions for dask
 - PR #2843 Parquet reader: fix skip_rows when not aligned with page or row_group boundaries
 - PR #2851 Deleted existing dask-cudf/record.txt
->>>>>>> 2381408c
+- PR #2850 Fixes dask_cudf.read_parquet on partitioned datasets
 
 
 # cuDF 0.9.0 (21 Aug 2019)
