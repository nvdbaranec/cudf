# cuDF 0.10.0 (Date TBD)

## New Features

- PR #2423 Added `groupby.quantile()`
- PR #2522 Add Java bindings for NVStrings backed upper and lower case mutators
- PR #2607 Add Java bindings for parsing JSON
- PR #2629 Add dropna= parameter to groupby
- PR #2585 ORC & Parquet Readers: Remove millisecond timestamp restriction
- PR #2559 Add Series.tolist()
- PR #2653 Add Java bindings for rolling window operations
- PR #2480 Merge `custreamz` codebase into `cudf` repo
- PR #2674 Add __contains__ for Index/Series/Column
- PR #2635 Add support to read from remote and cloud sources like s3, gcs, hdfs
- PR #2722 Add Java bindings for NVTX ranges
- PR #2702 Add make_bool to dataset generation functions
- PR #2394 Move `rapidsai/custrings` into `cudf`
- PR #2734 Final sync of custrings source into cudf
- PR #2724 Add libcudf support for __contains__
- PR #2781 Add issorted to is_monotonic
- PR #2685 Add cudf::scatter_to_tables and cython binding
- PR #2743 Add Java bindings for NVStrings timestamp2long as part of String ColumnVector casting
- PR #2785 Add nvstrings Python docs
- PR #2786 Add benchmarks option to root build.sh
- PR #2773 Add Fisher's unbiased kurtosis and skew for Series/DataFrame
- PR #2748 Parquet Reader: Add option to specify loading of PANDAS index

## Improvements

- PR #2578 Update legacy_groupby to use libcudf group_by_without_aggregation
- PR #2581 Removed `managed` allocator from hash map classes.
- PR #2571 Remove unnecessary managed memory from gdf_column_concat
- PR #2648 Cython/Python reorg
- PR #2588 Update Series.append documentation
- PR #2632 Replace dask-cudf set_index code with upstream
- PR #2682 Add cudf.set_allocator() function for easier allocator init
- PR #2642 Improve null printing and testing
- PR #2747 Add missing Cython headers / cudftestutil lib to conda package for cuspatial build
- PR #2706 Compute CSV format in device code to speedup performance
- PR #2673 Add support for np.longlong type
- PR #2703 move dask serialization dispatch into cudf
- PR #2728 Add YYMMDD to version tag for nightly conda packages
- PR #2729 Handle file-handle input in to_csv
- PR #2741 CSV Reader: Move kernel functions into its own file
- PR #2766 Improve nvstrings python cmake flexibility
- PR #2756 Add out_time_unit option to csv reader, support timestamp resolutions
- PR #2771 Stopgap alias for to_gpu_matrix()
- PR #2783 Support mapping input columns to function arguments in apply kernels
- PR #2645 libcudf unique_count for Series.nunique 
<<<<<<< HEAD
- PR #2810 cudf::allocate_like can optionally always allocate a mask.
=======
- PR #2806 CSV Reader: Clean-up row offset operations
>>>>>>> 470fdf44

## Bug Fixes

- PR #2584 ORC Reader: fix parsing of `DECIMAL` index positions
- PR #2619 Fix groupby serialization/deserialization
- PR #2614 Update Java version to match
- PR #2601 Fixes nlargest(1) issue in Series and Dataframe
- PR #2610 Fix a bug in index serialization (properly pass DeviceNDArray)
- PR #2621 Fixes the floordiv issue of not promoting float type when rhs is 0
- PR #2611 Types Test: fix static casting from negative int to string
- PR #2618 IO Readers: Fix datasource memory map failure for multiple reads
- PR #2615 fix string category partitioning in java API
- PR #2641 fix string category and timeunit concat in the java API
- PR #2658 Fix astype() for null categorical columns
- PR #2660 fix column string category and timeunit concat in the java API
- PR #2664 ORC reader: fix `skip_rows` larger than first stripe
- PR #2654 Allow Java gdfOrderBy to work with string categories
- PR #2669 AVRO reader: fix non-deterministic output
- PR #2668 Update Java bindings to specify timestamp units for ORC and Parquet readers
- PR #2679 AVRO reader: fix cuda errors when decoding compressed streams
- PR #2692 Add concatenation for data-frame with different headers (empty and non-empty)
- PR #2651 Remove nvidia driver installation from ci/cpu/build.sh
- PR #2697 Ensure csv reader sets datetime column time units
- PR #2698 Return RangeIndex from contiguous slice of RangeIndex
- PR #2672 Fix null and integer handling in round
- PR #2704 Parquet Reader: Fix crash when loading string column with nulls
- PR #2725 Fix Jitify issue with running on Turing using CUDA version < 10
- PR #2731 Fix building of benchmarks
- PR #2738 Fix java to find new NVStrings locations
- PR #2736 Pin Jitify branch to v0.10 version
- PR #2742 IO Readers: Fix possible silent failures when creating `NvStrings` instance
- PR #2753 Fix java quantile API calls
- PR #2762 Fix validity processing for time in java
- PR #2796 Fix handling string slicing and other nvstrings delegated methods with dask
- PR #2769 Fix link to API docs in README.md
- PR #2772 Handle multiindex pandas Series #2772
- PR #2749 Fix apply_rows/apply_chunks pessimistic null mask to use in_cols null masks only
- PR #2752 CSV Reader: Fix exception when there's no rows to process
- PR #2716 Added Exception for `StringMethods` in string methods
- PR #2787 Fix Broadcasting `None` to `cudf-series`
- PR #2794 Fix async race in NVCategory::get_value and get_value_bounds
- PR #2795 Fix java build/cast error
- PR #2496 Fix improper merge of two dataframes when names differ
- PR #2818 Fix java join API to use new C++ join API


# cuDF 0.9.0 (21 Aug 2019)

## New Features

- PR #1993 Add CUDA-accelerated series aggregations: mean, var, std
- PR #2111 IO Readers: Support memory buffer, file-like object, and URL inputs
- PR #2012 Add `reindex()` to DataFrame and Series
- PR #2097 Add GPU-accelerated AVRO reader
- PR #2098 Support binary ops on DFs and Series with mismatched indices
- PR #2160 Merge `dask-cudf` codebase into `cudf` repo
- PR #2149 CSV Reader: Add `hex` dtype for explicit hexadecimal parsing
- PR #2156 Add `upper_bound()` and `lower_bound()` for libcudf tables and `searchsorted()` for cuDF Series
- PR #2158 CSV Reader: Support single, non-list/dict argument for `dtype`
- PR #2177 CSV Reader: Add `parse_dates` parameter for explicit date inference
- PR #1744 cudf::apply_boolean_mask and cudf::drop_nulls support for cudf::table inputs (multi-column)
- PR #2196 Add `DataFrame.dropna()`
- PR #2197 CSV Writer: add `chunksize` parameter for `to_csv`
- PR #2215 `type_dispatcher` benchmark
- PR #2179 Add Java quantiles
- PR #2157 Add __array_function__ to DataFrame and Series
- PR #2212 Java support for ORC reader
- PR #2224 Add DataFrame isna, isnull, notna functions
- PR #2236 Add Series.drop_duplicates
- PR #2105 Add hash-based join benchmark
- PR #2316 Add unique, nunique, and value_counts for datetime columns
- PR #2337 Add Java support for slicing a ColumnVector
- PR #2049 Add cudf::merge (sorted merge)
- PR #2368 Full cudf+dask Parquet Support
- PR #2380 New cudf::is_sorted checks whether cudf::table is sorted
- PR #2356 Java column vector standard deviation support
- PR #2221 MultiIndex full indexing - Support iloc and wildcards for loc
- PR #2429 Java support for getting length of strings in a ColumnVector
- PR #2415 Add `value_counts` for series of any type
- PR #2446 Add __array_function__ for index
- PR #2437 ORC reader: Add 'use_np_dtypes' option
- PR #2382 Add CategoricalAccessor add, remove, rename, and ordering methods
- PR #2464 Native implement `__cuda_array_interface__` for Series/Index/Column objects
- PR #2425 Rolling window now accepts array-based user-defined functions
- PR #2442 Add __setitem__
- PR #2449 Java support for getting byte count of strings in a ColumnVector
- PR #2492 Add groupby.size() method
- PR #2358 Add cudf::nans_to_nulls: convert floating point column into bitmask
- PR #2489 Add drop argument to set_index
- PR #2491 Add Java bindings for ORC reader 'use_np_dtypes' option
- PR #2213 Support s/ms/us/ns DatetimeColumn time unit resolutions
- PR #2536 Add _constructor properties to Series and DataFrame

## Improvements

- PR #2103 Move old `column` and `bitmask` files into `legacy/` directory
- PR #2109 added name to Python column classes
- PR #1947 Cleanup serialization code
- PR #2125 More aggregate in java API
- PR #2127 Add in java Scalar tests
- PR #2088 Refactor of Python groupby code
- PR #2130 Java serialization and deserialization of tables.
- PR #2131 Chunk rows logic added to csv_writer
- PR #2129 Add functions in the Java API to support nullable column filtering
- PR #2165 made changes to get_dummies api for it to be available in MethodCache
- PR #2171 Add CodeCov integration, fix doc version, make --skip-tests work when invoking with source
- PR #2184 handle remote orc files for dask-cudf
- PR #2186 Add `getitem` and `getattr` style access to Rolling objects
- PR #2168 Use cudf.Column for CategoricalColumn's categories instead of a tuple
- PR #2193 DOC: cudf::type_dispatcher documentation for specializing dispatched functors
- PR #2199 Better java support for appending strings
- PR #2176 Added column dtype support for datetime, int8, int16 to csv_writer
- PR #2209 Matching `get_dummies` & `select_dtypes` behavior to pandas
- PR #2217 Updated Java bindings to use the new groupby API
- PR #2214 DOC: Update doc instructions to build/install `cudf` and `dask-cudf`
- PR #2220 Update Java bindings for reduction rename
- PR #2232 Move CodeCov upload from build script to Jenkins
- PR #2225 refactor to use libcudf for gathering columns in dataframes
- PR #2293 Improve join performance (faster compute_join_output_size)
- PR #2300 Create separate dask codeowners for dask-cudf codebase
- PR #2304 gdf_group_by_without_aggregations returns gdf_column
- PR #2309 Java readers: remove redundant copy of result pointers
- PR #2307 Add `black` and `isort` to style checker script
- PR #2345 Restore removal of old groupby implementation
- PR #2342 Improve `astype()` to operate all ways
- PR #2329 using libcudf cudf::copy for column deep copy
- PR #2344 DOC: docs on code formatting for contributors
- PR #2376 Add inoperative axis= and win_type= arguments to Rolling()
- PR #2378 remove dask for (de-)serialization of cudf objects
- PR #2353 Bump Arrow and Dask versions
- PR #2377 Replace `standard_python_slice` with just `slice.indices()`
- PR #2373 cudf.DataFrame enchancements & Series.values support
- PR #2392 Remove dlpack submodule; make cuDF's Cython API externally accessible
- PR #2430 Updated Java bindings to use the new unary API
- PR #2406 Moved all existing `table` related files to a `legacy/` directory
- PR #2350 Performance related changes to get_dummies
- PR #2420 Remove `cudautils.astype` and replace with `typecast.apply_cast`
- PR #2456 Small improvement to typecast utility
- PR #2458 Fix handling of thirdparty packages in `isort` config
- PR #2459 IO Readers: Consolidate all readers to use `datasource` class
- PR #2475 Exposed type_dispatcher.hpp, nvcategory_util.hpp and wrapper_types.hpp in the include folder
- PR #2484 Enabled building libcudf as a static library
- PR #2453 Streamline CUDA_REL environment variable
- PR #2483 Bundle Boost filesystem dependency in the Java jar
- PR #2486 Java API hash functions
- PR #2481 Adds the ignore_null_keys option to the java api
- PR #2490 Java api: support multiple aggregates for the same column
- PR #2510 Java api: uses table based apply_boolean_mask
- PR #2432 Use pandas formatting for console, html, and latex output
- PR #2573 Bump numba version to 0.45.1
- PR #2606 Fix references to notebooks-contrib

## Bug Fixes

- PR #2086 Fixed quantile api behavior mismatch in series & dataframe
- PR #2128 Add offset param to host buffer readers in java API.
- PR #2145 Work around binops validity checks for java
- PR #2146 Work around unary_math validity checks for java
- PR #2151 Fixes bug in cudf::copy_range where null_count was invalid
- PR #2139 matching to pandas describe behavior & fixing nan values issue
- PR #2161 Implicitly convert unsigned to signed integer types in binops
- PR #2154 CSV Reader: Fix bools misdetected as strings dtype
- PR #2178 Fix bug in rolling bindings where a view of an ephemeral column was being taken
- PR #2180 Fix issue with isort reordering `importorskip` below imports depending on them
- PR #2187 fix to honor dtype when numpy arrays are passed to columnops.as_column
- PR #2190 Fix issue in astype conversion of string column to 'str'
- PR #2208 Fix issue with calling `head()` on one row dataframe
- PR #2229 Propagate exceptions from Cython cdef functions
- PR #2234 Fix issue with local build script not properly building
- PR #2223 Fix CUDA invalid configuration errors reported after loading small compressed ORC files
- PR #2162 Setting is_unique and is_monotonic-related attributes
- PR #2244 Fix ORC RLEv2 delta mode decoding with nonzero residual delta width
- PR #2297 Work around `var/std` unsupported only at debug build
- PR #2302 Fixed java serialization corner case
- PR #2355 Handle float16 in binary operations
- PR #2311 Fix copy behaviour for GenericIndex
- PR #2349 Fix issues with String filter in java API
- PR #2323 Fix groupby on categoricals
- PR #2328 Ensure order is preserved in CategoricalAccessor._set_categories
- PR #2202 Fix issue with unary ops mishandling empty input
- PR #2326 Fix for bug in DLPack when reading multiple columns
- PR #2324 Fix cudf Docker build
- PR #2325 Fix ORC RLEv2 patched base mode decoding with nonzero patch width
- PR #2235 Fix get_dummies to be compatible with dask
- PR #2332 Zero initialize gdf_dtype_extra_info
- PR #2355 Handle float16 in binary operations
- PR #2360 Fix missing dtype handling in cudf.Series & columnops.as_column
- PR #2364 Fix quantile api and other trivial issues around it
- PR #2361 Fixed issue with `codes` of CategoricalIndex
- PR #2357 Fixed inconsistent type of index created with from_pandas vs direct construction
- PR #2389 Fixed Rolling __getattr__ and __getitem__ for offset based windows
- PR #2402 Fixed bug in valid mask computation in cudf::copy_if (apply_boolean_mask)
- PR #2401 Fix to a scalar datetime(of type Days) issue
- PR #2386 Correctly allocate output valids in groupby
- PR #2411 Fixed failures on binary op on single element string column
- PR #2422 Fix Pandas logical binary operation incompatibilites
- PR #2447 Fix CodeCov posting build statuses temporarily
- PR #2450 Fix erroneous null handling in `cudf.DataFrame`'s `apply_rows`
- PR #2470 Fix issues with empty strings and string categories (Java)
- PR #2471 Fix String Column Validity.
- PR #2481 Fix java validity buffer serialization
- PR #2485 Updated bytes calculation to use size_t to avoid overflow in column concat
- PR #2461 Fix groupby multiple aggregations same column
- PR #2514 Fix cudf::drop_nulls threshold handling in Cython
- PR #2516 Fix utilities include paths and meta.yaml header paths
- PR #2517 Fix device memory leak in to_dlpack tensor deleter
- PR #2431 Fix local build generated file ownerships
- PR #2511 Added import of orc, refactored exception handlers to not squash fatal exceptions
- PR #2527 Fix index and column input handling in dask_cudf read_parquet
- PR #2466 Fix `dataframe.query` returning null rows erroneously
- PR #2548 Orc reader: fix non-deterministic data decoding at chunk boundaries
- PR #2557 fix cudautils import in string.py
- PR #2521 Fix casting datetimes from/to the same resolution
- PR #2545 Fix MultiIndexes with datetime levels
- PR #2560 Remove duplicate `dlpack` definition in conda recipe
- PR #2567 Fix ColumnVector.fromScalar issues while dealing with null scalars
- PR #2565 Orc reader: fix incorrect data decoding of int64 data types
- PR #2577 Fix search benchmark compilation error by adding necessary header
- PR #2604 Fix a bug in copying.pyx:_normalize_types that upcasted int32 to int64


# cuDF 0.8.0 (27 June 2019)

## New Features

- PR #1524 Add GPU-accelerated JSON Lines parser with limited feature set
- PR #1569 Add support for Json objects to the JSON Lines reader
- PR #1622 Add Series.loc
- PR #1654 Add cudf::apply_boolean_mask: faster replacement for gdf_apply_stencil
- PR #1487 cython gather/scatter
- PR #1310 Implemented the slice/split functionality.
- PR #1630 Add Python layer to the GPU-accelerated JSON reader
- PR #1745 Add rounding of numeric columns via Numba
- PR #1772 JSON reader: add support for BytesIO and StringIO input
- PR #1527 Support GDF_BOOL8 in readers and writers
- PR #1819 Logical operators (AND, OR, NOT) for libcudf and cuDF
- PR #1813 ORC Reader: Add support for stripe selection
- PR #1828 JSON Reader: add suport for bool8 columns
- PR #1833 Add column iterator with/without nulls
- PR #1665 Add the point-in-polygon GIS function
- PR #1863 Series and Dataframe methods for all and any
- PR #1908 cudf::copy_range and cudf::fill for copying/assigning an index or range to a constant
- PR #1921 Add additional formats for typecasting to/from strings
- PR #1807 Add Series.dropna()
- PR #1987 Allow user defined functions in the form of ptx code to be passed to binops
- PR #1948 Add operator functions like `Series.add()` to DataFrame and Series
- PR #1954 Add skip test argument to GPU build script
- PR #2018 Add bindings for new groupby C++ API
- PR #1984 Add rolling window operations Series.rolling() and DataFrame.rolling()
- PR #1542 Python method and bindings for to_csv
- PR #1995 Add Java API
- PR #1998 Add google benchmark to cudf
- PR #1845 Add cudf::drop_duplicates, DataFrame.drop_duplicates
- PR #1652 Added `Series.where()` feature
- PR #2074 Java Aggregates, logical ops, and better RMM support
- PR #2140 Add a `cudf::transform` function
- PR #2068 Concatenation of different typed columns

## Improvements

- PR #1538 Replacing LesserRTTI with inequality_comparator
- PR #1703 C++: Added non-aggregating `insert` to `concurrent_unordered_map` with specializations to store pairs with a single atomicCAS when possible.
- PR #1422 C++: Added a RAII wrapper for CUDA streams
- PR #1701 Added `unique` method for stringColumns
- PR #1713 Add documentation for Dask-XGBoost
- PR #1666 CSV Reader: Improve performance for files with large number of columns
- PR #1725 Enable the ability to use a single column groupby as its own index
- PR #1759 Add an example showing simultaneous rolling averages to `apply_grouped` documentation
- PR #1746 C++: Remove unused code: `windowed_ops.cu`, `sorting.cu`, `hash_ops.cu`
- PR #1748 C++: Add `bool` nullability flag to `device_table` row operators
- PR #1764 Improve Numerical column: `mean_var` and `mean`
- PR #1767 Speed up Python unit tests
- PR #1770 Added build.sh script, updated CI scripts and documentation
- PR #1739 ORC Reader: Add more pytest coverage
- PR #1696 Added null support in `Series.replace()`.
- PR #1390 Added some basic utility functions for `gdf_column`'s
- PR #1791 Added general column comparison code for testing
- PR #1795 Add printing of git submodule info to `print_env.sh`
- PR #1796 Removing old sort based group by code and gdf_filter
- PR #1811 Added funtions for copying/allocating `cudf::table`s
- PR #1838 Improve columnops.column_empty so that it returns typed columns instead of a generic Column
- PR #1890 Add utils.get_dummies- a pandas-like wrapper around one_hot-encoding
- PR #1823 CSV Reader: default the column type to string for empty dataframes
- PR #1827 Create bindings for scalar-vector binops, and update one_hot_encoding to use them
- PR #1817 Operators now support different sized dataframes as long as they don't share different sized columns
- PR #1855 Transition replace_nulls to new C++ API and update corresponding Cython/Python code
- PR #1858 Add `std::initializer_list` constructor to `column_wrapper`
- PR #1846 C++ type-erased gdf_equal_columns test util; fix gdf_equal_columns logic error
- PR #1390 Added some basic utility functions for `gdf_column`s
- PR #1391 Tidy up bit-resolution-operation and bitmask class code
- PR #1882 Add iloc functionality to MultiIndex dataframes
- PR #1884 Rolling windows: general enhancements and better coverage for unit tests
- PR #1886 support GDF_STRING_CATEGORY columns in apply_boolean_mask, drop_nulls and other libcudf functions
- PR #1896 Improve performance of groupby with levels specified in dask-cudf
- PR #1915 Improve iloc performance for non-contiguous row selection
- PR #1859 Convert read_json into a C++ API
- PR #1919 Rename libcudf namespace gdf to namespace cudf
- PR #1850 Support left_on and right_on for DataFrame merge operator
- PR #1930 Specialize constructor for `cudf::bool8` to cast argument to `bool`
- PR #1938 Add default constructor for `column_wrapper`
- PR #1930 Specialize constructor for `cudf::bool8` to cast argument to `bool`
- PR #1952 consolidate libcudf public API headers in include/cudf
- PR #1949 Improved selection with boolmask using libcudf `apply_boolean_mask`
- PR #1956 Add support for nulls in `query()`
- PR #1973 Update `std::tuple` to `std::pair` in top-most libcudf APIs and C++ transition guide
- PR #1981 Convert read_csv into a C++ API
- PR #1868 ORC Reader: Support row index for speed up on small/medium datasets
- PR #1964 Added support for list-like types in Series.str.cat
- PR #2005 Use HTML5 details tag in bug report issue template
- PR #2003 Removed few redundant unit-tests from test_string.py::test_string_cat
- PR #1944 Groupby design improvements
- PR #2017 Convert `read_orc()` into a C++ API
- PR #2011 Convert `read_parquet()` into a C++ API
- PR #1756 Add documentation "10 Minutes to cuDF and dask_cuDF"
- PR #2034 Adding support for string columns concatenation using "add" binary operator
- PR #2042 Replace old "10 Minutes" guide with new guide for docs build process
- PR #2036 Make library of common test utils to speed up tests compilation
- PR #2022 Facilitating get_dummies to be a high level api too
- PR #2050 Namespace IO readers and add back free-form `read_xxx` functions
- PR #2104 Add a functional ``sort=`` keyword argument to groupby
- PR #2108 Add `find_and_replace` for StringColumn for replacing single values

## Bug Fixes

- PR #1465 Fix for test_orc.py and test_sparse_df.py test failures
- PR #1583 Fix underlying issue in `as_index()` that was causing `Series.quantile()` to fail
- PR #1680 Add errors= keyword to drop() to fix cudf-dask bug
- PR #1651 Fix `query` function on empty dataframe
- PR #1616 Fix CategoricalColumn to access categories by index instead of iteration
- PR #1660 Fix bug in `loc` when indexing with a column name (a string)
- PR #1683 ORC reader: fix timestamp conversion to UTC
- PR #1613 Improve CategoricalColumn.fillna(-1) performance
- PR #1642 Fix failure of CSV_TEST gdf_csv_test.SkiprowsNrows on multiuser systems
- PR #1709 Fix handling of `datetime64[ms]` in `dataframe.select_dtypes`
- PR #1704 CSV Reader: Add support for the plus sign in number fields
- PR #1687 CSV reader: return an empty dataframe for zero size input
- PR #1757 Concatenating columns with null columns
- PR #1755 Add col_level keyword argument to melt
- PR #1758 Fix df.set_index() when setting index from an empty column
- PR #1749 ORC reader: fix long strings of NULL values resulting in incorrect data
- PR #1742 Parquet Reader: Fix index column name to match PANDAS compat
- PR #1782 Update libcudf doc version
- PR #1783 Update conda dependencies
- PR #1786 Maintain the original series name in series.unique output
- PR #1760 CSV Reader: fix segfault when dtype list only includes columns from usecols list
- PR #1831 build.sh: Assuming python is in PATH instead of using PYTHON env var
- PR #1839 Raise an error instead of segfaulting when transposing a DataFrame with StringColumns
- PR #1840 Retain index correctly during merge left_on right_on
- PR #1825 cuDF: Multiaggregation Groupby Failures
- PR #1789 CSV Reader: Fix missing support for specifying `int8` and `int16` dtypes
- PR #1857 Cython Bindings: Handle `bool` columns while calling `column_view_from_NDArrays`
- PR #1849 Allow DataFrame support methods to pass arguments to the methods
- PR #1847 Fixed #1375 by moving the nvstring check into the wrapper function
- PR #1864 Fixing cudf reduction for POWER platform
- PR #1869 Parquet reader: fix Dask timestamps not matching with Pandas (convert to milliseconds)
- PR #1876 add dtype=bool for `any`, `all` to treat integer column correctly
- PR #1875 CSV reader: take NaN values into account in dtype detection
- PR #1873 Add column dtype checking for the all/any methods
- PR #1902 Bug with string iteration in _apply_basic_agg
- PR #1887 Fix for initialization issue in pq_read_arg,orc_read_arg
- PR #1867 JSON reader: add support for null/empty fields, including the 'null' literal
- PR #1891 Fix bug #1750 in string column comparison
- PR #1909 Support of `to_pandas()` of boolean series with null values
- PR #1923 Use prefix removal when two aggs are called on a SeriesGroupBy
- PR #1914 Zero initialize gdf_column local variables
- PR #1959 Add support for comparing boolean Series to scalar
- PR #1966 Ignore index fix in series append
- PR #1967 Compute index __sizeof__ only once for DataFrame __sizeof__
- PR #1977 Support CUDA installation in default system directories
- PR #1982 Fixes incorrect index name after join operation
- PR #1985 Implement `GDF_PYMOD`, a special modulo that follows python's sign rules
- PR #1991 Parquet reader: fix decoding of NULLs
- PR #1990 Fixes a rendering bug in the `apply_grouped` documentation
- PR #1978 Fix for values being filled in an empty dataframe
- PR #2001 Correctly create MultiColumn from Pandas MultiColumn
- PR #2006 Handle empty dataframe groupby construction for dask
- PR #1965 Parquet Reader: Fix duplicate index column when it's already in `use_cols`
- PR #2033 Add pip to conda environment files to fix warning
- PR #2028 CSV Reader: Fix reading of uncompressed files without a recognized file extension
- PR #2073 Fix an issue when gathering columns with NVCategory and nulls
- PR #2053 cudf::apply_boolean_mask return empty column for empty boolean mask
- PR #2066 exclude `IteratorTest.mean_var_output` test from debug build
- PR #2069 Fix JNI code to use read_csv and read_parquet APIs
- PR #2071 Fix bug with unfound transitive dependencies for GTests in Ubuntu 18.04
- PR #2089 Configure Sphinx to render params correctly
- PR #2091 Fix another bug with unfound transitive dependencies for `cudftestutils` in Ubuntu 18.04
- PR #2115 Just apply `--disable-new-dtags` instead of trying to define all the transitive dependencies
- PR #2106 Fix errors in JitCache tests caused by sharing of device memory between processes
- PR #2120 Fix errors in JitCache tests caused by running multiple threads on the same data
- PR #2102 Fix memory leak in groupby
- PR #2113 fixed typo in to_csv code example


# cudf 0.7.2 (16 May 2019)

## New Features

- PR #1735 Added overload for atomicAdd on int64. Streamlined implementation of custom atomic overloads.
- PR #1741 Add MultiIndex concatenation

## Bug Fixes

- PR #1718 Fix issue with SeriesGroupBy MultiIndex in dask-cudf
- PR #1734 Python: fix performance regression for groupby count() aggregations
- PR #1768 Cython: fix handling read only schema buffers in gpuarrow reader


# cudf 0.7.1 (11 May 2019)

## New Features

- PR #1702 Lazy load MultiIndex to return groupby performance to near optimal.

## Bug Fixes

- PR #1708 Fix handling of `datetime64[ms]` in `dataframe.select_dtypes`


# cuDF 0.7.0 (10 May 2019)

## New Features

- PR #982 Implement gdf_group_by_without_aggregations and gdf_unique_indices functions
- PR #1142 Add `GDF_BOOL` column type
- PR #1194 Implement overloads for CUDA atomic operations
- PR #1292 Implemented Bitwise binary ops AND, OR, XOR (&, |, ^)
- PR #1235 Add GPU-accelerated Parquet Reader
- PR #1335 Added local_dict arg in `DataFrame.query()`.
- PR #1282 Add Series and DataFrame.describe()
- PR #1356 Rolling windows
- PR #1381 Add DataFrame._get_numeric_data
- PR #1388 Add CODEOWNERS file to auto-request reviews based on where changes are made
- PR #1396 Add DataFrame.drop method
- PR #1413 Add DataFrame.melt method
- PR #1412 Add DataFrame.pop()
- PR #1419 Initial CSV writer function
- PR #1441 Add Series level cumulative ops (cumsum, cummin, cummax, cumprod)
- PR #1420 Add script to build and test on a local gpuCI image
- PR #1440 Add DatetimeColumn.min(), DatetimeColumn.max()
- PR #1455 Add Series.Shift via Numba kernel
- PR #1441 Add Series level cumulative ops (cumsum, cummin, cummax, cumprod)
- PR #1461 Add Python coverage test to gpu build
- PR #1445 Parquet Reader: Add selective reading of rows and row group
- PR #1532 Parquet Reader: Add support for INT96 timestamps
- PR #1516 Add Series and DataFrame.ndim
- PR #1556 Add libcudf C++ transition guide
- PR #1466 Add GPU-accelerated ORC Reader
- PR #1565 Add build script for nightly doc builds
- PR #1508 Add Series isna, isnull, and notna
- PR #1456 Add Series.diff() via Numba kernel
- PR #1588 Add Index `astype` typecasting
- PR #1301 MultiIndex support
- PR #1599 Level keyword supported in groupby
- PR #929 Add support operations to dataframe
- PR #1609 Groupby accept list of Series
- PR #1658 Support `group_keys=True` keyword in groupby method

## Improvements

- PR #1531 Refactor closures as private functions in gpuarrow
- PR #1404 Parquet reader page data decoding speedup
- PR #1076 Use `type_dispatcher` in join, quantiles, filter, segmented sort, radix sort and hash_groupby
- PR #1202 Simplify README.md
- PR #1149 CSV Reader: Change convertStrToValue() functions to `__device__` only
- PR #1238 Improve performance of the CUDA trie used in the CSV reader
- PR #1245 Use file cache for JIT kernels
- PR #1278 Update CONTRIBUTING for new conda environment yml naming conventions
- PR #1163 Refactored UnaryOps. Reduced API to two functions: `gdf_unary_math` and `gdf_cast`. Added `abs`, `-`, and `~` ops. Changed bindings to Cython
- PR #1284 Update docs version
- PR #1287 add exclude argument to cudf.select_dtype function
- PR #1286 Refactor some of the CSV Reader kernels into generic utility functions
- PR #1291 fillna in `Series.to_gpu_array()` and `Series.to_array()` can accept the scalar too now.
- PR #1005 generic `reduction` and `scan` support
- PR #1349 Replace modernGPU sort join with thrust.
- PR #1363 Add a dataframe.mean(...) that raises NotImplementedError to satisfy `dask.dataframe.utils.is_dataframe_like`
- PR #1319 CSV Reader: Use column wrapper for gdf_column output alloc/dealloc
- PR #1376 Change series quantile default to linear
- PR #1399 Replace CFFI bindings for NVTX functions with Cython bindings
- PR #1389 Refactored `set_null_count()`
- PR #1386 Added macros `GDF_TRY()`, `CUDF_TRY()` and `ASSERT_CUDF_SUCCEEDED()`
- PR #1435 Rework CMake and conda recipes to depend on installed libraries
- PR #1391 Tidy up bit-resolution-operation and bitmask class code
- PR #1439 Add cmake variable to enable compiling CUDA code with -lineinfo
- PR #1462 Add ability to read parquet files from arrow::io::RandomAccessFile
- PR #1453 Convert CSV Reader CFFI to Cython
- PR #1479 Convert Parquet Reader CFFI to Cython
- PR #1397 Add a utility function for producing an overflow-safe kernel launch grid configuration
- PR #1382 Add GPU parsing of nested brackets to cuIO parsing utilities
- PR #1481 Add cudf::table constructor to allocate a set of `gdf_column`s
- PR #1484 Convert GroupBy CFFI to Cython
- PR #1463 Allow and default melt keyword argument var_name to be None
- PR #1486 Parquet Reader: Use device_buffer rather than device_ptr
- PR #1525 Add cudatoolkit conda dependency
- PR #1520 Renamed `src/dataframe` to `src/table` and moved `table.hpp`. Made `types.hpp` to be type declarations only.
- PR #1492 Convert transpose CFFI to Cython
- PR #1495 Convert binary and unary ops CFFI to Cython
- PR #1503 Convert sorting and hashing ops CFFI to Cython
- PR #1522 Use latest release version in update-version CI script
- PR #1533 Remove stale join CFFI, fix memory leaks in join Cython
- PR #1521 Added `row_bitmask` to compute bitmask for rows of a table. Merged `valids_ops.cu` and `bitmask_ops.cu`
- PR #1553 Overload `hash_row` to avoid using intial hash values. Updated `gdf_hash` to select between overloads
- PR #1585 Updated `cudf::table` to maintain own copy of wrapped `gdf_column*`s
- PR #1559 Add `except +` to all Cython function definitions to catch C++ exceptions properly
- PR #1617 `has_nulls` and `column_dtypes` for `cudf::table`
- PR #1590 Remove CFFI from the build / install process entirely
- PR #1536 Convert gpuarrow CFFI to Cython
- PR #1655 Add `Column._pointer` as a way to access underlying `gdf_column*` of a `Column`
- PR #1655 Update readme conda install instructions for cudf version 0.6 and 0.7


## Bug Fixes

- PR #1233 Fix dtypes issue while adding the column to `str` dataframe.
- PR #1254 CSV Reader: fix data type detection for floating-point numbers in scientific notation
- PR #1289 Fix looping over each value instead of each category in concatenation
- PR #1293 Fix Inaccurate error message in join.pyx
- PR #1308 Add atomicCAS overload for `int8_t`, `int16_t`
- PR #1317 Fix catch polymorphic exception by reference in ipc.cu
- PR #1325 Fix dtype of null bitmasks to int8
- PR #1326 Update build documentation to use -DCMAKE_CXX11_ABI=ON
- PR #1334 Add "na_position" argument to CategoricalColumn sort_by_values
- PR #1321 Fix out of bounds warning when checking Bzip2 header
- PR #1359 Add atomicAnd/Or/Xor for integers
- PR #1354 Fix `fillna()` behaviour when replacing values with different dtypes
- PR #1347 Fixed core dump issue while passing dict_dtypes without column names in `cudf.read_csv()`
- PR #1379 Fixed build failure caused due to error: 'col_dtype' may be used uninitialized
- PR #1392 Update cudf Dockerfile and package_versions.sh
- PR #1385 Added INT8 type to `_schema_to_dtype` for use in GpuArrowReader
- PR #1393 Fixed a bug in `gdf_count_nonzero_mask()` for the case of 0 bits to count
- PR #1395 Update CONTRIBUTING to use the environment variable CUDF_HOME
- PR #1416 Fix bug at gdf_quantile_exact and gdf_quantile_appox
- PR #1421 Fix remove creation of series multiple times during `add_column()`
- PR #1405 CSV Reader: Fix memory leaks on read_csv() failure
- PR #1328 Fix CategoricalColumn to_arrow() null mask
- PR #1433 Fix NVStrings/categories includes
- PR #1432 Update NVStrings to 0.7.* to coincide with 0.7 development
- PR #1483 Modify CSV reader to avoid cropping blank quoted characters in non-string fields
- PR #1446 Merge 1275 hotfix from master into branch-0.7
- PR #1447 Fix legacy groupby apply docstring
- PR #1451 Fix hash join estimated result size is not correct
- PR #1454 Fix local build script improperly change directory permissions
- PR #1490 Require Dask 1.1.0+ for `is_dataframe_like` test or skip otherwise.
- PR #1491 Use more specific directories & groups in CODEOWNERS
- PR #1497 Fix Thrust issue on CentOS caused by missing default constructor of host_vector elements
- PR #1498 Add missing include guard to device_atomics.cuh and separated DEVICE_ATOMICS_TEST
- PR #1506 Fix csv-write call to updated NVStrings method
- PR #1510 Added nvstrings `fillna()` function
- PR #1507 Parquet Reader: Default string data to GDF_STRING
- PR #1535 Fix doc issue to ensure correct labelling of cudf.series
- PR #1537 Fix `undefined reference` link error in HashPartitionTest
- PR #1548 Fix ci/local/build.sh README from using an incorrect image example
- PR #1551 CSV Reader: Fix integer column name indexing
- PR #1586 Fix broken `scalar_wrapper::operator==`
- PR #1591 ORC/Parquet Reader: Fix missing import for FileNotFoundError exception
- PR #1573 Parquet Reader: Fix crash due to clash with ORC reader datasource
- PR #1607 Revert change of `column.to_dense_buffer` always return by copy for performance concerns
- PR #1618 ORC reader: fix assert & data output when nrows/skiprows isn't aligned to stripe boundaries
- PR #1631 Fix failure of TYPES_TEST on some gcc-7 based systems.
- PR #1641 CSV Reader: Fix skip_blank_lines behavior with Windows line terminators (\r\n)
- PR #1648 ORC reader: fix non-deterministic output when skiprows is non-zero
- PR #1676 Fix groupby `as_index` behaviour with `MultiIndex`
- PR #1659 Fix bug caused by empty groupbys and multiindex slicing throwing exceptions
- PR #1656 Correct Groupby failure in dask when un-aggregable columns are left in dataframe.
- PR #1689 Fix groupby performance regression
- PR #1694 Add Cython as a runtime dependency since it's required in `setup.py`


# cuDF 0.6.1 (25 Mar 2019)

## Bug Fixes

- PR #1275 Fix CentOS exception in DataFrame.hash_partition from using value "returned" by a void function


# cuDF 0.6.0 (22 Mar 2019)

## New Features

- PR #760 Raise `FileNotFoundError` instead of `GDF_FILE_ERROR` in `read_csv` if the file does not exist
- PR #539 Add Python bindings for replace function
- PR #823 Add Doxygen configuration to enable building HTML documentation for libcudf C/C++ API
- PR #807 CSV Reader: Add byte_range parameter to specify the range in the input file to be read
- PR #857 Add Tail method for Series/DataFrame and update Head method to use iloc
- PR #858 Add series feature hashing support
- PR #871 CSV Reader: Add support for NA values, including user specified strings
- PR #893 Adds PyArrow based parquet readers / writers to Python, fix category dtype handling, fix arrow ingest buffer size issues
- PR #867 CSV Reader: Add support for ignoring blank lines and comment lines
- PR #887 Add Series digitize method
- PR #895 Add Series groupby
- PR #898 Add DataFrame.groupby(level=0) support
- PR #920 Add feather, JSON, HDF5 readers / writers from PyArrow / Pandas
- PR #888 CSV Reader: Add prefix parameter for column names, used when parsing without a header
- PR #913 Add DLPack support: convert between cuDF DataFrame and DLTensor
- PR #939 Add ORC reader from PyArrow
- PR #918 Add Series.groupby(level=0) support
- PR #906 Add binary and comparison ops to DataFrame
- PR #958 Support unary and binary ops on indexes
- PR #964 Add `rename` method to `DataFrame`, `Series`, and `Index`
- PR #985 Add `Series.to_frame` method
- PR #985 Add `drop=` keyword to reset_index method
- PR #994 Remove references to pygdf
- PR #990 Add external series groupby support
- PR #988 Add top-level merge function to cuDF
- PR #992 Add comparison binaryops to DateTime columns
- PR #996 Replace relative path imports with absolute paths in tests
- PR #995 CSV Reader: Add index_col parameter to specify the column name or index to be used as row labels
- PR #1004 Add `from_gpu_matrix` method to DataFrame
- PR #997 Add property index setter
- PR #1007 Replace relative path imports with absolute paths in cudf
- PR #1013 select columns with df.columns
- PR #1016 Rename Series.unique_count() to nunique() to match pandas API
- PR #947 Prefixsum to handle nulls and float types
- PR #1029 Remove rest of relative path imports
- PR #1021 Add filtered selection with assignment for Dataframes
- PR #872 Adding NVCategory support to cudf apis
- PR #1052 Add left/right_index and left/right_on keywords to merge
- PR #1091 Add `indicator=` and `suffixes=` keywords to merge
- PR #1107 Add unsupported keywords to Series.fillna
- PR #1032 Add string support to cuDF python
- PR #1136 Removed `gdf_concat`
- PR #1153 Added function for getting the padded allocation size for valid bitmask
- PR #1148 Add cudf.sqrt for dataframes and Series
- PR #1159 Add Python bindings for libcudf dlpack functions
- PR #1155 Add __array_ufunc__ for DataFrame and Series for sqrt
- PR #1168 to_frame for series accepts a name argument


## Improvements

- PR #1218 Add dask-cudf page to API docs
- PR #892 Add support for heterogeneous types in binary ops with JIT
- PR #730 Improve performance of `gdf_table` constructor
- PR #561 Add Doxygen style comments to Join CUDA functions
- PR #813 unified libcudf API functions by replacing gpu_ with gdf_
- PR #822 Add support for `__cuda_array_interface__` for ingest
- PR #756 Consolidate common helper functions from unordered map and multimap
- PR #753 Improve performance of groupby sum and average, especially for cases with few groups.
- PR #836 Add ingest support for arrow chunked arrays in Column, Series, DataFrame creation
- PR #763 Format doxygen comments for csv_read_arg struct
- PR #532 CSV Reader: Use type dispatcher instead of switch block
- PR #694 Unit test utilities improvements
- PR #878 Add better indexing to Groupby
- PR #554 Add `empty` method and `is_monotonic` attribute to `Index`
- PR #1040 Fixed up Doxygen comment tags
- PR #909 CSV Reader: Avoid host->device->host copy for header row data
- PR #916 Improved unit testing and error checking for `gdf_column_concat`
- PR #941 Replace `numpy` call in `Series.hash_encode` with `numba`
- PR #942 Added increment/decrement operators for wrapper types
- PR #943 Updated `count_nonzero_mask` to return `num_rows` when the mask is null
- PR #952 Added trait to map C++ type to `gdf_dtype`
- PR #966 Updated RMM submodule.
- PR #998 Add IO reader/writer modules to API docs, fix for missing cudf.Series docs
- PR #1017 concatenate along columns for Series and DataFrames
- PR #1002 Support indexing a dataframe with another boolean dataframe
- PR #1018 Better concatenation for Series and Dataframes
- PR #1036 Use Numpydoc style docstrings
- PR #1047 Adding gdf_dtype_extra_info to gdf_column_view_augmented
- PR #1054 Added default ctor to SerialTrieNode to overcome Thrust issue in CentOS7 + CUDA10
- PR #1024 CSV Reader: Add support for hexadecimal integers in integral-type columns
- PR #1033 Update `fillna()` to use libcudf function `gdf_replace_nulls`
- PR #1066 Added inplace assignment for columns and select_dtypes for dataframes
- PR #1026 CSV Reader: Change the meaning and type of the quoting parameter to match Pandas
- PR #1100 Adds `CUDF_EXPECTS` error-checking macro
- PR #1092 Fix select_dtype docstring
- PR #1111 Added cudf::table
- PR #1108 Sorting for datetime columns
- PR #1120 Return a `Series` (not a `Column`) from `Series.cat.set_categories()`
- PR #1128 CSV Reader: The last data row does not need to be line terminated
- PR #1183 Bump Arrow version to 0.12.1
- PR #1208 Default to CXX11_ABI=ON
- PR #1252 Fix NVStrings dependencies for cuda 9.2 and 10.0
- PR #2037 Optimize the existing `gather` and `scatter` routines in `libcudf`

## Bug Fixes

- PR #821 Fix flake8 issues revealed by flake8 update
- PR #808 Resolved renamed `d_columns_valids` variable name
- PR #820 CSV Reader: fix the issue where reader adds additional rows when file uses \r\n as a line terminator
- PR #780 CSV Reader: Fix scientific notation parsing and null values for empty quotes
- PR #815 CSV Reader: Fix data parsing when tabs are present in the input CSV file
- PR #850 Fix bug where left joins where the left df has 0 rows causes a crash
- PR #861 Fix memory leak by preserving the boolean mask index
- PR #875 Handle unnamed indexes in to/from arrow functions
- PR #877 Fix ingest of 1 row arrow tables in from arrow function
- PR #876 Added missing `<type_traits>` include
- PR #889 Deleted test_rmm.py which has now moved to RMM repo
- PR #866 Merge v0.5.1 numpy ABI hotfix into 0.6
- PR #917 value_counts return int type on empty columns
- PR #611 Renamed `gdf_reduce_optimal_output_size()` -> `gdf_reduction_get_intermediate_output_size()`
- PR #923 fix index for negative slicing for cudf dataframe and series
- PR #927 CSV Reader: Fix category GDF_CATEGORY hashes not being computed properly
- PR #921 CSV Reader: Fix parsing errors with delim_whitespace, quotations in the header row, unnamed columns
- PR #933 Fix handling objects of all nulls in series creation
- PR #940 CSV Reader: Fix an issue where the last data row is missing when using byte_range
- PR #945 CSV Reader: Fix incorrect datetime64 when milliseconds or space separator are used
- PR #959 Groupby: Problem with column name lookup
- PR #950 Converting dataframe/recarry with non-contiguous arrays
- PR #963 CSV Reader: Fix another issue with missing data rows when using byte_range
- PR #999 Fix 0 sized kernel launches and empty sort_index exception
- PR #993 Fix dtype in selecting 0 rows from objects
- PR #1009 Fix performance regression in `to_pandas` method on DataFrame
- PR #1008 Remove custom dask communication approach
- PR #1001 CSV Reader: Fix a memory access error when reading a large (>2GB) file with date columns
- PR #1019 Binary Ops: Fix error when one input column has null mask but other doesn't
- PR #1014 CSV Reader: Fix false positives in bool value detection
- PR #1034 CSV Reader: Fix parsing floating point precision and leading zero exponents
- PR #1044 CSV Reader: Fix a segfault when byte range aligns with a page
- PR #1058 Added support for `DataFrame.loc[scalar]`
- PR #1060 Fix column creation with all valid nan values
- PR #1073 CSV Reader: Fix an issue where a column name includes the return character
- PR #1090 Updating Doxygen Comments
- PR #1080 Fix dtypes returned from loc / iloc because of lists
- PR #1102 CSV Reader: Minor fixes and memory usage improvements
- PR #1174: Fix release script typo
- PR #1137 Add prebuild script for CI
- PR #1118 Enhanced the `DataFrame.from_records()` feature
- PR #1129 Fix join performance with index parameter from using numpy array
- PR #1145 Issue with .agg call on multi-column dataframes
- PR #908 Some testing code cleanup
- PR #1167 Fix issue with null_count not being set after inplace fillna()
- PR #1184 Fix iloc performance regression
- PR #1185 Support left_on/right_on and also on=str in merge
- PR #1200 Fix allocating bitmasks with numba instead of rmm in allocate_mask function
- PR #1213 Fix bug with csv reader requesting subset of columns using wrong datatype
- PR #1223 gpuCI: Fix label on rapidsai channel on gpu build scripts
- PR #1242 Add explicit Thrust exec policy to fix NVCATEGORY_TEST segfault on some platforms
- PR #1246 Fix categorical tests that failed due to bad implicit type conversion
- PR #1255 Fix overwriting conda package main label uploads
- PR #1259 Add dlpack includes to pip build


# cuDF 0.5.1 (05 Feb 2019)

## Bug Fixes

- PR #842 Avoid using numpy via cimport to prevent ABI issues in Cython compilation


# cuDF 0.5.0 (28 Jan 2019)

## New Features

- PR #722 Add bzip2 decompression support to `read_csv()`
- PR #693 add ZLIB-based GZIP/ZIP support to `read_csv_strings()`
- PR #411 added null support to gdf_order_by (new API) and cudf_table::sort
- PR #525 Added GitHub Issue templates for bugs, documentation, new features, and questions
- PR #501 CSV Reader: Add support for user-specified decimal point and thousands separator to read_csv_strings()
- PR #455 CSV Reader: Add support for user-specified decimal point and thousands separator to read_csv()
- PR #439 add `DataFrame.drop` method similar to pandas
- PR #356 add `DataFrame.transpose` method and `DataFrame.T` property similar to pandas
- PR #505 CSV Reader: Add support for user-specified boolean values
- PR #350 Implemented Series replace function
- PR #490 Added print_env.sh script to gather relevant environment details when reporting cuDF issues
- PR #474 add ZLIB-based GZIP/ZIP support to `read_csv()`
- PR #547 Added melt similar to `pandas.melt()`
- PR #491 Add CI test script to check for updates to CHANGELOG.md in PRs
- PR #550 Add CI test script to check for style issues in PRs
- PR #558 Add CI scripts for cpu-based conda and gpu-based test builds
- PR #524 Add Boolean Indexing
- PR #564 Update python `sort_values` method to use updated libcudf `gdf_order_by` API
- PR #509 CSV Reader: Input CSV file can now be passed in as a text or a binary buffer
- PR #607 Add `__iter__` and iteritems to DataFrame class
- PR #643 added a new api gdf_replace_nulls that allows a user to replace nulls in a column

## Improvements

- PR #426 Removed sort-based groupby and refactored existing groupby APIs. Also improves C++/CUDA compile time.
- PR #461 Add `CUDF_HOME` variable in README.md to replace relative pathing.
- PR #472 RMM: Created centralized rmm::device_vector alias and rmm::exec_policy
- PR #500 Improved the concurrent hash map class to support partitioned (multi-pass) hash table building.
- PR #454 Improve CSV reader docs and examples
- PR #465 Added templated C++ API for RMM to avoid explicit cast to `void**`
- PR #513 `.gitignore` tweaks
- PR #521 Add `assert_eq` function for testing
- PR #502 Simplify Dockerfile for local dev, eliminate old conda/pip envs
- PR #549 Adds `-rdynamic` compiler flag to nvcc for Debug builds
- PR #472 RMM: Created centralized rmm::device_vector alias and rmm::exec_policy
- PR #577 Added external C++ API for scatter/gather functions
- PR #500 Improved the concurrent hash map class to support partitioned (multi-pass) hash table building
- PR #583 Updated `gdf_size_type` to `int`
- PR #500 Improved the concurrent hash map class to support partitioned (multi-pass) hash table building
- PR #617 Added .dockerignore file. Prevents adding stale cmake cache files to the docker container
- PR #658 Reduced `JOIN_TEST` time by isolating overflow test of hash table size computation
- PR #664 Added Debuging instructions to README
- PR #651 Remove noqa marks in `__init__.py` files
- PR #671 CSV Reader: uncompressed buffer input can be parsed without explicitly specifying compression as None
- PR #684 Make RMM a submodule
- PR #718 Ensure sum, product, min, max methods pandas compatibility on empty datasets
- PR #720 Refactored Index classes to make them more Pandas-like, added CategoricalIndex
- PR #749 Improve to_arrow and from_arrow Pandas compatibility
- PR #766 Remove TravisCI references, remove unused variables from CMake, fix ARROW_VERSION in Cmake
- PR #773 Add build-args back to Dockerfile and handle dependencies based on environment yml file
- PR #781 Move thirdparty submodules to root and symlink in /cpp
- PR #843 Fix broken cudf/python API examples, add new methods to the API index

## Bug Fixes

- PR #569 CSV Reader: Fix days being off-by-one when parsing some dates
- PR #531 CSV Reader: Fix incorrect parsing of quoted numbers
- PR #465 Added templated C++ API for RMM to avoid explicit cast to `void**`
- PR #473 Added missing <random> include
- PR #478 CSV Reader: Add api support for auto column detection, header, mangle_dupe_cols, usecols
- PR #495 Updated README to correct where cffi pytest should be executed
- PR #501 Fix the intermittent segfault caused by the `thousands` and `compression` parameters in the csv reader
- PR #502 Simplify Dockerfile for local dev, eliminate old conda/pip envs
- PR #512 fix bug for `on` parameter in `DataFrame.merge` to allow for None or single column name
- PR #511 Updated python/cudf/bindings/join.pyx to fix cudf merge printing out dtypes
- PR #513 `.gitignore` tweaks
- PR #521 Add `assert_eq` function for testing
- PR #537 Fix CMAKE_CUDA_STANDARD_REQURIED typo in CMakeLists.txt
- PR #447 Fix silent failure in initializing DataFrame from generator
- PR #545 Temporarily disable csv reader thousands test to prevent segfault (test re-enabled in PR #501)
- PR #559 Fix Assertion error while using `applymap` to change the output dtype
- PR #575 Update `print_env.sh` script to better handle missing commands
- PR #612 Prevent an exception from occuring with true division on integer series.
- PR #630 Fix deprecation warning for `pd.core.common.is_categorical_dtype`
- PR #622 Fix Series.append() behaviour when appending values with different numeric dtype
- PR #603 Fix error while creating an empty column using None.
- PR #673 Fix array of strings not being caught in from_pandas
- PR #644 Fix return type and column support of dataframe.quantile()
- PR #634 Fix create `DataFrame.from_pandas()` with numeric column names
- PR #654 Add resolution check for GDF_TIMESTAMP in Join
- PR #648 Enforce one-to-one copy required when using `numba>=0.42.0`
- PR #645 Fix cmake build type handling not setting debug options when CMAKE_BUILD_TYPE=="Debug"
- PR #669 Fix GIL deadlock when launching multiple python threads that make Cython calls
- PR #665 Reworked the hash map to add a way to report the destination partition for a key
- PR #670 CMAKE: Fix env include path taking precedence over libcudf source headers
- PR #674 Check for gdf supported column types
- PR #677 Fix 'gdf_csv_test_Dates' gtest failure due to missing nrows parameter
- PR #604 Fix the parsing errors while reading a csv file using `sep` instead of `delimiter`.
- PR #686 Fix converting nulls to NaT values when converting Series to Pandas/Numpy
- PR #689 CSV Reader: Fix behavior with skiprows+header to match pandas implementation
- PR #691 Fixes Join on empty input DFs
- PR #706 CSV Reader: Fix broken dtype inference when whitespace is in data
- PR #717 CSV reader: fix behavior when parsing a csv file with no data rows
- PR #724 CSV Reader: fix build issue due to parameter type mismatch in a std::max call
- PR #734 Prevents reading undefined memory in gpu_expand_mask_bits numba kernel
- PR #747 CSV Reader: fix an issue where CUDA allocations fail with some large input files
- PR #750 Fix race condition for handling NVStrings in CMake
- PR #719 Fix merge column ordering
- PR #770 Fix issue where RMM submodule pointed to wrong branch and pin other to correct branches
- PR #778 Fix hard coded ABI off setting
- PR #784 Update RMM submodule commit-ish and pip paths
- PR #794 Update `rmm::exec_policy` usage to fix segmentation faults when used as temprory allocator.
- PR #800 Point git submodules to branches of forks instead of exact commits


# cuDF 0.4.0 (05 Dec 2018)

## New Features

- PR #398 add pandas-compatible `DataFrame.shape()` and `Series.shape()`
- PR #394 New documentation feature "10 Minutes to cuDF"
- PR #361 CSV Reader: Add support for strings with delimiters

## Improvements

 - PR #436 Improvements for type_dispatcher and wrapper structs
 - PR #429 Add CHANGELOG.md (this file)
 - PR #266 use faster CUDA-accelerated DataFrame column/Series concatenation.
 - PR #379 new C++ `type_dispatcher` reduces code complexity in supporting many data types.
 - PR #349 Improve performance for creating columns from memoryview objects
 - PR #445 Update reductions to use type_dispatcher. Adds integer types support to sum_of_squares.
 - PR #448 Improve installation instructions in README.md
 - PR #456 Change default CMake build to Release, and added option for disabling compilation of tests

## Bug Fixes

 - PR #444 Fix csv_test CUDA too many resources requested fail.
 - PR #396 added missing output buffer in validity tests for groupbys.
 - PR #408 Dockerfile updates for source reorganization
 - PR #437 Add cffi to Dockerfile conda env, fixes "cannot import name 'librmm'"
 - PR #417 Fix `map_test` failure with CUDA 10
 - PR #414 Fix CMake installation include file paths
 - PR #418 Properly cast string dtypes to programmatic dtypes when instantiating columns
 - PR #427 Fix and tests for Concatenation illegal memory access with nulls


# cuDF 0.3.0 (23 Nov 2018)

## New Features

 - PR #336 CSV Reader string support

## Improvements

 - PR #354 source code refactored for better organization. CMake build system overhaul. Beginning of transition to Cython bindings.
 - PR #290 Add support for typecasting to/from datetime dtype
 - PR #323 Add handling pyarrow boolean arrays in input/out, add tests
 - PR #325 GDF_VALIDITY_UNSUPPORTED now returned for algorithms that don't support non-empty valid bitmasks
 - PR #381 Faster InputTooLarge Join test completes in ms rather than minutes.
 - PR #373 .gitignore improvements
 - PR #367 Doc cleanup & examples for DataFrame methods
 - PR #333 Add Rapids Memory Manager documentation
 - PR #321 Rapids Memory Manager adds file/line location logging and convenience macros
 - PR #334 Implement DataFrame `__copy__` and `__deepcopy__`
 - PR #271 Add NVTX ranges to pygdf
 - PR #311 Document system requirements for conda install

## Bug Fixes

 - PR #337 Retain index on `scale()` function
 - PR #344 Fix test failure due to PyArrow 0.11 Boolean handling
 - PR #364 Remove noexcept from managed_allocator;  CMakeLists fix for NVstrings
 - PR #357 Fix bug that made all series be considered booleans for indexing
 - PR #351 replace conda env configuration for developers
 - PRs #346 #360 Fix CSV reading of negative numbers
 - PR #342 Fix CMake to use conda-installed nvstrings
 - PR #341 Preserve categorical dtype after groupby aggregations
 - PR #315 ReadTheDocs build update to fix missing libcuda.so
 - PR #320 FIX out-of-bounds access error in reductions.cu
 - PR #319 Fix out-of-bounds memory access in libcudf count_valid_bits
 - PR #303 Fix printing empty dataframe


# cuDF 0.2.0 and cuDF 0.1.0

These were initial releases of cuDF based on previously separate pyGDF and libGDF libraries.<|MERGE_RESOLUTION|>--- conflicted
+++ resolved
@@ -47,11 +47,8 @@
 - PR #2771 Stopgap alias for to_gpu_matrix()
 - PR #2783 Support mapping input columns to function arguments in apply kernels
 - PR #2645 libcudf unique_count for Series.nunique 
-<<<<<<< HEAD
 - PR #2810 cudf::allocate_like can optionally always allocate a mask.
-=======
 - PR #2806 CSV Reader: Clean-up row offset operations
->>>>>>> 470fdf44
 
 ## Bug Fixes
 
