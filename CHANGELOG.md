--- conflicted
+++ resolved
@@ -58,11 +58,8 @@
 - PR #3520 Change read_parquet defaults and add warnings
 - PR #3780 Java APIs for selecting a GPU
 - PR #3805 Avoid CuPy 7.1.0 for now
-<<<<<<< HEAD
+- PR #3758 detail::scatter variant with map iterator support
 - PR #3698 Add count_(un)set_bits functions taking multiple ranges and updated slice to compute null counts at once.
-=======
-- PR #3758 detail::scatter variant with map iterator support
->>>>>>> a3c292c8
 
 ## Bug Fixes
 
