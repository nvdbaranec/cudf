# cuDF 0.7.0 (Date TBD)

## New Features

...

## Improvements

...

## Bug Fixes

...


# cuDF 0.6.0 (Date TBD)

## New Features

- PR #760 Raise `FileNotFoundError` instead of `GDF_FILE_ERROR` in `read_csv` if the file does not exist
- PR #539 Add Python bindings for replace function
- PR #823 Add Doxygen configuration to enable building HTML documentation for libcudf C/C++ API
- PR #807 CSV Reader: Add byte_range parameter to specify the range in the input file to be read
- PR #857 Add Tail method for Series/DataFrame and update Head method to use iloc
- PR #858 Add series feature hashing support
- PR #871 CSV Reader: Add support for NA values, including user specified strings
- PR #893 Adds PyArrow based parquet readers / writers to Python, fix category dtype handling, fix arrow ingest buffer size issues
- PR #867 CSV Reader: Add support for ignoring blank lines and comment lines
- PR #887 Add Series digitize method
- PR #895 Add Series groupby
- PR #898 Add DataFrame.groupby(level=0) support
- PR #920 Add feather, JSON, HDF5 readers / writers from PyArrow / Pandas
- PR #888 CSV Reader: Add prefix parameter for column names, used when parsing without a header
- PR #939 Add ORC reader from PyArrow
- PR #918 Add Series.groupby(level=0) support
- PR #906 Add binary and comparison ops to DataFrame
- PR #958 Support unary and binary ops on indexes
- PR #964 Add `rename` method to `DataFrame`, `Series`, and `Index`
- PR #985 Add `Series.to_frame` method
- PR #985 Add `drop=` keyword to reset_index method
- PR #994 Remove references to pygdf
- PR #990 Add external series groupby support
- PR #988 Add top-level merge function to cuDF
- PR #992 Add comparison binaryops to DateTime columns
- PR #996 Replace relative path imports with absolute paths in tests
- PR #995 CSV Reader: Add index_col parameter to specify the column name or index to be used as row labels
- PR #1004 Add `from_gpu_matrix` method to DataFrame
- PR #997 Add property index setter
- PR #1007 Replace relative path imports with absolute paths in cudf
- PR #1013 select columns with df.columns
- PR #1016 Rename Series.unique_count() to nunique() to match pandas API
- PR #947 Prefixsum to handle nulls and float types
- PR #1029 Remove rest of relative path imports
- PR #1021 Add filtered selection with assignment for Dataframes
- PR #1052 Add left/right_index and left/right_on keywords to merge
- PR #1091 Add `indicator=` and `suffixes=` keywords to merge
- PR #1107 Add unsupported keywords to Series.fillna
- PR #1136 Removed `gdf_concat` 

## Improvements

- PR #730 Improve performance of `gdf_table` constructor
- PR #561 Add Doxygen style comments to Join CUDA functions
- PR #813 unified libcudf API functions by replacing gpu_ with gdf_
- PR #822 Add support for `__cuda_array_interface__` for ingest
- PR #756 Consolidate common helper functions from unordered map and multimap
- PR #753 Improve performance of groupby sum and average, especially for cases with few groups.
- PR #836 Add ingest support for arrow chunked arrays in Column, Series, DataFrame creation
- PR #763 Format doxygen comments for csv_read_arg struct
- PR #532 CSV Reader: Use type dispatcher instead of switch block
- PR #694 Unit test utilities improvements
- PR #878 Add better indexing to Groupby
- PR #554 Add `empty` method and `is_monotonic` attribute to `Index`
- PR #1040 Fixed up Doxygen comment tags
- PR #909 CSV Reader: Avoid host->device->host copy for header row data
- PR #916 Improved unit testing and error checking for `gdf_column_concat`
- PR #941 Replace `numpy` call in `Series.hash_encode` with `numba`
- PR #943 Updated `count_nonzero_mask` to return `num_rows` when the mask is null
- PR #942 Added increment/decrement operators for wrapper types
- PR #943 Updated `count_nonzero_mask` to return `num_rows` when the mask is null
- PR #952 Added trait to map C++ type to `gdf_dtype`
- PR #966 Updated RMM submodule.
- PR #998 Add IO reader/writer modules to API docs, fix for missing cudf.Series docs
- PR #1017 concatenate along columns for Series and DataFrames
- PR #1002 Support indexing a dataframe with another boolean dataframe
- PR #1018 Better concatenation for Series and Dataframes
- PR #1036 Use Numpydoc style docstrings
- PR #1047 Adding gdf_dtype_extra_info to gdf_column_view_augmented
- PR #1054 Added default ctor to SerialTrieNode to overcome Thrust issue in CentOS7 + CUDA10
- PR #1024 CSV Reader: Add support for hexadecimal integers in integral-type columns
- PR #1066 Added inplace assignment for columns and select_dtypes for dataframes
- PR #1026 CSV Reader: Change the meaning and type of the quoting parameter to match Pandas
- PR #1100 Adds `CUDF_EXPECTS` error-checking macro
- PR #1092 Fix select_dtype docstring
- PR #1111 Added cudf::table
- PR #1108 Sorting for datetime columns
- PR #1120 Return a `Series` (not a `Column`) from `Series.cat.set_categories()`

<<<<<<< HEAD


=======
>>>>>>> 245cdea1
## Bug Fixes

- PR #821 Fix flake8 issues revealed by flake8 update
- PR #808 Resolved renamed `d_columns_valids` variable name
- PR #820 SCV Reader: fix the issue where reader adds additional rows when file uses \r\n as a line terminator
- PR #780 CSV Reader: Fix scientific notation parsing and null values for empty quotes
- PR #815 CSV Reader: Fix data parsing when tabs are present in the input CSV file
- PR #850 Fix bug where left joins where the left df has 0 rows causes a crash
- PR #861 Fix memory leak by preserving the boolean mask index
- PR #875 Handle unnamed indexes in to/from arrow functions
- PR #877 Fix ingest of 1 row arrow tables in from arrow function
- PR #876 Added missing `<type_traits>` include
- PR #889 Deleted test_rmm.py which has now moved to RMM repo
- PR #866 Merge v0.5.1 numpy ABI hotfix into 0.6
- PR #917 value_counts return int type on empty columns
- PR #611 Renamed `gdf_reduce_optimal_output_size()` -> `gdf_reduction_get_intermediate_output_size()`
- PR #923 fix index for negative slicing for cudf dataframe and series
- PR #927 CSV Reader: Fix category GDF_CATEGORY hashes not being computed properly
- PR #921 CSV Reader: Fix parsing errors with delim_whitespace, quotations in the header row, unnamed columns
- PR #933 Fix handling objects of all nulls in series creation
- PR #940 CSV Reader: Fix an issue where the last data row is missing when using byte_range
- PR #945 CSV Reader: Fix incorrect datetime64 when milliseconds or space separator are used
- PR #959 Groupby: Problem with column name lookup
- PR #950 Converting dataframe/recarry with non-contiguous arrays
- PR #963 CSV Reader: Fix another issue with missing data rows when using byte_range
- PR #999 Fix 0 sized kernel launches and empty sort_index exception
- PR #993 Fix dtype in selecting 0 rows from objects
- PR #1009 Fix performance regression in `to_pandas` method on DataFrame
- PR #1008 Remove custom dask communication approach
- PR #1001 CSV Reader: Fix a memory access error when reading a large (>2GB) file with date columns
- PR #1019 Binary Ops: Fix error when one input column has null mask but other doesn't
- PR #1014 CSV Reader: Fix false positives in bool value detection
- PR #1034 CSV Reader: Fix parsing floating point precision and leading zero exponents
- PR #1044 CSV Reader: Fix a segfault when byte range aligns with a page
- PR #1058 Added support for `DataFrame.loc[scalar]`
- PR #1060 Fix column creation with all valid nan values
- PR #1073 CSV Reader: Fix an issue where a column name includes the return character
- PR #1090 Updating Doxygen Comments
- PR #1080 Fix dtypes returned from loc / iloc because of lists
- PR #1102 CSV Reader: Minor fixes and memory usage improvements
- PR #1137 Add prebuild script for CI
- PR #1118 Enhanced the `DataFrame.from_records()` feature
- PR #1129 Fix join performance with index parameter from using numpy array


# cuDF 0.5.1 (05 Feb 2019)

## Bug Fixes

- PR #842 Avoid using numpy via cimport to prevent ABI issues in Cython compilation


# cuDF 0.5.0 (28 Jan 2019)

## New Features

- PR #722 Add bzip2 decompression support to `read_csv()`
- PR #693 add ZLIB-based GZIP/ZIP support to `read_csv_strings()`
- PR #411 added null support to gdf_order_by (new API) and cudf_table::sort
- PR #525 Added GitHub Issue templates for bugs, documentation, new features, and questions
- PR #501 CSV Reader: Add support for user-specified decimal point and thousands separator to read_csv_strings()
- PR #455 CSV Reader: Add support for user-specified decimal point and thousands separator to read_csv()
- PR #439 add `DataFrame.drop` method similar to pandas
- PR #356 add `DataFrame.transpose` method and `DataFrame.T` property similar to pandas
- PR #505 CSV Reader: Add support for user-specified boolean values
- PR #350 Implemented Series replace function
- PR #490 Added print_env.sh script to gather relevant environment details when reporting cuDF issues
- PR #474 add ZLIB-based GZIP/ZIP support to `read_csv()`
- PR #547 Added melt similar to `pandas.melt()`
- PR #491 Add CI test script to check for updates to CHANGELOG.md in PRs
- PR #550 Add CI test script to check for style issues in PRs
- PR #558 Add CI scripts for cpu-based conda and gpu-based test builds
- PR #524 Add Boolean Indexing
- PR #564 Update python `sort_values` method to use updated libcudf `gdf_order_by` API
- PR #509 CSV Reader: Input CSV file can now be passed in as a text or a binary buffer
- PR #607 Add `__iter__` and iteritems to DataFrame class
- PR #643 added a new api gdf_replace_nulls that allows a user to replace nulls in a column

## Improvements

- PR #426 Removed sort-based groupby and refactored existing groupby APIs. Also improves C++/CUDA compile time.
- PR #461 Add `CUDF_HOME` variable in README.md to replace relative pathing.
- PR #472 RMM: Created centralized rmm::device_vector alias and rmm::exec_policy
- PR #500 Improved the concurrent hash map class to support partitioned (multi-pass) hash table building.
- PR #454 Improve CSV reader docs and examples
- PR #465 Added templated C++ API for RMM to avoid explicit cast to `void**`
- PR #513 `.gitignore` tweaks
- PR #521 Add `assert_eq` function for testing
- PR #502 Simplify Dockerfile for local dev, eliminate old conda/pip envs
- PR #549 Adds `-rdynamic` compiler flag to nvcc for Debug builds
- PR #472 RMM: Created centralized rmm::device_vector alias and rmm::exec_policy
- PR #577 Added external C++ API for scatter/gather functions
- PR #500 Improved the concurrent hash map class to support partitioned (multi-pass) hash table building
- PR #583 Updated `gdf_size_type` to `int`
- PR #500 Improved the concurrent hash map class to support partitioned (multi-pass) hash table building
- PR #617 Added .dockerignore file. Prevents adding stale cmake cache files to the docker container
- PR #658 Reduced `JOIN_TEST` time by isolating overflow test of hash table size computation
- PR #664 Added Debuging instructions to README
- PR #651 Remove noqa marks in `__init__.py` files
- PR #671 CSV Reader: uncompressed buffer input can be parsed without explicitly specifying compression as None
- PR #684 Make RMM a submodule
- PR #718 Ensure sum, product, min, max methods pandas compatibility on empty datasets
- PR #720 Refactored Index classes to make them more Pandas-like, added CategoricalIndex
- PR #749 Improve to_arrow and from_arrow Pandas compatibility
- PR #766 Remove TravisCI references, remove unused variables from CMake, fix ARROW_VERSION in Cmake
- PR #773 Add build-args back to Dockerfile and handle dependencies based on environment yml file
- PR #781 Move thirdparty submodules to root and symlink in /cpp
- PR #843 Fix broken cudf/python API examples, add new methods to the API index

## Bug Fixes

- PR #569 CSV Reader: Fix days being off-by-one when parsing some dates
- PR #531 CSV Reader: Fix incorrect parsing of quoted numbers
- PR #465 Added templated C++ API for RMM to avoid explicit cast to `void**`
- PR #473 Added missing <random> include
- PR #478 CSV Reader: Add api support for auto column detection, header, mangle_dupe_cols, usecols
- PR #495 Updated README to correct where cffi pytest should be executed
- PR #501 Fix the intermittent segfault caused by the `thousands` and `compression` parameters in the csv reader
- PR #502 Simplify Dockerfile for local dev, eliminate old conda/pip envs
- PR #512 fix bug for `on` parameter in `DataFrame.merge` to allow for None or single column name
- PR #511 Updated python/cudf/bindings/join.pyx to fix cudf merge printing out dtypes
- PR #513 `.gitignore` tweaks
- PR #521 Add `assert_eq` function for testing
- PR #537 Fix CMAKE_CUDA_STANDARD_REQURIED typo in CMakeLists.txt
- PR #447 Fix silent failure in initializing DataFrame from generator
- PR #545 Temporarily disable csv reader thousands test to prevent segfault (test re-enabled in PR #501)
- PR #559 Fix Assertion error while using `applymap` to change the output dtype
- PR #575 Update `print_env.sh` script to better handle missing commands
- PR #612 Prevent an exception from occuring with true division on integer series.
- PR #630 Fix deprecation warning for `pd.core.common.is_categorical_dtype`
- PR #622 Fix Series.append() behaviour when appending values with different numeric dtype
- PR #603 Fix error while creating an empty column using None.
- PR #673 Fix array of strings not being caught in from_pandas
- PR #644 Fix return type and column support of dataframe.quantile()
- PR #634 Fix create `DataFrame.from_pandas()` with numeric column names
- PR #654 Add resolution check for GDF_TIMESTAMP in Join
- PR #648 Enforce one-to-one copy required when using `numba>=0.42.0`
- PR #645 Fix cmake build type handling not setting debug options when CMAKE_BUILD_TYPE=="Debug"
- PR #669 Fix GIL deadlock when launching multiple python threads that make Cython calls
- PR #665 Reworked the hash map to add a way to report the destination partition for a key
- PR #670 CMAKE: Fix env include path taking precedence over libcudf source headers
- PR #674 Check for gdf supported column types
- PR #677 Fix 'gdf_csv_test_Dates' gtest failure due to missing nrows parameter
- PR #604 Fix the parsing errors while reading a csv file using `sep` instead of `delimiter`.
- PR #686 Fix converting nulls to NaT values when converting Series to Pandas/Numpy
- PR #689 CSV Reader: Fix behavior with skiprows+header to match pandas implementation
- PR #691 Fixes Join on empty input DFs
- PR #706 CSV Reader: Fix broken dtype inference when whitespace is in data
- PR #717 CSV reader: fix behavior when parsing a csv file with no data rows
- PR #724 CSV Reader: fix build issue due to parameter type mismatch in a std::max call
- PR #734 Prevents reading undefined memory in gpu_expand_mask_bits numba kernel
- PR #747 CSV Reader: fix an issue where CUDA allocations fail with some large input files
- PR #750 Fix race condition for handling NVStrings in CMake
- PR #719 Fix merge column ordering
- PR #770 Fix issue where RMM submodule pointed to wrong branch and pin other to correct branches
- PR #778 Fix hard coded ABI off setting
- PR #784 Update RMM submodule commit-ish and pip paths
- PR #794 Update `rmm::exec_policy` usage to fix segmentation faults when used as temprory allocator.
- PR #800 Point git submodules to branches of forks instead of exact commits


# cuDF 0.4.0 (05 Dec 2018)

## New Features

- PR #398 add pandas-compatible `DataFrame.shape()` and `Series.shape()`
- PR #394 New documentation feature "10 Minutes to cuDF"
- PR #361 CSV Reader: Add support for strings with delimiters

## Improvements

 - PR #436 Improvements for type_dispatcher and wrapper structs
 - PR #429 Add CHANGELOG.md (this file)
 - PR #266 use faster CUDA-accelerated DataFrame column/Series concatenation.
 - PR #379 new C++ `type_dispatcher` reduces code complexity in supporting many data types.
 - PR #349 Improve performance for creating columns from memoryview objects
 - PR #445 Update reductions to use type_dispatcher. Adds integer types support to sum_of_squares.
 - PR #448 Improve installation instructions in README.md
 - PR #456 Change default CMake build to Release, and added option for disabling compilation of tests

## Bug Fixes

 - PR #444 Fix csv_test CUDA too many resources requested fail.
 - PR #396 added missing output buffer in validity tests for groupbys.
 - PR #408 Dockerfile updates for source reorganization
 - PR #437 Add cffi to Dockerfile conda env, fixes "cannot import name 'librmm'"
 - PR #417 Fix `map_test` failure with CUDA 10
 - PR #414 Fix CMake installation include file paths
 - PR #418 Properly cast string dtypes to programmatic dtypes when instantiating columns
 - PR #427 Fix and tests for Concatenation illegal memory access with nulls


# cuDF 0.3.0 (23 Nov 2018)

## New Features

 - PR #336 CSV Reader string support

## Improvements

 - PR #354 source code refactored for better organization. CMake build system overhaul. Beginning of transition to Cython bindings.
 - PR #290 Add support for typecasting to/from datetime dtype
 - PR #323 Add handling pyarrow boolean arrays in input/out, add tests
 - PR #325 GDF_VALIDITY_UNSUPPORTED now returned for algorithms that don't support non-empty valid bitmasks
 - PR #381 Faster InputTooLarge Join test completes in ms rather than minutes.
 - PR #373 .gitignore improvements
 - PR #367 Doc cleanup & examples for DataFrame methods
 - PR #333 Add Rapids Memory Manager documentation
 - PR #321 Rapids Memory Manager adds file/line location logging and convenience macros
 - PR #334 Implement DataFrame `__copy__` and `__deepcopy__`
 - PR #271 Add NVTX ranges to pygdf
 - PR #311 Document system requirements for conda install

## Bug Fixes

 - PR #337 Retain index on `scale()` function
 - PR #344 Fix test failure due to PyArrow 0.11 Boolean handling
 - PR #364 Remove noexcept from managed_allocator;  CMakeLists fix for NVstrings
 - PR #357 Fix bug that made all series be considered booleans for indexing
 - PR #351 replace conda env configuration for developers
 - PRs #346 #360 Fix CSV reading of negative numbers
 - PR #342 Fix CMake to use conda-installed nvstrings
 - PR #341 Preserve categorical dtype after groupby aggregations
 - PR #315 ReadTheDocs build update to fix missing libcuda.so
 - PR #320 FIX out-of-bounds access error in reductions.cu
 - PR #319 Fix out-of-bounds memory access in libcudf count_valid_bits
 - PR #303 Fix printing empty dataframe


# cuDF 0.2.0 and cuDF 0.1.0

These were initial releases of cuDF based on previously separate pyGDF and libGDF libraries.
<|MERGE_RESOLUTION|>--- conflicted
+++ resolved
@@ -96,11 +96,7 @@
 - PR #1108 Sorting for datetime columns
 - PR #1120 Return a `Series` (not a `Column`) from `Series.cat.set_categories()`
 
-<<<<<<< HEAD
-
-
-=======
->>>>>>> 245cdea1
+
 ## Bug Fixes
 
 - PR #821 Fix flake8 issues revealed by flake8 update
