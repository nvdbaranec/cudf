--- conflicted
+++ resolved
@@ -53,11 +53,8 @@
 - PR #3657 Define and implement compiled binops for string column comparisons
 - PR #3520 Change read_parquet defaults and add warnings
 - PR #3780 Java APIs for selecting a GPU
-<<<<<<< HEAD
+- PR #3805 Avoid CuPy 7.1.0 for now
 - PR #3758 detail::scatter variant with map iterator support
-=======
-- PR #3805 Avoid CuPy 7.1.0 for now
->>>>>>> 3a0e87f3
 
 ## Bug Fixes
 
