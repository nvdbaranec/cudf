# cuDF 0.14.0 (Date TBD)

## New Features

## Improvements

## Bug Fixes
- PR #4386 Update Java package to 0.14


# cuDF 0.13.0 (Date TBD)

## New Features

- PR #3577 Add initial dictionary support to column classes
- PR #3917 Add dictionary add_keys function
- PR #3777 Add support for dictionary column in gather
- PR #3693 add string support, skipna to scan operation
- PR #3662 Define and implement `shift`.
- PR #3842 ORC writer: add support for column statistics
- PR #3861 Added Series.sum feature for String
- PR #4069 Added cast of numeric columns from/to String
- PR #3681 Add cudf::experimental::boolean_mask_scatter
- PR #4088 Added asString() on ColumnVector in Java that takes a format string
- PR #4040 Add support for n-way merge of sorted tables
- PR #4053 Multi-column quantiles.
- PR #4100 Add set_keys function for dictionary columns
- PR #3894 Add remove_keys functions for dictionary columns
- PR #4107 Add groupby nunique aggregation
- PR #4153 Support Dask serialization protocol on cuDF objects
- PR #4127 Add python API for n-way sorted merge (merge_sorted)
- PR #4164 Add Buffer "constructor-kwargs" header
- PR #4172 Add groupby nth aggregation
- PR #4159 Add COUNT aggregation that includes null values
- PR #4190 Add libcudf++ transpose Cython implementation
- PR #4063 Define and implement string capitalize and title API
- PR #4217 Add libcudf++ quantiles Cython implementation
- PR #4216 Add cudf.Scalar Python type
- PR #4272 Add stable sorted order
- PR #4129 Add libcudf++ interleave_columns and tile Cython implementation
- PR #4262 Port unaryops.pyx to use libcudf++ APIs
- PR #4276 Port avro.pyx to libcudf++
- PR #4259 Ability to create Java host buffers from memory-mapped files
- PR #4240 Add groupby::groups()
- PR #4319 Add repartition_by_hash API to dask_cudf
- PR #4315 ShiftLeft, ShiftRight, ShiftRightUnsigned binops
- PR #4321 Expose Python Semi and Anti Joins
- PR #4291 Add Java callback support for RMM events
- PR #4298 Port orc.pyx to libcudf++
- PR #4381 Add Java support for copying buffers with asynchronous streams
- PR #4288 Add libcudf++ shift Cython implementation
- PR #4338 Add cudf::sequence() for generating an incrementing list of numeric values

## Improvements

- PR #4187 exposed getNativeView method in Java bindings
- PR #3525 build.sh option to disable nvtx
- PR #3748 Optimize hash_partition using shared memory
- PR #3808 Optimize hash_partition using shared memory and cub block scan
- PR #3698 Add count_(un)set_bits functions taking multiple ranges and updated slice to compute null counts at once.
- PR #3909 Move java backend to libcudf++
- PR #3971 Adding `as_table` to convert Column to Table in python
- PR #3910 Adding sinh, cosh, tanh, asinh, acosh, atanh cube root and rint unary support.
- PR #3972 Add Java bindings for left_semi_join and left_anti_join
- PR #3975 Simplify and generalize data handling in `Buffer`
- PR #3985 Update RMM include files and remove extraneously included header files.
- PR #3601 Port UDF functionality for rolling windows to libcudf++
- PR #3911 Adding null boolean handling for copy_if_else
- PR #4003 Drop old `to_device` utility wrapper function
- PR #4002 Adding to_frame and fix for categorical column issue
- PR #4035 Port NVText tokenize function to libcudf++
- PR #4009 build script update to enable cudf build without installing
- PR #3897 Port cuIO JSON reader to cudf::column types
- PR #4008 Eliminate extra copy in column constructor
- PR #4013 Add cython definition for io readers cudf/io/io_types.hpp
- PR #4028 Port json.pyx to use new libcudf APIs
- PR #4014 ORC/Parquet: add count parameter to stripe/rowgroup-based reader API
- PR #4042 Port cudf/io/functions.hpp to Cython for use in IO bindings
- PR #3880 Add aggregation infrastructure support for reduction
- PR #3880 Add aggregation infrastructure support for cudf::reduce
- PR #4059 Add aggregation infrastructure support for cudf::scan
- PR #4021 Change quantiles signature for clarity.
- PR #4058 Port hash.pyx to use libcudf++ APIs
- PR #4057 Handle offsets in cython Column class
- PR #4045 Reorganize `libxx` directory
- PR #4029 Port stream_compaction.pyx to use libcudf++ APIs
- PR #4031 Docs build scripts and instructions update
- PR #4062 Improve how java classifiers are produced
- PR #4038 JNI and Java support for is_nan and is_not_nan
- PR #3786 Adding string support to rolling_windows
- PR #4067 Removed unused `CATEGORY` type ID.
- PR #3891 Port NVStrings (r)split_record to contiguous_(r)split_record
- PR #4070 Port NVText normalize_spaces to use libcudf strings column
- PR #4072 Allow round_robin_partition to single partition
- PR #4064 Add cudaGetDeviceCount to JNI layer
- PR #4075 Port nvtext ngrams-tokenize to libcudf++
- PR #4087 Add support for writing large Parquet files in a chunked manner.
- PR #3716 Update cudf.to_parquet to use new GPU accelerated Parquet writer
- PR #4083 Use two partitions in test_groupby_multiindex_reset_index
- PR #4071 Add Java bindings for round robin partition
- PR #4079 Simply use `mask.size` to create the array view
- PR #4092 Keep mask on GPU for bit unpacking
- PR #4081 Copy from `Buffer`'s pointer directly to host
- PR #4105 Change threshold of using optimized hash partition code
- PR #4101 Redux serialize `Buffer` directly with `__cuda_array_interface__`
- PR #4098 Remove legacy calls from libcudf strings column code
- PR #4044 Port join.pyx to use libcudf++ APIs
- PR #4111 Use `Buffer`'s to serialize `StringColumn`
- PR #4133 Mask cleanup and fixes: use `int32` dtype, ensure 64 byte padding, handle offsets
- PR #4113 Get `len` of `StringColumn`s without `nvstrings`
- PR #4147 Remove workaround for UNKNOWN_NULL_COUNT in contiguous_split.
- PR #4130 Renames in-place `cudf::experimental::fill` to `cudf::experimental::fill_in_place`
- PR #4136 Add `Index.names` property
- PR #4139 Port rolling.pyx to new libcudf APIs
- PR #4143 Renames in-place `cudf::experimental::copy_range` to `cudf::experimental::copy_range_in_place`
- PR #4144 Release GIL when calling libcudf++ functions
- PR #4082 Rework MultiColumns in cuDF
- PR #4149 Use "type-serialized" for pickled types like Dask
- PR #4174 Port hash groupby to libcudf++
- PR #4171 Split java host and device vectors to make a vector truly immutable
- PR #4167 Port `search` to libcudf++ (support multi-column searchsorted)
- PR #4163 Assert Dask CUDA serializers have `Buffer` frames
- PR #4165 List serializable classes once
- PR #4168 IO readers: do not create null mask for non-nullable columns
- PR #4177 Use `uint8` type for host array copy of `Buffer`
- PR #4183 Update Google Test Execution
- PR #4182 Rename cuDF serialize functions to be more generic
- PR #4176 Add option to parallelize setup.py's cythonize
- PR #4191 Porting sort.pyx to use new libcudf APIs
- PR #4196 reduce CHANGELOG.md merge conflicts
- PR #4197 Added notebook testing to gpuCI gpu build
- PR #4220 Port strings wrap functionality.
- PR #4204 Port nvtext create-ngrams function
- PR #4219 Port dlpack.pyx to use new libcudf APIs
- PR #4225 Remove stale notebooks
- PR #4233 Porting replace.pyx to use new libcudf APIs
- PR #4223 Fix a few of the Cython warnings
- PR #4234 Add BUILD_LEGACY_TESTS cmake option
- PR #4251 Add class to docs in `dask-cudf` `derived_from`
- PR #4261 libxx Cython reorganization
- PR #4274 Support negative position values in slice_strings
- PR #4282 Porting nvstrings conversion functions from new libcudf++ to Python/Cython
- PR #4299 Convert cudf::shift to column-based api
- PR #4301 Add support for writing large ORC files in a chunked manner
- PR #4306 Use libcudf++ `unary.pyx` cast instead of legacy cast
- PR #4295 Port reduce.pyx to libcudf++ API
- PR #4305 Move gpuarrow.pyx and related libarrow_cuda files into `_libxx`
- PR #4244 Port nvstrings Substring Gather/Scatter functions to cuDF Python/Cython
- PR #4280 Port nvstrings Numeric Handling functions to cuDF Python/Cython
- PR #4328 Add memory threshold callbacks for Java RMM event handler
- PR #4336 Move a bunch of internal nvstrings code to use native StringColumns
- PR #4166 Port `is_sorted.pyx` to use libcudf++ APIs
- PR #4333 nvstrings case/capitalization cython bindings
- PR #4345 Removed an undesirable backwards include from /include to /src in cuIO writers.hpp
- PR #4367 Port copying.pyx to use new libcudf
- PR #4362 Move pq_chunked_state struct into it's own header to match how orc writer is doing it.
- PR #4339 Port libcudf strings `wrap` api to cython/python
- PR #4311 Port nvstrings String Manipulations functions to cuDF Python/Cython
- PR #4373 Port nvstrings Regular Expressions functions to cuDF Python/Cython
- PR #4377 Support loading avro files that contain nested arrays

## Bug Fixes

- PR #3888 Drop `ptr=None` from `DeviceBuffer` call
- PR #3976 Fix string serialization and memory_usage method to be consistent
- PR #3902 Fix conversion of large size GPU array to dataframe
- PR #3953 Fix overflow in column_buffer when computing the device buffer size
- PR #3959 Add missing hash-dispatch function for cudf.Series
- PR #3970 Fix for Series Pickle
- PR #3964 Restore legacy NVStrings and NVCategory dependencies in Java jar
- PR #3982 Fix java unary op enum and add missing ops
- PR #3999 Fix issue serializing empty string columns (java)
- PR #3979 Add `name` to Series serialize and deserialize
- PR #4005 Fix null mask allocation bug in gather_bitmask
- PR #4000 Fix dask_cudf sort_values performance for single partitions
- PR #4007 Fix for copy_bitmask issue with uninitialized device_buffer
- PR #4037 Fix JNI quantile compile issue
- PR #4054 Fixed JNI to deal with reduction API changes
- PR #4052 Fix for round-robin when num_partitions divides nrows.
- PR #4061 Add NDEBUG guard on `constexpr_assert`.
- PR #4049 Fix `cudf::split` issue returning one less than expected column vectors
- PR #4065 Parquet writer: fix for out-of-range dictionary indices
- PR #4066 Fixed mismatch with dtype enums
- PR #4078 Fix joins for when column_in_common input parameter is empty
- PR #4080 Fix multi-index dask test with sort issue
- PR #4084 Update Java for removal of CATEGORY type
- PR #4086 ORC reader: fix potentially incorrect timestamp decoding in the last rowgroup
- PR #4089 Fix dask groupby mutliindex test case issues in join
- PR #4097 Fix strings concatenate logic with column offsets
- PR #4076 All null string entries should have null data buffer
- PR #4145 Support empty index case in DataFrame._from_table
- PR #4109 Use rmm::device_vector instead of thrust::device_vector
- PR #4113 Use `.nvstrings` in `StringColumn.sum(...)`
- PR #4116 Fix a bug in contiguous_split() where tables with mixed column types could corrupt string output
- PR #4108 Fix dtype bugs in dask_cudf metadata (metadata_nonempty overhaul)
- PR #4138 Really fix strings concatenate logic with column offsets
- PR #4119 Fix binary ops slowdown using jitify -remove-unused-globals
- PR #4125 Fix type enum to account for added Dictionary type in `types.hpp`
- PR #4132 Fix `hash_partition` null mask allocation
- PR #4137 Update Java for mutating fill and rolling window changes
- PR #4184 Add missing except+ to Cython bindings
- PR #4141 Fix NVStrings test_convert failure in 10.2 build
- PR #4158 Fix merge issue with empty table return if one of the two tables are empty
- PR #4162 Properly handle no index metadata generation for to_parquet
- PR #4175 Fix `__sizeof__` calculation in `StringColumn`
- PR #4155 Update groupby group_offsets size and fix unnecessary device dispatch.
- PR #4186 Fix from_timestamps 12-hour specifiers support
- PR #4198 Fix constructing `RangeIndex` from `range`
- PR #4192 Parquet writer: fix OOB read when computing string hash
- PR #4201 Fix java window tests
- PR #4199 Fix potential race condition in memcpy_block
- PR #4221 Fix series dict alignment to not drop index name
- PR #4218 Fix `get_aggregation` definition with `except *`
- PR #4215 Fix performance regression in strings::detail::concatenate
- PR #4214 Alter ValueError exception for GPU accelerated Parquet writer to properly report `categorical` columns are not supported.
- PR #4232 Fix handling empty tuples of children in string columns
- PR #4222 Fix no-return compile error in binop-null-test
- PR #4242 Fix for rolling tests CI failure
- PR #4245 Fix race condition in parquet reader
- PR #4253 Fix dictionary decode and set_keys with column offset
- PR #4258 Fix dask-cudf losing index name in `reset_index`
- PR #4268 Fix java build for hash aggregate
- PR #4275 Fix bug in searching nullable values in non-nullable search space in `upper_bound`
- PR #4273 Fix losing `StringIndex` name in dask `_meta_nonempty`
- PR #4279 Fix converting `np.float64` to Scalar
- PR #4285 Add init files for cython pkgs and fix `setup.py`
- PR #4287 Parquet reader: fix empty string potentially read as null
- PR #4310 Fix empty values case in groupby 
- PR #4297 Fix specification of package_data in setup.py
- PR #4302 Fix `_is_local_filesystem` check
- PR #4303 Parquet reader: fix empty columns missing from table
- PR #4324 Fix slice_strings for out-of-range start position value
- PR #4115 Serialize an empty column table with non zero rows
- PR #4327 Preemptive dispatch fix for changes in dask#5973
- PR #4364 Fix libcudf zfill strings to ignore '+/-' chars
- PR #4358 Fix strings::concat where narep is an empty string
- PR #4369 Fix race condition in gpuinflate
- PR #4390 Disable ScatterValid and ScatterNull legacy tests
<<<<<<< HEAD
- PR #4399 Make scalar destructor virtual.
=======
- PR #4406 Fix sorted merge issue with null values and ascending=False
>>>>>>> dfec114d


# cuDF 0.12.0 (04 Feb 2020)

## New Features

- PR #3759 Updated 10 Minutes with clarification on how `dask_cudf` uses `cudf` API
- PR #3224 Define and implement new join APIs.
- PR #3284 Add gpu-accelerated parquet writer
- PR #3254 Python redesign for libcudf++
- PR #3336 Add `from_dlpack` and `to_dlpack`
- PR #3555 Add column names support to libcudf++ io readers and writers
- PR #3527 Add string functionality for merge API
- PR #3610 Add memory_usage to DataFrame and Series APIs
- PR #3557 Add contiguous_split() function. 
- PR #3619 Support CuPy 7
- PR #3604 Add nvtext ngrams-tokenize function
- PR #3403 Define and implement new stack + tile APIs
- PR #3627 Adding cudf::sort and cudf::sort_by_key
- PR #3597 Implement new sort based groupby
- PR #3776 Add column equivalence comparator (using epsilon for float equality)
- PR #3667 Define and implement round-robin partition API.
- PR #3690 Add bools_to_mask
- PR #3761 Introduce a Frame class and make Index, DataFrame and Series subclasses
- PR #3538 Define and implement left semi join and left anti join
- PR #3683 Added support for multiple delimiters in `nvtext.token_count()`
- PR #3792 Adding is_nan and is_notnan
- PR #3594 Adding clamp support to libcudf++

## Improvements

- PR #3124 Add support for grand-children in cudf column classes
- PR #3292 Port NVStrings regex contains function
- PR #3409 Port NVStrings regex replace function
- PR #3417 Port NVStrings regex findall function
- PR #3351 Add warning when filepath resolves to multiple files in cudf readers
- PR #3370 Port NVStrings strip functions
- PR #3453 Port NVStrings IPv4 convert functions to cudf strings column
- PR #3441 Port NVStrings url encode/decode to cudf strings column
- PR #3364 Port NVStrings split functions
- PR #3463 Port NVStrings partition/rpartition to cudf strings column
- PR #3502 ORC reader: add option to read DECIMALs as INT64
- PR #3461 Add a new overload to allocate_like() that takes explicit type and size params.
- PR #3590 Specialize hash functions for floating point
- PR #3569 Use `np.asarray` in `StringColumn.deserialize`
- PR #3553 Support Python NoneType in numeric binops
- PR #3511 Support DataFrame / Series mixed arithmetic
- PR #3567 Include `strides` in `__cuda_array_interface__`
- PR #3608 Update OPS codeowner group name
- PR #3431 Port NVStrings translate to cudf strings column
- PR #3507 Define and implement new binary operation APIs
- PR #3620 Add stream parameter to unary ops detail API
- PR #3593 Adding begin/end for mutable_column_device_view
- PR #3587 Merge CHECK_STREAM & CUDA_CHECK_LAST to CHECK_CUDA
- PR #3733 Rework `hash_partition` API
- PR #3655 Use move with make_pair to avoid copy construction
- PR #3402 Define and implement new quantiles APIs
- PR #3612 Add ability to customize the JIT kernel cache path
- PR #3647 Remove PatchedNumbaDeviceArray with CuPy 6.6.0
- PR #3641 Remove duplicate definitions of CUDA_DEVICE_CALLABLE
- PR #3640 Enable memory_usage in dask_cudf (also adds pd.Index from_pandas)
- PR #3654 Update Jitify submodule ref to include gcc-8 fix
- PR #3639 Define and implement `nans_to_nulls`
- PR #3561 Rework contains implementation in search
- PR #3616 Add aggregation infrastructure for argmax/argmin.
- PR #3673 Parquet reader: improve rounding of timestamp conversion to seconds
- PR #3699 Stringify libcudacxx headers for binary op JIT
- PR #3697 Improve column insert performance for wide frames
- PR #3653 Make `gather_bitmask_kernel` more reusable.
- PR #3710 Remove multiple CMake configuration steps from root build script
- PR #3657 Define and implement compiled binops for string column comparisons
- PR #3520 Change read_parquet defaults and add warnings
- PR #3780 Java APIs for selecting a GPU
- PR #3796 Improve on round-robin with the case when number partitions greater than number of rows.
- PR #3805 Avoid CuPy 7.1.0 for now
- PR #3758 detail::scatter variant with map iterator support
- PR #3882 Fail loudly when creating a StringColumn from nvstrings with > MAX_VAL(int32) bytes
- PR #3823 Add header file for detail search functions
- PR #2438 Build GBench Benchmarks in CI
- PR #3713 Adding aggregation support to rolling_window
- PR #3875 Add abstract sink for IO writers, used by ORC and Parquet writers for now
- PR #3916 Refactor gather bindings

## Bug Fixes

- PR #3618 Update 10 minutes to cudf and cupy to hide warning that were being shown in the docs
- PR #3550 Update Java package to 0.12
- PR #3549 Fix index name issue with iloc with RangeIndex
- PR #3562 Fix 4GB limit for gzipped-compressed csv files
- PR #2981 enable build.sh to build all targets without installation
- PR #3563 Use `__cuda_array_interface__` for serialization
- PR #3564 Fix cuda memory access error in gather_bitmask_kernel
- PR #3548 Replaced CUDA_RT_CALL with CUDA_TRY
- PR #3486 Pandas > 0.25 compatability
- PR #3622 Fix new warnings and errors when building with gcc-8
- PR #3588 Remove avro reader column order reversal
- PR #3629 Fix hash map test failure
- PR #3637 Fix sorted set_index operations in dask_cudf
- PR #3663 Fix libcudf++ ORC reader microseconds and milliseconds conversion
- PR #3668 Fixing CHECK_CUDA debug build issue
- PR #3684 Fix ends_with logic for matching string case
- PR #3691 Fix create_offsets to handle offset correctly
- PR #3687 Fixed bug while passing input GPU memory pointer in `nvtext.scatter_count()`
- PR #3701 Fix hash_partition hashing all columns instead of columns_to_hash
- PR #3694 Allow for null columns parameter in `csv_writer`
- PR #3706 Removed extra type-dispatcher call from merge
- PR #3704 Changed the default delimiter to `whitespace` for nvtext methods.
- PR #3741 Construct DataFrame from dict-of-Series with alignment
- PR #3724 Update rmm version to match release
- PR #3743 Fix for `None` data in `__array_interface__`
- PR #3731 Fix performance of zero sized dataframe slice
- PR #3709 Fix inner_join incorrect result issue
- PR #3734 Update numba to 0.46 in conda files
- PR #3738 Update libxx cython types.hpp path
- PR #3672 Fix to_host issue with column_view having offset
- PR #3730 CSV reader: Set invalid float values to NaN/null
- PR #3670 Floor when casting between timestamps of different precisions
- PR #3728 Fix apply_boolean_mask issue with non-null string column
- PR #3769 Don't look for a `name` attribute in column
- PR #3783 Bind cuDF operators to Dask Dataframe
- PR #3775 Fix segfault when reading compressed CSV files larger than 4GB
- PR #3799 Align indices of Series inputs when adding as columns to DataFrame
- PR #3803 Keep name when unpickling Index objects
- PR #3804 Fix cuda crash in AVRO reader
- PR #3766 Remove references to cudf::type_id::CATEGORY from IO code
- PR #3817 Don't always deepcopy an index
- PR #3821 Fix OOB read in gpuinflate prefetcher
- PR #3829 Parquet writer: fix empty dataframe causing cuda launch errors
- PR #3835 Fix memory leak in Cython when dealing with nulls in string columns
- PR #3866 Remove unnecessary if check in NVStrings.create_offsets
- PR #3858 Fixes the broken debug build after #3728
- PR #3850 Fix merge typecast scope issue and resulting memory leak
- PR #3855 Fix MultiColumn recreation with reset_index
- PR #3869 Fixed size calculation in NVStrings::byte_count()
- PR #3868 Fix apply_grouped moving average example
- PR #3900 Properly link `NVStrings` and `NVCategory` into tests
- PR #3868 Fix apply_grouped moving average example
- PR #3871 Fix `split_out` error
- PR #3886 Fix string column materialization from column view
- PR #3893 Parquet reader: fix segfault reading empty parquet file
- PR #3931 Dask-cudf groupby `.agg` multicolumn handling fix
- PR #4017 Fix memory leaks in `GDF_STRING` cython handling and `nans_to_nulls` cython


# cuDF 0.11.0 (11 Dec 2019)

## New Features

- PR #2905 Added `Series.median()` and null support for `Series.quantile()`
- PR #2930 JSON Reader: Support ARROW_RANDOM_FILE input
- PR #2956 Add `cudf::stack` and `cudf::tile`
- PR #2980 Added nvtext is_vowel/is_consonant functions
- PR #2987 Add `inplace` arg to `DataFrame.reset_index` and `Series`
- PR #3011 Added libcudf++ transition guide
- PR #3129 Add strings column factory from `std::vector`s
- PR #3054 Add parquet reader support for decimal data types
- PR #3022 adds DataFrame.astype for cuDF dataframes
- PR #2962 Add isnull(), notnull() and related functions
- PR #3025 Move search files to legacy
- PR #3068 Add `scalar` class
- PR #3094 Adding `any` and `all` support from libcudf
- PR #3130 Define and implement new `column_wrapper`
- PR #3143 Define and implement new copying APIs `slice` and `split`
- PR #3161 Move merge files to legacy
- PR #3079 Added support to write ORC files given a local path
- PR #3192 Add dtype param to cast `DataFrame` on init
- PR #3213 Port cuIO to libcudf++
- PR #3222 Add nvtext character tokenizer
- PR #3223 Java expose underlying buffers
- PR #3300 Add `DataFrame.insert`
- PR #3263 Define and implement new `valid_if`
- PR #3278 Add `to_host` utility to copy `column_view` to host
- PR #3087 Add new cudf::experimental bool8 wrapper
- PR #3219 Construct column from column_view
- PR #3250 Define and implement new merge APIs
- PR #3144 Define and implement new hashing APIs `hash` and `hash_partition`
- PR #3229 Define and implement new search APIs
- PR #3308 java add API for memory usage callbacks
- PR #2691 Row-wise reduction and scan operations via CuPy
- PR #3291 Add normalize_nans_and_zeros
- PR #3187 Define and implement new replace APIs
- PR #3356 Add vertical concatenation for table/columns
- PR #3344 java split API
- PR #2791 Add `groupby.std()`
- PR #3368 Enable dropna argument in dask_cudf groupby
- PR #3298 add null replacement iterator for column_device_view
- PR #3297 Define and implement new groupby API.
- PR #3396 Update device_atomics with new bool8 and timestamp specializations
- PR #3411 Java host memory management API
- PR #3393 Implement df.cov and enable covariance/correlation in dask_cudf
- PR #3401 Add dask_cudf ORC writer (to_orc)
- PR #3331 Add copy_if_else
- PR #3427 Define and Implement new multi-search API
- PR #3442 Add Bool-index + Multi column + DataFrame support for set-item
- PR #3172 Define and implement new fill/repeat/copy_range APIs
- PR #3490 Add pair iterators for columns
- PR #3497 Add DataFrame.drop(..., inplace=False) argument
- PR #3469 Add string functionality for replace API
- PR #3273 Define and implement new reduction APIs

## Improvements

- PR #2904 Move gpu decompressors to cudf::io namespace
- PR #2977 Moved old C++ test utilities to legacy directory.
- PR #2965 Fix slow orc reader perf with large uncompressed blocks
- PR #2995 Move JIT type utilities to legacy directory
- PR #2927 Add ``Table`` and ``TableView`` extension classes that wrap legacy cudf::table
- PR #3005 Renames `cudf::exp` namespace to `cudf::experimental`
- PR #3008 Make safe versions of `is_null` and `is_valid` in `column_device_view`
- PR #3026 Move fill and repeat files to legacy
- PR #3027 Move copying.hpp and related source to legacy folder
- PR #3014 Snappy decompression optimizations
- PR #3032 Use `asarray` to coerce indices to a NumPy array
- PR #2996 IO Readers: Replace `cuio::device_buffer` with `rmm::device_buffer`
- PR #3051 Specialized hash function for strings column
- PR #3065 Select and Concat for cudf::experimental::table
- PR #3080 Move `valid_if.cuh` to `legacy/`
- PR #3052 Moved replace.hpp functionality to legacy
- PR #3091 Move join files to legacy
- PR #3092 Implicitly init RMM if Java allocates before init
- PR #3029 Update gdf_ numeric types with stdint and move to cudf namespace
- PR #3052 Moved replace.hpp functionality to legacy
- PR #2955 Add cmake option to only build for present GPU architecture
- PR #3070 Move functions.h and related source to legacy
- PR #2951 Allow set_index to handle a list of column names
- PR #3093 Move groupby files to legacy
- PR #2988 Removing GIS functionality (now part of cuSpatial library)
- PR #3067 Java method to return size of device memory buffer
- PR #3083 Improved some binary operation tests to include null testing.
- PR #3084 Update to arrow-cpp and pyarrow 0.15.0
- PR #3071 Move cuIO to legacy
- PR #3126 Round 2 of snappy decompression optimizations
- PR #3046 Define and implement new copying APIs `empty_like` and `allocate_like`
- PR #3128 Support MultiIndex in DataFrame.join
- PR #2971 Added initial gather and scatter methods for strings_column_view
- PR #3133 Port NVStrings to cudf column: count_characters and count_bytes
- PR #2991 Added strings column functions concatenate and join_strings
- PR #3028 Define and implement new `gather` APIs.
- PR #3135 Add nvtx utilities to cudf::nvtx namespace
- PR #3021 Java host side concat of serialized buffers
- PR #3138 Move unary files to legacy
- PR #3170 Port NVStrings substring functions to cudf strings column
- PR #3159 Port NVStrings is-chars-types function to cudf strings column
- PR #3154 Make `table_view_base.column()` const and add `mutable_table_view.column()`
- PR #3175 Set cmake cuda version variables
- PR #3171 Move deprecated error macros to legacy
- PR #3191 Port NVStrings integer convert ops to cudf column
- PR #3189 Port NVStrings find ops to cudf column
- PR #3352 Port NVStrings convert float functions to cudf strings column
- PR #3193 Add cuPy as a formal dependency
- PR #3195 Support for zero columned `table_view`
- PR #3165 Java device memory size for string category
- PR #3205 Move transform files to legacy
- PR #3202 Rename and move error.hpp to public headers
- PR #2878 Use upstream merge code in dask_cudf
- PR #3217 Port NVStrings upper and lower case conversion functions
- PR #3350 Port NVStrings booleans convert functions
- PR #3231 Add `column::release()` to give up ownership of contents.
- PR #3157 Use enum class rather than enum for mask_allocation_policy
- PR #3232 Port NVStrings datetime conversion to cudf strings column
- PR #3136 Define and implement new transpose API
- PR #3237 Define and implement new transform APIs
- PR #3245 Move binaryop files to legacy
- PR #3241 Move stream_compaction files to legacy
- PR #3166 Move reductions to legacy
- PR #3261 Small cleanup: remove `== true`
- PR #3271 Update rmm API based on `rmm.reinitialize(...)` change
- PR #3266 Remove optional checks for CuPy
- PR #3268 Adding null ordering per column feature when sorting
- PR #3239 Adding floating point specialization to comparators for NaNs
- PR #3270 Move predicates files to legacy
- PR #3281 Add to_host specialization for strings in column test utilities
- PR #3282 Add `num_bitmask_words`
- PR #3252 Add new factory methods to include passing an existing null mask
- PR #3288 Make `bit.cuh` utilities usable from host code.
- PR #3287 Move rolling windows files to legacy
- PR #3182 Define and implement new unary APIs `is_null` and `is_not_null`
- PR #3314 Drop `cython` from run requirements
- PR #3301 Add tests for empty column wrapper.
- PR #3294 Update to arrow-cpp and pyarrow 0.15.1
- PR #3310 Add `row_hasher` and `element_hasher` utilities
- PR #3272 Support non-default streams when creating/destroying hash maps
- PR #3286 Clean up the starter code on README
- PR #3332 Port NVStrings replace to cudf strings column
- PR #3354 Define and implement new `scatter` APIs
- PR #3322 Port NVStrings pad operations to cudf strings column
- PR #3345 Add cache member for number of characters in string_view class
- PR #3299 Define and implement new `is_sorted` APIs
- PR #3328 Partition by stripes in dask_cudf ORC reader
- PR #3243 Use upstream join code in dask_cudf
- PR #3371 Add `select` method to `table_view`
- PR #3309 Add java and JNI bindings for search bounds
- PR #3305 Define and implement new rolling window APIs
- PR #3380 Concatenate columns of strings
- PR #3382 Add fill function for strings column
- PR #3391 Move device_atomics_tests.cu files to legacy
- PR #3303 Define and implement new stream compaction APIs `copy_if`, `drop_nulls`,
           `apply_boolean_mask`, `drop_duplicate` and `unique_count`.
- PR #3387 Strings column gather function
- PR #3440 Strings column scatter function
- PR #3389 Move quantiles.hpp + group_quantiles.hpp files to legacy
- PR #3397 Port unary cast to libcudf++
- PR #3398 Move reshape.hpp files to legacy
- PR #3395 Port NVStrings regex extract to cudf strings column
- PR #3423 Port NVStrings htoi to cudf strings column
- PR #3425 Strings column copy_if_else implementation
- PR #3422 Move utilities to legacy
- PR #3201 Define and implement new datetime_ops APIs
- PR #3421 Port NVStrings find_multiple to cudf strings column
- PR #3448 Port scatter_to_tables to libcudf++
- PR #3458 Update strings sections in the transition guide
- PR #3462 Add `make_empty_column` and update `empty_like`.
- PR #3465 Port `aggregation` traits and utilities.
- PR #3214 Define and implement new unary operations APIs
- PR #3475 Add `bitmask_to_host` column utility
- PR #3487 Add is_boolean trait and random timestamp generator for testing
- PR #3492 Small cleanup (remove std::abs) and comment
- PR #3407 Allow multiple row-groups per task in dask_cudf read_parquet
- PR #3512 Remove unused CUDA conda labels
- PR #3500 cudf::fill()/cudf::repeat() support for strings columns.
- PR #3438 Update scalar and scalar_device_view to better support strings
- PR #3414 Add copy_range function for strings column
- PR #3685 Add string support to contiguous_split.
- PR #3471 Add scalar/column, column/scalar and scalar/scalar overloads to copy_if_else.
- PR #3451 Add support for implicit typecasting of join columns

## Bug Fixes

- PR #2895 Fixed dask_cudf group_split behavior to handle upstream rearrange_by_divisions
- PR #3048 Support for zero columned tables
- PR #3030 Fix snappy decoding regression in PR #3014
- PR #3041 Fixed exp to experimental namespace name change issue
- PR #3056 Add additional cmake hint for finding local build of RMM files
- PR #3060 Move copying.hpp includes to legacy
- PR #3139 Fixed java RMM auto initalization
- PR #3141 Java fix for relocated IO headers
- PR #3149 Rename column_wrapper.cuh to column_wrapper.hpp
- PR #3168 Fix mutable_column_device_view head const_cast
- PR #3199 Update JNI includes for legacy moves
- PR #3204 ORC writer: Fix ByteRLE encoding of NULLs
- PR #2994 Fix split_out-support but with hash_object_dispatch
- PR #3212 Fix string to date casting when format is not specified
- PR #3218 Fixes `row_lexicographic_comparator` issue with handling two tables
- PR #3228 Default initialize RMM when Java native dependencies are loaded
- PR #3012 replacing instances of `to_gpu_array` with `mem`
- PR #3236 Fix Numba 0.46+/CuPy 6.3 interface compatibility
- PR #3276 Update JNI includes for legacy moves
- PR #3256 Fix orc writer crash with multiple string columns
- PR #3211 Fix breaking change caused by rapidsai/rmm#167
- PR #3265 Fix dangling pointer in `is_sorted`
- PR #3267 ORC writer: fix incorrect ByteRLE encoding of long literal runs
- PR #3277 Fix invalid reference to deleted temporary in `is_sorted`.
- PR #3274 ORC writer: fix integer RLEv2 mode2 unsigned base value encoding
- PR #3279 Fix shutdown hang issues with pinned memory pool init executor
- PR #3280 Invalid children check in mutable_column_device_view
- PR #3289 fix java memory usage API for empty columns
- PR #3293 Fix loading of csv files zipped on MacOS (disabled zip min version check)
- PR #3295 Fix storing storing invalid RMM exec policies.
- PR #3307 Add pd.RangeIndex to from_pandas to fix dask_cudf meta_nonempty bug
- PR #3313 Fix public headers including non-public headers
- PR #3318 Revert arrow to 0.15.0 temporarily to unblock downstream projects CI
- PR #3317 Fix index-argument bug in dask_cudf parquet reader
- PR #3323 Fix `insert` non-assert test case
- PR #3341 Fix `Series` constructor converting NoneType to "None"
- PR #3326 Fix and test for detail::gather map iterator type inference
- PR #3334 Remove zero-size exception check from make_strings_column factories
- PR #3333 Fix compilation issues with `constexpr` functions not marked `__device__`
- PR #3340 Make all benchmarks use cudf base fixture to initialize RMM pool
- PR #3337 Fix Java to pad validity buffers to 64-byte boundary
- PR #3362 Fix `find_and_replace` upcasting series for python scalars and lists
- PR #3357 Disabling `column_view` iterators for non fixed-width types
- PR #3383 Fix : properly compute null counts for rolling_window.
- PR #3386 Removing external includes from `column_view.hpp`
- PR #3369 Add write_partition to dask_cudf to fix to_parquet bug
- PR #3388 Support getitem with bools when DataFrame has a MultiIndex
- PR #3408 Fix String and Column (De-)Serialization
- PR #3372 Fix dask-distributed scatter_by_map bug
- PR #3419 Fix a bug in parse_into_parts (incomplete input causing walking past the end of string).
- PR #3413 Fix dask_cudf read_csv file-list bug
- PR #3416 Fix memory leak in ColumnVector when pulling strings off the GPU
- PR #3424 Fix benchmark build by adding libcudacxx to benchmark's CMakeLists.txt
- PR #3435 Fix diff and shift for empty series
- PR #3439 Fix index-name bug in StringColumn concat
- PR #3445 Fix ORC Writer default stripe size
- PR #3459 Fix printing of invalid entries
- PR #3466 Fix gather null mask allocation for invalid index
- PR #3468 Fix memory leak issue in `drop_duplicates`
- PR #3474 Fix small doc error in capitalize Docs
- PR #3491 Fix more doc errors in NVStrings
- PR #3478 Fix as_index deep copy via Index.rename inplace arg
- PR #3476 Fix ORC reader timezone conversion
- PR #3188 Repr slices up large DataFrames
- PR #3519 Fix strings column concatenate handling zero-sized columns
- PR #3530 Fix copy_if_else test case fail issue
- PR #3523 Fix lgenfe issue with debug build
- PR #3532 Fix potential use-after-free in cudf parquet reader
- PR #3540 Fix unary_op null_mask bug and add missing test cases
- PR #3559 Use HighLevelGraph api in DataFrame constructor (Fix upstream compatibility)
- PR #3572 Fix CI Issue with hypothesis tests that are flaky


# cuDF 0.10.0 (16 Oct 2019)

## New Features

- PR #2423 Added `groupby.quantile()`
- PR #2522 Add Java bindings for NVStrings backed upper and lower case mutators
- PR #2605 Added Sort based groupby in libcudf
- PR #2607 Add Java bindings for parsing JSON
- PR #2629 Add dropna= parameter to groupby
- PR #2585 ORC & Parquet Readers: Remove millisecond timestamp restriction
- PR #2507 Add GPU-accelerated ORC Writer
- PR #2559 Add Series.tolist()
- PR #2653 Add Java bindings for rolling window operations
- PR #2480 Merge `custreamz` codebase into `cudf` repo
- PR #2674 Add __contains__ for Index/Series/Column
- PR #2635 Add support to read from remote and cloud sources like s3, gcs, hdfs
- PR #2722 Add Java bindings for NVTX ranges
- PR #2702 Add make_bool to dataset generation functions
- PR #2394 Move `rapidsai/custrings` into `cudf`
- PR #2734 Final sync of custrings source into cudf
- PR #2724 Add libcudf support for __contains__
- PR #2777 Add python bindings for porter stemmer measure functionality
- PR #2781 Add issorted to is_monotonic
- PR #2685 Add cudf::scatter_to_tables and cython binding
- PR #2743 Add Java bindings for NVStrings timestamp2long as part of String ColumnVector casting
- PR #2785 Add nvstrings Python docs
- PR #2786 Add benchmarks option to root build.sh
- PR #2802 Add `cudf::repeat()` and `cudf.Series.repeat()`
- PR #2773 Add Fisher's unbiased kurtosis and skew for Series/DataFrame
- PR #2748 Parquet Reader: Add option to specify loading of PANDAS index
- PR #2807 Add scatter_by_map to DataFrame python API
- PR #2836 Add nvstrings.code_points method
- PR #2844 Add Series/DataFrame notnull
- PR #2858 Add GTest type list utilities
- PR #2870 Add support for grouping by Series of arbitrary length
- PR #2719 Series covariance and Pearson correlation
- PR #2207 Beginning of libcudf overhaul: introduce new column and table types
- PR #2869 Add `cudf.CategoricalDtype`
- PR #2838 CSV Reader: Support ARROW_RANDOM_FILE input
- PR #2655 CuPy-based Series and Dataframe .values property
- PR #2803 Added `edit_distance_matrix()` function to calculate pairwise edit distance for each string on a given nvstrings object.
- PR #2811 Start of cudf strings column work based on 2207
- PR #2872 Add Java pinned memory pool allocator
- PR #2969 Add findAndReplaceAll to ColumnVector
- PR #2814 Add Datetimeindex.weekday
- PR #2999 Add timestamp conversion support for string categories
- PR #2918 Add cudf::column timestamp wrapper types

## Improvements

- PR #2578 Update legacy_groupby to use libcudf group_by_without_aggregation
- PR #2581 Removed `managed` allocator from hash map classes.
- PR #2571 Remove unnecessary managed memory from gdf_column_concat
- PR #2648 Cython/Python reorg
- PR #2588 Update Series.append documentation
- PR #2632 Replace dask-cudf set_index code with upstream
- PR #2682 Add cudf.set_allocator() function for easier allocator init
- PR #2642 Improve null printing and testing
- PR #2747 Add missing Cython headers / cudftestutil lib to conda package for cuspatial build
- PR #2706 Compute CSV format in device code to speedup performance
- PR #2673 Add support for np.longlong type
- PR #2703 move dask serialization dispatch into cudf
- PR #2728 Add YYMMDD to version tag for nightly conda packages
- PR #2729 Handle file-handle input in to_csv
- PR #2741 CSV Reader: Move kernel functions into its own file
- PR #2766 Improve nvstrings python cmake flexibility
- PR #2756 Add out_time_unit option to csv reader, support timestamp resolutions
- PR #2771 Stopgap alias for to_gpu_matrix()
- PR #2783 Support mapping input columns to function arguments in apply kernels
- PR #2645 libcudf unique_count for Series.nunique
- PR #2817 Dask-cudf: `read_parquet` support for remote filesystems
- PR #2823 improve java data movement debugging
- PR #2806 CSV Reader: Clean-up row offset operations
- PR #2640 Add dask wait/persist exmaple to 10 minute guide
- PR #2828 Optimizations of kernel launch configuration for `DataFrame.apply_rows` and `DataFrame.apply_chunks`
- PR #2831 Add `column` argument to `DataFrame.drop`
- PR #2775 Various optimizations to improve __getitem__ and __setitem__ performance
- PR #2810 cudf::allocate_like can optionally always allocate a mask.
- PR #2833 Parquet reader: align page data allocation sizes to 4-bytes to satisfy cuda-memcheck
- PR #2832 Using the new Python bindings for UCX
- PR #2856 Update group_split_cudf to use scatter_by_map
- PR #2890 Optionally keep serialized table data on the host.
- PR #2778 Doc: Updated and fixed some docstrings that were formatted incorrectly.
- PR #2830 Use YYMMDD tag in custreamz nightly build
- PR #2875 Java: Remove synchronized from register methods in MemoryCleaner
- PR #2887 Minor snappy decompression optimization
- PR #2899 Use new RMM API based on Cython
- PR #2788 Guide to Python UDFs
- PR #2919 Change java API to use operators in groupby namespace
- PR #2909 CSV Reader: Avoid row offsets host vector default init
- PR #2834 DataFrame supports setting columns via attribute syntax `df.x = col`
- PR #3147 DataFrame can be initialized from rows via list of tuples
- PR #3539 Restrict CuPy to 6

## Bug Fixes

- PR #2584 ORC Reader: fix parsing of `DECIMAL` index positions
- PR #2619 Fix groupby serialization/deserialization
- PR #2614 Update Java version to match
- PR #2601 Fixes nlargest(1) issue in Series and Dataframe
- PR #2610 Fix a bug in index serialization (properly pass DeviceNDArray)
- PR #2621 Fixes the floordiv issue of not promoting float type when rhs is 0
- PR #2611 Types Test: fix static casting from negative int to string
- PR #2618 IO Readers: Fix datasource memory map failure for multiple reads
- PR #2628 groupby_without_aggregation non-nullable input table produces non-nullable output
- PR #2615 fix string category partitioning in java API
- PR #2641 fix string category and timeunit concat in the java API
- PR #2649 Fix groupby issue resulting from column_empty bug
- PR #2658 Fix astype() for null categorical columns
- PR #2660 fix column string category and timeunit concat in the java API
- PR #2664 ORC reader: fix `skip_rows` larger than first stripe
- PR #2654 Allow Java gdfOrderBy to work with string categories
- PR #2669 AVRO reader: fix non-deterministic output
- PR #2668 Update Java bindings to specify timestamp units for ORC and Parquet readers
- PR #2679 AVRO reader: fix cuda errors when decoding compressed streams
- PR #2692 Add concatenation for data-frame with different headers (empty and non-empty)
- PR #2651 Remove nvidia driver installation from ci/cpu/build.sh
- PR #2697 Ensure csv reader sets datetime column time units
- PR #2698 Return RangeIndex from contiguous slice of RangeIndex
- PR #2672 Fix null and integer handling in round
- PR #2704 Parquet Reader: Fix crash when loading string column with nulls
- PR #2725 Fix Jitify issue with running on Turing using CUDA version < 10
- PR #2731 Fix building of benchmarks
- PR #2738 Fix java to find new NVStrings locations
- PR #2736 Pin Jitify branch to v0.10 version
- PR #2742 IO Readers: Fix possible silent failures when creating `NvStrings` instance
- PR #2753 Fix java quantile API calls
- PR #2762 Fix validity processing for time in java
- PR #2796 Fix handling string slicing and other nvstrings delegated methods with dask
- PR #2769 Fix link to API docs in README.md
- PR #2772 Handle multiindex pandas Series #2772
- PR #2749 Fix apply_rows/apply_chunks pessimistic null mask to use in_cols null masks only
- PR #2752 CSV Reader: Fix exception when there's no rows to process
- PR #2716 Added Exception for `StringMethods` in string methods
- PR #2787 Fix Broadcasting `None` to `cudf-series`
- PR #2794 Fix async race in NVCategory::get_value and get_value_bounds
- PR #2795 Fix java build/cast error
- PR #2496 Fix improper merge of two dataframes when names differ
- PR #2824 Fix issue with incorrect result when Numeric Series replace is called several times
- PR #2751 Replace value with null
- PR #2765 Fix Java inequality comparisons for string category
- PR #2818 Fix java join API to use new C++ join API
- PR #2841 Fix nvstrings.slice and slice_from for range (0,0)
- PR #2837 Fix join benchmark
- PR #2809 Add hash_df and group_split dispatch functions for dask
- PR #2843 Parquet reader: fix skip_rows when not aligned with page or row_group boundaries
- PR #2851 Deleted existing dask-cudf/record.txt
- PR #2854 Fix column creation from ephemeral objects exposing __cuda_array_interface__
- PR #2860 Fix boolean indexing when the result is a single row
- PR #2859 Fix tail method issue for string columns
- PR #2852 Fixed `cumsum()` and `cumprod()` on boolean series.
- PR #2865 DaskIO: Fix `read_csv` and `read_orc` when input is list of files
- PR #2750 Fixed casting values to cudf::bool8 so non-zero values always cast to true
- PR #2873 Fixed dask_cudf read_partition bug by generating ParquetDatasetPiece
- PR #2850 Fixes dask_cudf.read_parquet on partitioned datasets
- PR #2896 Properly handle `axis` string keywords in `concat`
- PR #2926 Update rounding algorithm to avoid using fmod
- PR #2968 Fix Java dependency loading when using NVTX
- PR #2963 Fix ORC writer uncompressed block indexing
- PR #2928 CSV Reader: Fix using `byte_range` for large datasets
- PR #2983 Fix sm_70+ race condition in gpu_unsnap
- PR #2964 ORC Writer: Segfault when writing mixed numeric and string columns
- PR #3007 Java: Remove unit test that frees RMM invalid pointer
- PR #3009 Fix orc reader RLEv2 patch position regression from PR #2507
- PR #3002 Fix CUDA invalid configuration errors reported after loading an ORC file without data
- PR #3035 Update update-version.sh for new docs locations
- PR #3038 Fix uninitialized stream parameter in device_table deleter
- PR #3064 Fixes groupby performance issue
- PR #3061 Add rmmInitialize to nvstrings gtests
- PR #3058 Fix UDF doc markdown formatting
- PR #3059 Add nvstrings python build instructions to contributing.md


# cuDF 0.9.0 (21 Aug 2019)

## New Features

- PR #1993 Add CUDA-accelerated series aggregations: mean, var, std
- PR #2111 IO Readers: Support memory buffer, file-like object, and URL inputs
- PR #2012 Add `reindex()` to DataFrame and Series
- PR #2097 Add GPU-accelerated AVRO reader
- PR #2098 Support binary ops on DFs and Series with mismatched indices
- PR #2160 Merge `dask-cudf` codebase into `cudf` repo
- PR #2149 CSV Reader: Add `hex` dtype for explicit hexadecimal parsing
- PR #2156 Add `upper_bound()` and `lower_bound()` for libcudf tables and `searchsorted()` for cuDF Series
- PR #2158 CSV Reader: Support single, non-list/dict argument for `dtype`
- PR #2177 CSV Reader: Add `parse_dates` parameter for explicit date inference
- PR #1744 cudf::apply_boolean_mask and cudf::drop_nulls support for cudf::table inputs (multi-column)
- PR #2196 Add `DataFrame.dropna()`
- PR #2197 CSV Writer: add `chunksize` parameter for `to_csv`
- PR #2215 `type_dispatcher` benchmark
- PR #2179 Add Java quantiles
- PR #2157 Add __array_function__ to DataFrame and Series
- PR #2212 Java support for ORC reader
- PR #2224 Add DataFrame isna, isnull, notna functions
- PR #2236 Add Series.drop_duplicates
- PR #2105 Add hash-based join benchmark
- PR #2316 Add unique, nunique, and value_counts for datetime columns
- PR #2337 Add Java support for slicing a ColumnVector
- PR #2049 Add cudf::merge (sorted merge)
- PR #2368 Full cudf+dask Parquet Support
- PR #2380 New cudf::is_sorted checks whether cudf::table is sorted
- PR #2356 Java column vector standard deviation support
- PR #2221 MultiIndex full indexing - Support iloc and wildcards for loc
- PR #2429 Java support for getting length of strings in a ColumnVector
- PR #2415 Add `value_counts` for series of any type
- PR #2446 Add __array_function__ for index
- PR #2437 ORC reader: Add 'use_np_dtypes' option
- PR #2382 Add CategoricalAccessor add, remove, rename, and ordering methods
- PR #2464 Native implement `__cuda_array_interface__` for Series/Index/Column objects
- PR #2425 Rolling window now accepts array-based user-defined functions
- PR #2442 Add __setitem__
- PR #2449 Java support for getting byte count of strings in a ColumnVector
- PR #2492 Add groupby.size() method
- PR #2358 Add cudf::nans_to_nulls: convert floating point column into bitmask
- PR #2489 Add drop argument to set_index
- PR #2491 Add Java bindings for ORC reader 'use_np_dtypes' option
- PR #2213 Support s/ms/us/ns DatetimeColumn time unit resolutions
- PR #2536 Add _constructor properties to Series and DataFrame

## Improvements

- PR #2103 Move old `column` and `bitmask` files into `legacy/` directory
- PR #2109 added name to Python column classes
- PR #1947 Cleanup serialization code
- PR #2125 More aggregate in java API
- PR #2127 Add in java Scalar tests
- PR #2088 Refactor of Python groupby code
- PR #2130 Java serialization and deserialization of tables.
- PR #2131 Chunk rows logic added to csv_writer
- PR #2129 Add functions in the Java API to support nullable column filtering
- PR #2165 made changes to get_dummies api for it to be available in MethodCache
- PR #2171 Add CodeCov integration, fix doc version, make --skip-tests work when invoking with source
- PR #2184 handle remote orc files for dask-cudf
- PR #2186 Add `getitem` and `getattr` style access to Rolling objects
- PR #2168 Use cudf.Column for CategoricalColumn's categories instead of a tuple
- PR #2193 DOC: cudf::type_dispatcher documentation for specializing dispatched functors
- PR #2199 Better java support for appending strings
- PR #2176 Added column dtype support for datetime, int8, int16 to csv_writer
- PR #2209 Matching `get_dummies` & `select_dtypes` behavior to pandas
- PR #2217 Updated Java bindings to use the new groupby API
- PR #2214 DOC: Update doc instructions to build/install `cudf` and `dask-cudf`
- PR #2220 Update Java bindings for reduction rename
- PR #2232 Move CodeCov upload from build script to Jenkins
- PR #2225 refactor to use libcudf for gathering columns in dataframes
- PR #2293 Improve join performance (faster compute_join_output_size)
- PR #2300 Create separate dask codeowners for dask-cudf codebase
- PR #2304 gdf_group_by_without_aggregations returns gdf_column
- PR #2309 Java readers: remove redundant copy of result pointers
- PR #2307 Add `black` and `isort` to style checker script
- PR #2345 Restore removal of old groupby implementation
- PR #2342 Improve `astype()` to operate all ways
- PR #2329 using libcudf cudf::copy for column deep copy
- PR #2344 DOC: docs on code formatting for contributors
- PR #2376 Add inoperative axis= and win_type= arguments to Rolling()
- PR #2378 remove dask for (de-)serialization of cudf objects
- PR #2353 Bump Arrow and Dask versions
- PR #2377 Replace `standard_python_slice` with just `slice.indices()`
- PR #2373 cudf.DataFrame enchancements & Series.values support
- PR #2392 Remove dlpack submodule; make cuDF's Cython API externally accessible
- PR #2430 Updated Java bindings to use the new unary API
- PR #2406 Moved all existing `table` related files to a `legacy/` directory
- PR #2350 Performance related changes to get_dummies
- PR #2420 Remove `cudautils.astype` and replace with `typecast.apply_cast`
- PR #2456 Small improvement to typecast utility
- PR #2458 Fix handling of thirdparty packages in `isort` config
- PR #2459 IO Readers: Consolidate all readers to use `datasource` class
- PR #2475 Exposed type_dispatcher.hpp, nvcategory_util.hpp and wrapper_types.hpp in the include folder
- PR #2484 Enabled building libcudf as a static library
- PR #2453 Streamline CUDA_REL environment variable
- PR #2483 Bundle Boost filesystem dependency in the Java jar
- PR #2486 Java API hash functions
- PR #2481 Adds the ignore_null_keys option to the java api
- PR #2490 Java api: support multiple aggregates for the same column
- PR #2510 Java api: uses table based apply_boolean_mask
- PR #2432 Use pandas formatting for console, html, and latex output
- PR #2573 Bump numba version to 0.45.1
- PR #2606 Fix references to notebooks-contrib

## Bug Fixes

- PR #2086 Fixed quantile api behavior mismatch in series & dataframe
- PR #2128 Add offset param to host buffer readers in java API.
- PR #2145 Work around binops validity checks for java
- PR #2146 Work around unary_math validity checks for java
- PR #2151 Fixes bug in cudf::copy_range where null_count was invalid
- PR #2139 matching to pandas describe behavior & fixing nan values issue
- PR #2161 Implicitly convert unsigned to signed integer types in binops
- PR #2154 CSV Reader: Fix bools misdetected as strings dtype
- PR #2178 Fix bug in rolling bindings where a view of an ephemeral column was being taken
- PR #2180 Fix issue with isort reordering `importorskip` below imports depending on them
- PR #2187 fix to honor dtype when numpy arrays are passed to columnops.as_column
- PR #2190 Fix issue in astype conversion of string column to 'str'
- PR #2208 Fix issue with calling `head()` on one row dataframe
- PR #2229 Propagate exceptions from Cython cdef functions
- PR #2234 Fix issue with local build script not properly building
- PR #2223 Fix CUDA invalid configuration errors reported after loading small compressed ORC files
- PR #2162 Setting is_unique and is_monotonic-related attributes
- PR #2244 Fix ORC RLEv2 delta mode decoding with nonzero residual delta width
- PR #2297 Work around `var/std` unsupported only at debug build
- PR #2302 Fixed java serialization corner case
- PR #2355 Handle float16 in binary operations
- PR #2311 Fix copy behaviour for GenericIndex
- PR #2349 Fix issues with String filter in java API
- PR #2323 Fix groupby on categoricals
- PR #2328 Ensure order is preserved in CategoricalAccessor._set_categories
- PR #2202 Fix issue with unary ops mishandling empty input
- PR #2326 Fix for bug in DLPack when reading multiple columns
- PR #2324 Fix cudf Docker build
- PR #2325 Fix ORC RLEv2 patched base mode decoding with nonzero patch width
- PR #2235 Fix get_dummies to be compatible with dask
- PR #2332 Zero initialize gdf_dtype_extra_info
- PR #2355 Handle float16 in binary operations
- PR #2360 Fix missing dtype handling in cudf.Series & columnops.as_column
- PR #2364 Fix quantile api and other trivial issues around it
- PR #2361 Fixed issue with `codes` of CategoricalIndex
- PR #2357 Fixed inconsistent type of index created with from_pandas vs direct construction
- PR #2389 Fixed Rolling __getattr__ and __getitem__ for offset based windows
- PR #2402 Fixed bug in valid mask computation in cudf::copy_if (apply_boolean_mask)
- PR #2401 Fix to a scalar datetime(of type Days) issue
- PR #2386 Correctly allocate output valids in groupby
- PR #2411 Fixed failures on binary op on single element string column
- PR #2422 Fix Pandas logical binary operation incompatibilites
- PR #2447 Fix CodeCov posting build statuses temporarily
- PR #2450 Fix erroneous null handling in `cudf.DataFrame`'s `apply_rows`
- PR #2470 Fix issues with empty strings and string categories (Java)
- PR #2471 Fix String Column Validity.
- PR #2481 Fix java validity buffer serialization
- PR #2485 Updated bytes calculation to use size_t to avoid overflow in column concat
- PR #2461 Fix groupby multiple aggregations same column
- PR #2514 Fix cudf::drop_nulls threshold handling in Cython
- PR #2516 Fix utilities include paths and meta.yaml header paths
- PR #2517 Fix device memory leak in to_dlpack tensor deleter
- PR #2431 Fix local build generated file ownerships
- PR #2511 Added import of orc, refactored exception handlers to not squash fatal exceptions
- PR #2527 Fix index and column input handling in dask_cudf read_parquet
- PR #2466 Fix `dataframe.query` returning null rows erroneously
- PR #2548 Orc reader: fix non-deterministic data decoding at chunk boundaries
- PR #2557 fix cudautils import in string.py
- PR #2521 Fix casting datetimes from/to the same resolution
- PR #2545 Fix MultiIndexes with datetime levels
- PR #2560 Remove duplicate `dlpack` definition in conda recipe
- PR #2567 Fix ColumnVector.fromScalar issues while dealing with null scalars
- PR #2565 Orc reader: fix incorrect data decoding of int64 data types
- PR #2577 Fix search benchmark compilation error by adding necessary header
- PR #2604 Fix a bug in copying.pyx:_normalize_types that upcasted int32 to int64


# cuDF 0.8.0 (27 June 2019)

## New Features

- PR #1524 Add GPU-accelerated JSON Lines parser with limited feature set
- PR #1569 Add support for Json objects to the JSON Lines reader
- PR #1622 Add Series.loc
- PR #1654 Add cudf::apply_boolean_mask: faster replacement for gdf_apply_stencil
- PR #1487 cython gather/scatter
- PR #1310 Implemented the slice/split functionality.
- PR #1630 Add Python layer to the GPU-accelerated JSON reader
- PR #1745 Add rounding of numeric columns via Numba
- PR #1772 JSON reader: add support for BytesIO and StringIO input
- PR #1527 Support GDF_BOOL8 in readers and writers
- PR #1819 Logical operators (AND, OR, NOT) for libcudf and cuDF
- PR #1813 ORC Reader: Add support for stripe selection
- PR #1828 JSON Reader: add suport for bool8 columns
- PR #1833 Add column iterator with/without nulls
- PR #1665 Add the point-in-polygon GIS function
- PR #1863 Series and Dataframe methods for all and any
- PR #1908 cudf::copy_range and cudf::fill for copying/assigning an index or range to a constant
- PR #1921 Add additional formats for typecasting to/from strings
- PR #1807 Add Series.dropna()
- PR #1987 Allow user defined functions in the form of ptx code to be passed to binops
- PR #1948 Add operator functions like `Series.add()` to DataFrame and Series
- PR #1954 Add skip test argument to GPU build script
- PR #2018 Add bindings for new groupby C++ API
- PR #1984 Add rolling window operations Series.rolling() and DataFrame.rolling()
- PR #1542 Python method and bindings for to_csv
- PR #1995 Add Java API
- PR #1998 Add google benchmark to cudf
- PR #1845 Add cudf::drop_duplicates, DataFrame.drop_duplicates
- PR #1652 Added `Series.where()` feature
- PR #2074 Java Aggregates, logical ops, and better RMM support
- PR #2140 Add a `cudf::transform` function
- PR #2068 Concatenation of different typed columns

## Improvements

- PR #1538 Replacing LesserRTTI with inequality_comparator
- PR #1703 C++: Added non-aggregating `insert` to `concurrent_unordered_map` with specializations to store pairs with a single atomicCAS when possible.
- PR #1422 C++: Added a RAII wrapper for CUDA streams
- PR #1701 Added `unique` method for stringColumns
- PR #1713 Add documentation for Dask-XGBoost
- PR #1666 CSV Reader: Improve performance for files with large number of columns
- PR #1725 Enable the ability to use a single column groupby as its own index
- PR #1759 Add an example showing simultaneous rolling averages to `apply_grouped` documentation
- PR #1746 C++: Remove unused code: `windowed_ops.cu`, `sorting.cu`, `hash_ops.cu`
- PR #1748 C++: Add `bool` nullability flag to `device_table` row operators
- PR #1764 Improve Numerical column: `mean_var` and `mean`
- PR #1767 Speed up Python unit tests
- PR #1770 Added build.sh script, updated CI scripts and documentation
- PR #1739 ORC Reader: Add more pytest coverage
- PR #1696 Added null support in `Series.replace()`.
- PR #1390 Added some basic utility functions for `gdf_column`'s
- PR #1791 Added general column comparison code for testing
- PR #1795 Add printing of git submodule info to `print_env.sh`
- PR #1796 Removing old sort based group by code and gdf_filter
- PR #1811 Added funtions for copying/allocating `cudf::table`s
- PR #1838 Improve columnops.column_empty so that it returns typed columns instead of a generic Column
- PR #1890 Add utils.get_dummies- a pandas-like wrapper around one_hot-encoding
- PR #1823 CSV Reader: default the column type to string for empty dataframes
- PR #1827 Create bindings for scalar-vector binops, and update one_hot_encoding to use them
- PR #1817 Operators now support different sized dataframes as long as they don't share different sized columns
- PR #1855 Transition replace_nulls to new C++ API and update corresponding Cython/Python code
- PR #1858 Add `std::initializer_list` constructor to `column_wrapper`
- PR #1846 C++ type-erased gdf_equal_columns test util; fix gdf_equal_columns logic error
- PR #1390 Added some basic utility functions for `gdf_column`s
- PR #1391 Tidy up bit-resolution-operation and bitmask class code
- PR #1882 Add iloc functionality to MultiIndex dataframes
- PR #1884 Rolling windows: general enhancements and better coverage for unit tests
- PR #1886 support GDF_STRING_CATEGORY columns in apply_boolean_mask, drop_nulls and other libcudf functions
- PR #1896 Improve performance of groupby with levels specified in dask-cudf
- PR #1915 Improve iloc performance for non-contiguous row selection
- PR #1859 Convert read_json into a C++ API
- PR #1919 Rename libcudf namespace gdf to namespace cudf
- PR #1850 Support left_on and right_on for DataFrame merge operator
- PR #1930 Specialize constructor for `cudf::bool8` to cast argument to `bool`
- PR #1938 Add default constructor for `column_wrapper`
- PR #1930 Specialize constructor for `cudf::bool8` to cast argument to `bool`
- PR #1952 consolidate libcudf public API headers in include/cudf
- PR #1949 Improved selection with boolmask using libcudf `apply_boolean_mask`
- PR #1956 Add support for nulls in `query()`
- PR #1973 Update `std::tuple` to `std::pair` in top-most libcudf APIs and C++ transition guide
- PR #1981 Convert read_csv into a C++ API
- PR #1868 ORC Reader: Support row index for speed up on small/medium datasets
- PR #1964 Added support for list-like types in Series.str.cat
- PR #2005 Use HTML5 details tag in bug report issue template
- PR #2003 Removed few redundant unit-tests from test_string.py::test_string_cat
- PR #1944 Groupby design improvements
- PR #2017 Convert `read_orc()` into a C++ API
- PR #2011 Convert `read_parquet()` into a C++ API
- PR #1756 Add documentation "10 Minutes to cuDF and dask_cuDF"
- PR #2034 Adding support for string columns concatenation using "add" binary operator
- PR #2042 Replace old "10 Minutes" guide with new guide for docs build process
- PR #2036 Make library of common test utils to speed up tests compilation
- PR #2022 Facilitating get_dummies to be a high level api too
- PR #2050 Namespace IO readers and add back free-form `read_xxx` functions
- PR #2104 Add a functional ``sort=`` keyword argument to groupby
- PR #2108 Add `find_and_replace` for StringColumn for replacing single values
- PR #1803 cuDF/CuPy interoperability documentation

## Bug Fixes

- PR #1465 Fix for test_orc.py and test_sparse_df.py test failures
- PR #1583 Fix underlying issue in `as_index()` that was causing `Series.quantile()` to fail
- PR #1680 Add errors= keyword to drop() to fix cudf-dask bug
- PR #1651 Fix `query` function on empty dataframe
- PR #1616 Fix CategoricalColumn to access categories by index instead of iteration
- PR #1660 Fix bug in `loc` when indexing with a column name (a string)
- PR #1683 ORC reader: fix timestamp conversion to UTC
- PR #1613 Improve CategoricalColumn.fillna(-1) performance
- PR #1642 Fix failure of CSV_TEST gdf_csv_test.SkiprowsNrows on multiuser systems
- PR #1709 Fix handling of `datetime64[ms]` in `dataframe.select_dtypes`
- PR #1704 CSV Reader: Add support for the plus sign in number fields
- PR #1687 CSV reader: return an empty dataframe for zero size input
- PR #1757 Concatenating columns with null columns
- PR #1755 Add col_level keyword argument to melt
- PR #1758 Fix df.set_index() when setting index from an empty column
- PR #1749 ORC reader: fix long strings of NULL values resulting in incorrect data
- PR #1742 Parquet Reader: Fix index column name to match PANDAS compat
- PR #1782 Update libcudf doc version
- PR #1783 Update conda dependencies
- PR #1786 Maintain the original series name in series.unique output
- PR #1760 CSV Reader: fix segfault when dtype list only includes columns from usecols list
- PR #1831 build.sh: Assuming python is in PATH instead of using PYTHON env var
- PR #1839 Raise an error instead of segfaulting when transposing a DataFrame with StringColumns
- PR #1840 Retain index correctly during merge left_on right_on
- PR #1825 cuDF: Multiaggregation Groupby Failures
- PR #1789 CSV Reader: Fix missing support for specifying `int8` and `int16` dtypes
- PR #1857 Cython Bindings: Handle `bool` columns while calling `column_view_from_NDArrays`
- PR #1849 Allow DataFrame support methods to pass arguments to the methods
- PR #1847 Fixed #1375 by moving the nvstring check into the wrapper function
- PR #1864 Fixing cudf reduction for POWER platform
- PR #1869 Parquet reader: fix Dask timestamps not matching with Pandas (convert to milliseconds)
- PR #1876 add dtype=bool for `any`, `all` to treat integer column correctly
- PR #1875 CSV reader: take NaN values into account in dtype detection
- PR #1873 Add column dtype checking for the all/any methods
- PR #1902 Bug with string iteration in _apply_basic_agg
- PR #1887 Fix for initialization issue in pq_read_arg,orc_read_arg
- PR #1867 JSON reader: add support for null/empty fields, including the 'null' literal
- PR #1891 Fix bug #1750 in string column comparison
- PR #1909 Support of `to_pandas()` of boolean series with null values
- PR #1923 Use prefix removal when two aggs are called on a SeriesGroupBy
- PR #1914 Zero initialize gdf_column local variables
- PR #1959 Add support for comparing boolean Series to scalar
- PR #1966 Ignore index fix in series append
- PR #1967 Compute index __sizeof__ only once for DataFrame __sizeof__
- PR #1977 Support CUDA installation in default system directories
- PR #1982 Fixes incorrect index name after join operation
- PR #1985 Implement `GDF_PYMOD`, a special modulo that follows python's sign rules
- PR #1991 Parquet reader: fix decoding of NULLs
- PR #1990 Fixes a rendering bug in the `apply_grouped` documentation
- PR #1978 Fix for values being filled in an empty dataframe
- PR #2001 Correctly create MultiColumn from Pandas MultiColumn
- PR #2006 Handle empty dataframe groupby construction for dask
- PR #1965 Parquet Reader: Fix duplicate index column when it's already in `use_cols`
- PR #2033 Add pip to conda environment files to fix warning
- PR #2028 CSV Reader: Fix reading of uncompressed files without a recognized file extension
- PR #2073 Fix an issue when gathering columns with NVCategory and nulls
- PR #2053 cudf::apply_boolean_mask return empty column for empty boolean mask
- PR #2066 exclude `IteratorTest.mean_var_output` test from debug build
- PR #2069 Fix JNI code to use read_csv and read_parquet APIs
- PR #2071 Fix bug with unfound transitive dependencies for GTests in Ubuntu 18.04
- PR #2089 Configure Sphinx to render params correctly
- PR #2091 Fix another bug with unfound transitive dependencies for `cudftestutils` in Ubuntu 18.04
- PR #2115 Just apply `--disable-new-dtags` instead of trying to define all the transitive dependencies
- PR #2106 Fix errors in JitCache tests caused by sharing of device memory between processes
- PR #2120 Fix errors in JitCache tests caused by running multiple threads on the same data
- PR #2102 Fix memory leak in groupby
- PR #2113 fixed typo in to_csv code example


# cudf 0.7.2 (16 May 2019)

## New Features

- PR #1735 Added overload for atomicAdd on int64. Streamlined implementation of custom atomic overloads.
- PR #1741 Add MultiIndex concatenation

## Bug Fixes

- PR #1718 Fix issue with SeriesGroupBy MultiIndex in dask-cudf
- PR #1734 Python: fix performance regression for groupby count() aggregations
- PR #1768 Cython: fix handling read only schema buffers in gpuarrow reader


# cudf 0.7.1 (11 May 2019)

## New Features

- PR #1702 Lazy load MultiIndex to return groupby performance to near optimal.

## Bug Fixes

- PR #1708 Fix handling of `datetime64[ms]` in `dataframe.select_dtypes`


# cuDF 0.7.0 (10 May 2019)

## New Features

- PR #982 Implement gdf_group_by_without_aggregations and gdf_unique_indices functions
- PR #1142 Add `GDF_BOOL` column type
- PR #1194 Implement overloads for CUDA atomic operations
- PR #1292 Implemented Bitwise binary ops AND, OR, XOR (&, |, ^)
- PR #1235 Add GPU-accelerated Parquet Reader
- PR #1335 Added local_dict arg in `DataFrame.query()`.
- PR #1282 Add Series and DataFrame.describe()
- PR #1356 Rolling windows
- PR #1381 Add DataFrame._get_numeric_data
- PR #1388 Add CODEOWNERS file to auto-request reviews based on where changes are made
- PR #1396 Add DataFrame.drop method
- PR #1413 Add DataFrame.melt method
- PR #1412 Add DataFrame.pop()
- PR #1419 Initial CSV writer function
- PR #1441 Add Series level cumulative ops (cumsum, cummin, cummax, cumprod)
- PR #1420 Add script to build and test on a local gpuCI image
- PR #1440 Add DatetimeColumn.min(), DatetimeColumn.max()
- PR #1455 Add Series.Shift via Numba kernel
- PR #1441 Add Series level cumulative ops (cumsum, cummin, cummax, cumprod)
- PR #1461 Add Python coverage test to gpu build
- PR #1445 Parquet Reader: Add selective reading of rows and row group
- PR #1532 Parquet Reader: Add support for INT96 timestamps
- PR #1516 Add Series and DataFrame.ndim
- PR #1556 Add libcudf C++ transition guide
- PR #1466 Add GPU-accelerated ORC Reader
- PR #1565 Add build script for nightly doc builds
- PR #1508 Add Series isna, isnull, and notna
- PR #1456 Add Series.diff() via Numba kernel
- PR #1588 Add Index `astype` typecasting
- PR #1301 MultiIndex support
- PR #1599 Level keyword supported in groupby
- PR #929 Add support operations to dataframe
- PR #1609 Groupby accept list of Series
- PR #1658 Support `group_keys=True` keyword in groupby method

## Improvements

- PR #1531 Refactor closures as private functions in gpuarrow
- PR #1404 Parquet reader page data decoding speedup
- PR #1076 Use `type_dispatcher` in join, quantiles, filter, segmented sort, radix sort and hash_groupby
- PR #1202 Simplify README.md
- PR #1149 CSV Reader: Change convertStrToValue() functions to `__device__` only
- PR #1238 Improve performance of the CUDA trie used in the CSV reader
- PR #1245 Use file cache for JIT kernels
- PR #1278 Update CONTRIBUTING for new conda environment yml naming conventions
- PR #1163 Refactored UnaryOps. Reduced API to two functions: `gdf_unary_math` and `gdf_cast`. Added `abs`, `-`, and `~` ops. Changed bindings to Cython
- PR #1284 Update docs version
- PR #1287 add exclude argument to cudf.select_dtype function
- PR #1286 Refactor some of the CSV Reader kernels into generic utility functions
- PR #1291 fillna in `Series.to_gpu_array()` and `Series.to_array()` can accept the scalar too now.
- PR #1005 generic `reduction` and `scan` support
- PR #1349 Replace modernGPU sort join with thrust.
- PR #1363 Add a dataframe.mean(...) that raises NotImplementedError to satisfy `dask.dataframe.utils.is_dataframe_like`
- PR #1319 CSV Reader: Use column wrapper for gdf_column output alloc/dealloc
- PR #1376 Change series quantile default to linear
- PR #1399 Replace CFFI bindings for NVTX functions with Cython bindings
- PR #1389 Refactored `set_null_count()`
- PR #1386 Added macros `GDF_TRY()`, `CUDF_TRY()` and `ASSERT_CUDF_SUCCEEDED()`
- PR #1435 Rework CMake and conda recipes to depend on installed libraries
- PR #1391 Tidy up bit-resolution-operation and bitmask class code
- PR #1439 Add cmake variable to enable compiling CUDA code with -lineinfo
- PR #1462 Add ability to read parquet files from arrow::io::RandomAccessFile
- PR #1453 Convert CSV Reader CFFI to Cython
- PR #1479 Convert Parquet Reader CFFI to Cython
- PR #1397 Add a utility function for producing an overflow-safe kernel launch grid configuration
- PR #1382 Add GPU parsing of nested brackets to cuIO parsing utilities
- PR #1481 Add cudf::table constructor to allocate a set of `gdf_column`s
- PR #1484 Convert GroupBy CFFI to Cython
- PR #1463 Allow and default melt keyword argument var_name to be None
- PR #1486 Parquet Reader: Use device_buffer rather than device_ptr
- PR #1525 Add cudatoolkit conda dependency
- PR #1520 Renamed `src/dataframe` to `src/table` and moved `table.hpp`. Made `types.hpp` to be type declarations only.
- PR #1492 Convert transpose CFFI to Cython
- PR #1495 Convert binary and unary ops CFFI to Cython
- PR #1503 Convert sorting and hashing ops CFFI to Cython
- PR #1522 Use latest release version in update-version CI script
- PR #1533 Remove stale join CFFI, fix memory leaks in join Cython
- PR #1521 Added `row_bitmask` to compute bitmask for rows of a table. Merged `valids_ops.cu` and `bitmask_ops.cu`
- PR #1553 Overload `hash_row` to avoid using intial hash values. Updated `gdf_hash` to select between overloads
- PR #1585 Updated `cudf::table` to maintain own copy of wrapped `gdf_column*`s
- PR #1559 Add `except +` to all Cython function definitions to catch C++ exceptions properly
- PR #1617 `has_nulls` and `column_dtypes` for `cudf::table`
- PR #1590 Remove CFFI from the build / install process entirely
- PR #1536 Convert gpuarrow CFFI to Cython
- PR #1655 Add `Column._pointer` as a way to access underlying `gdf_column*` of a `Column`
- PR #1655 Update readme conda install instructions for cudf version 0.6 and 0.7


## Bug Fixes

- PR #1233 Fix dtypes issue while adding the column to `str` dataframe.
- PR #1254 CSV Reader: fix data type detection for floating-point numbers in scientific notation
- PR #1289 Fix looping over each value instead of each category in concatenation
- PR #1293 Fix Inaccurate error message in join.pyx
- PR #1308 Add atomicCAS overload for `int8_t`, `int16_t`
- PR #1317 Fix catch polymorphic exception by reference in ipc.cu
- PR #1325 Fix dtype of null bitmasks to int8
- PR #1326 Update build documentation to use -DCMAKE_CXX11_ABI=ON
- PR #1334 Add "na_position" argument to CategoricalColumn sort_by_values
- PR #1321 Fix out of bounds warning when checking Bzip2 header
- PR #1359 Add atomicAnd/Or/Xor for integers
- PR #1354 Fix `fillna()` behaviour when replacing values with different dtypes
- PR #1347 Fixed core dump issue while passing dict_dtypes without column names in `cudf.read_csv()`
- PR #1379 Fixed build failure caused due to error: 'col_dtype' may be used uninitialized
- PR #1392 Update cudf Dockerfile and package_versions.sh
- PR #1385 Added INT8 type to `_schema_to_dtype` for use in GpuArrowReader
- PR #1393 Fixed a bug in `gdf_count_nonzero_mask()` for the case of 0 bits to count
- PR #1395 Update CONTRIBUTING to use the environment variable CUDF_HOME
- PR #1416 Fix bug at gdf_quantile_exact and gdf_quantile_appox
- PR #1421 Fix remove creation of series multiple times during `add_column()`
- PR #1405 CSV Reader: Fix memory leaks on read_csv() failure
- PR #1328 Fix CategoricalColumn to_arrow() null mask
- PR #1433 Fix NVStrings/categories includes
- PR #1432 Update NVStrings to 0.7.* to coincide with 0.7 development
- PR #1483 Modify CSV reader to avoid cropping blank quoted characters in non-string fields
- PR #1446 Merge 1275 hotfix from master into branch-0.7
- PR #1447 Fix legacy groupby apply docstring
- PR #1451 Fix hash join estimated result size is not correct
- PR #1454 Fix local build script improperly change directory permissions
- PR #1490 Require Dask 1.1.0+ for `is_dataframe_like` test or skip otherwise.
- PR #1491 Use more specific directories & groups in CODEOWNERS
- PR #1497 Fix Thrust issue on CentOS caused by missing default constructor of host_vector elements
- PR #1498 Add missing include guard to device_atomics.cuh and separated DEVICE_ATOMICS_TEST
- PR #1506 Fix csv-write call to updated NVStrings method
- PR #1510 Added nvstrings `fillna()` function
- PR #1507 Parquet Reader: Default string data to GDF_STRING
- PR #1535 Fix doc issue to ensure correct labelling of cudf.series
- PR #1537 Fix `undefined reference` link error in HashPartitionTest
- PR #1548 Fix ci/local/build.sh README from using an incorrect image example
- PR #1551 CSV Reader: Fix integer column name indexing
- PR #1586 Fix broken `scalar_wrapper::operator==`
- PR #1591 ORC/Parquet Reader: Fix missing import for FileNotFoundError exception
- PR #1573 Parquet Reader: Fix crash due to clash with ORC reader datasource
- PR #1607 Revert change of `column.to_dense_buffer` always return by copy for performance concerns
- PR #1618 ORC reader: fix assert & data output when nrows/skiprows isn't aligned to stripe boundaries
- PR #1631 Fix failure of TYPES_TEST on some gcc-7 based systems.
- PR #1641 CSV Reader: Fix skip_blank_lines behavior with Windows line terminators (\r\n)
- PR #1648 ORC reader: fix non-deterministic output when skiprows is non-zero
- PR #1676 Fix groupby `as_index` behaviour with `MultiIndex`
- PR #1659 Fix bug caused by empty groupbys and multiindex slicing throwing exceptions
- PR #1656 Correct Groupby failure in dask when un-aggregable columns are left in dataframe.
- PR #1689 Fix groupby performance regression
- PR #1694 Add Cython as a runtime dependency since it's required in `setup.py`


# cuDF 0.6.1 (25 Mar 2019)

## Bug Fixes

- PR #1275 Fix CentOS exception in DataFrame.hash_partition from using value "returned" by a void function


# cuDF 0.6.0 (22 Mar 2019)

## New Features

- PR #760 Raise `FileNotFoundError` instead of `GDF_FILE_ERROR` in `read_csv` if the file does not exist
- PR #539 Add Python bindings for replace function
- PR #823 Add Doxygen configuration to enable building HTML documentation for libcudf C/C++ API
- PR #807 CSV Reader: Add byte_range parameter to specify the range in the input file to be read
- PR #857 Add Tail method for Series/DataFrame and update Head method to use iloc
- PR #858 Add series feature hashing support
- PR #871 CSV Reader: Add support for NA values, including user specified strings
- PR #893 Adds PyArrow based parquet readers / writers to Python, fix category dtype handling, fix arrow ingest buffer size issues
- PR #867 CSV Reader: Add support for ignoring blank lines and comment lines
- PR #887 Add Series digitize method
- PR #895 Add Series groupby
- PR #898 Add DataFrame.groupby(level=0) support
- PR #920 Add feather, JSON, HDF5 readers / writers from PyArrow / Pandas
- PR #888 CSV Reader: Add prefix parameter for column names, used when parsing without a header
- PR #913 Add DLPack support: convert between cuDF DataFrame and DLTensor
- PR #939 Add ORC reader from PyArrow
- PR #918 Add Series.groupby(level=0) support
- PR #906 Add binary and comparison ops to DataFrame
- PR #958 Support unary and binary ops on indexes
- PR #964 Add `rename` method to `DataFrame`, `Series`, and `Index`
- PR #985 Add `Series.to_frame` method
- PR #985 Add `drop=` keyword to reset_index method
- PR #994 Remove references to pygdf
- PR #990 Add external series groupby support
- PR #988 Add top-level merge function to cuDF
- PR #992 Add comparison binaryops to DateTime columns
- PR #996 Replace relative path imports with absolute paths in tests
- PR #995 CSV Reader: Add index_col parameter to specify the column name or index to be used as row labels
- PR #1004 Add `from_gpu_matrix` method to DataFrame
- PR #997 Add property index setter
- PR #1007 Replace relative path imports with absolute paths in cudf
- PR #1013 select columns with df.columns
- PR #1016 Rename Series.unique_count() to nunique() to match pandas API
- PR #947 Prefixsum to handle nulls and float types
- PR #1029 Remove rest of relative path imports
- PR #1021 Add filtered selection with assignment for Dataframes
- PR #872 Adding NVCategory support to cudf apis
- PR #1052 Add left/right_index and left/right_on keywords to merge
- PR #1091 Add `indicator=` and `suffixes=` keywords to merge
- PR #1107 Add unsupported keywords to Series.fillna
- PR #1032 Add string support to cuDF python
- PR #1136 Removed `gdf_concat`
- PR #1153 Added function for getting the padded allocation size for valid bitmask
- PR #1148 Add cudf.sqrt for dataframes and Series
- PR #1159 Add Python bindings for libcudf dlpack functions
- PR #1155 Add __array_ufunc__ for DataFrame and Series for sqrt
- PR #1168 to_frame for series accepts a name argument


## Improvements

- PR #1218 Add dask-cudf page to API docs
- PR #892 Add support for heterogeneous types in binary ops with JIT
- PR #730 Improve performance of `gdf_table` constructor
- PR #561 Add Doxygen style comments to Join CUDA functions
- PR #813 unified libcudf API functions by replacing gpu_ with gdf_
- PR #822 Add support for `__cuda_array_interface__` for ingest
- PR #756 Consolidate common helper functions from unordered map and multimap
- PR #753 Improve performance of groupby sum and average, especially for cases with few groups.
- PR #836 Add ingest support for arrow chunked arrays in Column, Series, DataFrame creation
- PR #763 Format doxygen comments for csv_read_arg struct
- PR #532 CSV Reader: Use type dispatcher instead of switch block
- PR #694 Unit test utilities improvements
- PR #878 Add better indexing to Groupby
- PR #554 Add `empty` method and `is_monotonic` attribute to `Index`
- PR #1040 Fixed up Doxygen comment tags
- PR #909 CSV Reader: Avoid host->device->host copy for header row data
- PR #916 Improved unit testing and error checking for `gdf_column_concat`
- PR #941 Replace `numpy` call in `Series.hash_encode` with `numba`
- PR #942 Added increment/decrement operators for wrapper types
- PR #943 Updated `count_nonzero_mask` to return `num_rows` when the mask is null
- PR #952 Added trait to map C++ type to `gdf_dtype`
- PR #966 Updated RMM submodule.
- PR #998 Add IO reader/writer modules to API docs, fix for missing cudf.Series docs
- PR #1017 concatenate along columns for Series and DataFrames
- PR #1002 Support indexing a dataframe with another boolean dataframe
- PR #1018 Better concatenation for Series and Dataframes
- PR #1036 Use Numpydoc style docstrings
- PR #1047 Adding gdf_dtype_extra_info to gdf_column_view_augmented
- PR #1054 Added default ctor to SerialTrieNode to overcome Thrust issue in CentOS7 + CUDA10
- PR #1024 CSV Reader: Add support for hexadecimal integers in integral-type columns
- PR #1033 Update `fillna()` to use libcudf function `gdf_replace_nulls`
- PR #1066 Added inplace assignment for columns and select_dtypes for dataframes
- PR #1026 CSV Reader: Change the meaning and type of the quoting parameter to match Pandas
- PR #1100 Adds `CUDF_EXPECTS` error-checking macro
- PR #1092 Fix select_dtype docstring
- PR #1111 Added cudf::table
- PR #1108 Sorting for datetime columns
- PR #1120 Return a `Series` (not a `Column`) from `Series.cat.set_categories()`
- PR #1128 CSV Reader: The last data row does not need to be line terminated
- PR #1183 Bump Arrow version to 0.12.1
- PR #1208 Default to CXX11_ABI=ON
- PR #1252 Fix NVStrings dependencies for cuda 9.2 and 10.0
- PR #2037 Optimize the existing `gather` and `scatter` routines in `libcudf`

## Bug Fixes

- PR #821 Fix flake8 issues revealed by flake8 update
- PR #808 Resolved renamed `d_columns_valids` variable name
- PR #820 CSV Reader: fix the issue where reader adds additional rows when file uses 
 as a line terminator
- PR #780 CSV Reader: Fix scientific notation parsing and null values for empty quotes
- PR #815 CSV Reader: Fix data parsing when tabs are present in the input CSV file
- PR #850 Fix bug where left joins where the left df has 0 rows causes a crash
- PR #861 Fix memory leak by preserving the boolean mask index
- PR #875 Handle unnamed indexes in to/from arrow functions
- PR #877 Fix ingest of 1 row arrow tables in from arrow function
- PR #876 Added missing `<type_traits>` include
- PR #889 Deleted test_rmm.py which has now moved to RMM repo
- PR #866 Merge v0.5.1 numpy ABI hotfix into 0.6
- PR #917 value_counts return int type on empty columns
- PR #611 Renamed `gdf_reduce_optimal_output_size()` -> `gdf_reduction_get_intermediate_output_size()`
- PR #923 fix index for negative slicing for cudf dataframe and series
- PR #927 CSV Reader: Fix category GDF_CATEGORY hashes not being computed properly
- PR #921 CSV Reader: Fix parsing errors with delim_whitespace, quotations in the header row, unnamed columns
- PR #933 Fix handling objects of all nulls in series creation
- PR #940 CSV Reader: Fix an issue where the last data row is missing when using byte_range
- PR #945 CSV Reader: Fix incorrect datetime64 when milliseconds or space separator are used
- PR #959 Groupby: Problem with column name lookup
- PR #950 Converting dataframe/recarry with non-contiguous arrays
- PR #963 CSV Reader: Fix another issue with missing data rows when using byte_range
- PR #999 Fix 0 sized kernel launches and empty sort_index exception
- PR #993 Fix dtype in selecting 0 rows from objects
- PR #1009 Fix performance regression in `to_pandas` method on DataFrame
- PR #1008 Remove custom dask communication approach
- PR #1001 CSV Reader: Fix a memory access error when reading a large (>2GB) file with date columns
- PR #1019 Binary Ops: Fix error when one input column has null mask but other doesn't
- PR #1014 CSV Reader: Fix false positives in bool value detection
- PR #1034 CSV Reader: Fix parsing floating point precision and leading zero exponents
- PR #1044 CSV Reader: Fix a segfault when byte range aligns with a page
- PR #1058 Added support for `DataFrame.loc[scalar]`
- PR #1060 Fix column creation with all valid nan values
- PR #1073 CSV Reader: Fix an issue where a column name includes the return character
- PR #1090 Updating Doxygen Comments
- PR #1080 Fix dtypes returned from loc / iloc because of lists
- PR #1102 CSV Reader: Minor fixes and memory usage improvements
- PR #1174: Fix release script typo
- PR #1137 Add prebuild script for CI
- PR #1118 Enhanced the `DataFrame.from_records()` feature
- PR #1129 Fix join performance with index parameter from using numpy array
- PR #1145 Issue with .agg call on multi-column dataframes
- PR #908 Some testing code cleanup
- PR #1167 Fix issue with null_count not being set after inplace fillna()
- PR #1184 Fix iloc performance regression
- PR #1185 Support left_on/right_on and also on=str in merge
- PR #1200 Fix allocating bitmasks with numba instead of rmm in allocate_mask function
- PR #1213 Fix bug with csv reader requesting subset of columns using wrong datatype
- PR #1223 gpuCI: Fix label on rapidsai channel on gpu build scripts
- PR #1242 Add explicit Thrust exec policy to fix NVCATEGORY_TEST segfault on some platforms
- PR #1246 Fix categorical tests that failed due to bad implicit type conversion
- PR #1255 Fix overwriting conda package main label uploads
- PR #1259 Add dlpack includes to pip build


# cuDF 0.5.1 (05 Feb 2019)

## Bug Fixes

- PR #842 Avoid using numpy via cimport to prevent ABI issues in Cython compilation


# cuDF 0.5.0 (28 Jan 2019)

## New Features

- PR #722 Add bzip2 decompression support to `read_csv()`
- PR #693 add ZLIB-based GZIP/ZIP support to `read_csv_strings()`
- PR #411 added null support to gdf_order_by (new API) and cudf_table::sort
- PR #525 Added GitHub Issue templates for bugs, documentation, new features, and questions
- PR #501 CSV Reader: Add support for user-specified decimal point and thousands separator to read_csv_strings()
- PR #455 CSV Reader: Add support for user-specified decimal point and thousands separator to read_csv()
- PR #439 add `DataFrame.drop` method similar to pandas
- PR #356 add `DataFrame.transpose` method and `DataFrame.T` property similar to pandas
- PR #505 CSV Reader: Add support for user-specified boolean values
- PR #350 Implemented Series replace function
- PR #490 Added print_env.sh script to gather relevant environment details when reporting cuDF issues
- PR #474 add ZLIB-based GZIP/ZIP support to `read_csv()`
- PR #547 Added melt similar to `pandas.melt()`
- PR #491 Add CI test script to check for updates to CHANGELOG.md in PRs
- PR #550 Add CI test script to check for style issues in PRs
- PR #558 Add CI scripts for cpu-based conda and gpu-based test builds
- PR #524 Add Boolean Indexing
- PR #564 Update python `sort_values` method to use updated libcudf `gdf_order_by` API
- PR #509 CSV Reader: Input CSV file can now be passed in as a text or a binary buffer
- PR #607 Add `__iter__` and iteritems to DataFrame class
- PR #643 added a new api gdf_replace_nulls that allows a user to replace nulls in a column

## Improvements

- PR #426 Removed sort-based groupby and refactored existing groupby APIs. Also improves C++/CUDA compile time.
- PR #461 Add `CUDF_HOME` variable in README.md to replace relative pathing.
- PR #472 RMM: Created centralized rmm::device_vector alias and rmm::exec_policy
- PR #500 Improved the concurrent hash map class to support partitioned (multi-pass) hash table building.
- PR #454 Improve CSV reader docs and examples
- PR #465 Added templated C++ API for RMM to avoid explicit cast to `void**`
- PR #513 `.gitignore` tweaks
- PR #521 Add `assert_eq` function for testing
- PR #502 Simplify Dockerfile for local dev, eliminate old conda/pip envs
- PR #549 Adds `-rdynamic` compiler flag to nvcc for Debug builds
- PR #472 RMM: Created centralized rmm::device_vector alias and rmm::exec_policy
- PR #577 Added external C++ API for scatter/gather functions
- PR #500 Improved the concurrent hash map class to support partitioned (multi-pass) hash table building
- PR #583 Updated `gdf_size_type` to `int`
- PR #500 Improved the concurrent hash map class to support partitioned (multi-pass) hash table building
- PR #617 Added .dockerignore file. Prevents adding stale cmake cache files to the docker container
- PR #658 Reduced `JOIN_TEST` time by isolating overflow test of hash table size computation
- PR #664 Added Debuging instructions to README
- PR #651 Remove noqa marks in `__init__.py` files
- PR #671 CSV Reader: uncompressed buffer input can be parsed without explicitly specifying compression as None
- PR #684 Make RMM a submodule
- PR #718 Ensure sum, product, min, max methods pandas compatibility on empty datasets
- PR #720 Refactored Index classes to make them more Pandas-like, added CategoricalIndex
- PR #749 Improve to_arrow and from_arrow Pandas compatibility
- PR #766 Remove TravisCI references, remove unused variables from CMake, fix ARROW_VERSION in Cmake
- PR #773 Add build-args back to Dockerfile and handle dependencies based on environment yml file
- PR #781 Move thirdparty submodules to root and symlink in /cpp
- PR #843 Fix broken cudf/python API examples, add new methods to the API index

## Bug Fixes

- PR #569 CSV Reader: Fix days being off-by-one when parsing some dates
- PR #531 CSV Reader: Fix incorrect parsing of quoted numbers
- PR #465 Added templated C++ API for RMM to avoid explicit cast to `void**`
- PR #473 Added missing <random> include
- PR #478 CSV Reader: Add api support for auto column detection, header, mangle_dupe_cols, usecols
- PR #495 Updated README to correct where cffi pytest should be executed
- PR #501 Fix the intermittent segfault caused by the `thousands` and `compression` parameters in the csv reader
- PR #502 Simplify Dockerfile for local dev, eliminate old conda/pip envs
- PR #512 fix bug for `on` parameter in `DataFrame.merge` to allow for None or single column name
- PR #511 Updated python/cudf/bindings/join.pyx to fix cudf merge printing out dtypes
- PR #513 `.gitignore` tweaks
- PR #521 Add `assert_eq` function for testing
- PR #537 Fix CMAKE_CUDA_STANDARD_REQURIED typo in CMakeLists.txt
- PR #447 Fix silent failure in initializing DataFrame from generator
- PR #545 Temporarily disable csv reader thousands test to prevent segfault (test re-enabled in PR #501)
- PR #559 Fix Assertion error while using `applymap` to change the output dtype
- PR #575 Update `print_env.sh` script to better handle missing commands
- PR #612 Prevent an exception from occuring with true division on integer series.
- PR #630 Fix deprecation warning for `pd.core.common.is_categorical_dtype`
- PR #622 Fix Series.append() behaviour when appending values with different numeric dtype
- PR #603 Fix error while creating an empty column using None.
- PR #673 Fix array of strings not being caught in from_pandas
- PR #644 Fix return type and column support of dataframe.quantile()
- PR #634 Fix create `DataFrame.from_pandas()` with numeric column names
- PR #654 Add resolution check for GDF_TIMESTAMP in Join
- PR #648 Enforce one-to-one copy required when using `numba>=0.42.0`
- PR #645 Fix cmake build type handling not setting debug options when CMAKE_BUILD_TYPE=="Debug"
- PR #669 Fix GIL deadlock when launching multiple python threads that make Cython calls
- PR #665 Reworked the hash map to add a way to report the destination partition for a key
- PR #670 CMAKE: Fix env include path taking precedence over libcudf source headers
- PR #674 Check for gdf supported column types
- PR #677 Fix 'gdf_csv_test_Dates' gtest failure due to missing nrows parameter
- PR #604 Fix the parsing errors while reading a csv file using `sep` instead of `delimiter`.
- PR #686 Fix converting nulls to NaT values when converting Series to Pandas/Numpy
- PR #689 CSV Reader: Fix behavior with skiprows+header to match pandas implementation
- PR #691 Fixes Join on empty input DFs
- PR #706 CSV Reader: Fix broken dtype inference when whitespace is in data
- PR #717 CSV reader: fix behavior when parsing a csv file with no data rows
- PR #724 CSV Reader: fix build issue due to parameter type mismatch in a std::max call
- PR #734 Prevents reading undefined memory in gpu_expand_mask_bits numba kernel
- PR #747 CSV Reader: fix an issue where CUDA allocations fail with some large input files
- PR #750 Fix race condition for handling NVStrings in CMake
- PR #719 Fix merge column ordering
- PR #770 Fix issue where RMM submodule pointed to wrong branch and pin other to correct branches
- PR #778 Fix hard coded ABI off setting
- PR #784 Update RMM submodule commit-ish and pip paths
- PR #794 Update `rmm::exec_policy` usage to fix segmentation faults when used as temprory allocator.
- PR #800 Point git submodules to branches of forks instead of exact commits


# cuDF 0.4.0 (05 Dec 2018)

## New Features

- PR #398 add pandas-compatible `DataFrame.shape()` and `Series.shape()`
- PR #394 New documentation feature "10 Minutes to cuDF"
- PR #361 CSV Reader: Add support for strings with delimiters

## Improvements

 - PR #436 Improvements for type_dispatcher and wrapper structs
 - PR #429 Add CHANGELOG.md (this file)
 - PR #266 use faster CUDA-accelerated DataFrame column/Series concatenation.
 - PR #379 new C++ `type_dispatcher` reduces code complexity in supporting many data types.
 - PR #349 Improve performance for creating columns from memoryview objects
 - PR #445 Update reductions to use type_dispatcher. Adds integer types support to sum_of_squares.
 - PR #448 Improve installation instructions in README.md
 - PR #456 Change default CMake build to Release, and added option for disabling compilation of tests

## Bug Fixes

 - PR #444 Fix csv_test CUDA too many resources requested fail.
 - PR #396 added missing output buffer in validity tests for groupbys.
 - PR #408 Dockerfile updates for source reorganization
 - PR #437 Add cffi to Dockerfile conda env, fixes "cannot import name 'librmm'"
 - PR #417 Fix `map_test` failure with CUDA 10
 - PR #414 Fix CMake installation include file paths
 - PR #418 Properly cast string dtypes to programmatic dtypes when instantiating columns
 - PR #427 Fix and tests for Concatenation illegal memory access with nulls


# cuDF 0.3.0 (23 Nov 2018)

## New Features

 - PR #336 CSV Reader string support

## Improvements

 - PR #354 source code refactored for better organization. CMake build system overhaul. Beginning of transition to Cython bindings.
 - PR #290 Add support for typecasting to/from datetime dtype
 - PR #323 Add handling pyarrow boolean arrays in input/out, add tests
 - PR #325 GDF_VALIDITY_UNSUPPORTED now returned for algorithms that don't support non-empty valid bitmasks
 - PR #381 Faster InputTooLarge Join test completes in ms rather than minutes.
 - PR #373 .gitignore improvements
 - PR #367 Doc cleanup & examples for DataFrame methods
 - PR #333 Add Rapids Memory Manager documentation
 - PR #321 Rapids Memory Manager adds file/line location logging and convenience macros
 - PR #334 Implement DataFrame `__copy__` and `__deepcopy__`
 - PR #271 Add NVTX ranges to pygdf
 - PR #311 Document system requirements for conda install

## Bug Fixes

 - PR #337 Retain index on `scale()` function
 - PR #344 Fix test failure due to PyArrow 0.11 Boolean handling
 - PR #364 Remove noexcept from managed_allocator;  CMakeLists fix for NVstrings
 - PR #357 Fix bug that made all series be considered booleans for indexing
 - PR #351 replace conda env configuration for developers
 - PRs #346 #360 Fix CSV reading of negative numbers
 - PR #342 Fix CMake to use conda-installed nvstrings
 - PR #341 Preserve categorical dtype after groupby aggregations
 - PR #315 ReadTheDocs build update to fix missing libcuda.so
 - PR #320 FIX out-of-bounds access error in reductions.cu
 - PR #319 Fix out-of-bounds memory access in libcudf count_valid_bits
 - PR #303 Fix printing empty dataframe


# cuDF 0.2.0 and cuDF 0.1.0

These were initial releases of cuDF based on previously separate pyGDF and libGDF libraries.<|MERGE_RESOLUTION|>--- conflicted
+++ resolved
@@ -236,11 +236,8 @@
 - PR #4358 Fix strings::concat where narep is an empty string
 - PR #4369 Fix race condition in gpuinflate
 - PR #4390 Disable ScatterValid and ScatterNull legacy tests
-<<<<<<< HEAD
 - PR #4399 Make scalar destructor virtual.
-=======
 - PR #4406 Fix sorted merge issue with null values and ascending=False
->>>>>>> dfec114d
 
 
 # cuDF 0.12.0 (04 Feb 2020)
