--- conflicted
+++ resolved
@@ -8,11 +8,8 @@
 - PR #858 Add series feature hashing support
 - PR #871 CSV Reader: Add support for NA values, including user specified strings
 - PR #867 CSV Reader: Add support for ignoring blank lines and comment lines
-<<<<<<< HEAD
+- PR #895 Add Series groupby
 - PR #888 CSV Reader: Add prefix parameter for column names, used when parsing without a header
-=======
-- PR #895 Add Series groupby
->>>>>>> 537167cf
 
 ## Improvements
 
