# cuDF 0.12.0 (Date TBD)

## New Features

- PR #3224 Define and implement new join APIs.
- PR #3284 Add gpu-accelerated parquet writer
- PR #3254 Python redesign for libcudf++
- PR #3336 Add `from_dlpack` and `to_dlpack`
- PR #3555 Add column names support to libcudf++ io readers and writers
- PR #3619 Support CuPy 7
- PR #3604 Add nvtext ngrams-tokenize function
- PR #3610 Add memory_usage to DataFrame and Series APIs
- PR #3627 Adding cudf::sort and cudf::sort_by_key
<<<<<<< HEAD
- PR #3681 Adding cudf::experimental::boolean_mask_scatter
=======
- PR #3690 Add bools_to_mask
- PR #3683 Added support for multiple delimiters in `nvtext.token_count()`
>>>>>>> f639bab3

## Improvements

- PR #3351 Add warning when filepath resolves to multiple files in cudf readers
- PR #3370 Port NVStrings strip functions
- PR #3453 Port NVStrings IPv4 convert functions to cudf strings column
- PR #3441 Port NVStrings url encode/decode to cudf strings column
- PR #3364 Port NVStrings split functions
- PR #3463 Port NVStrings partition/rpartition to cudf strings column
- PR #3502 ORC reader: add option to read DECIMALs as INT64
- PR #3461 Add a new overload to allocate_like() that takes explicit type and size params.
- PR #3590 Specialize hash functions for floating point
- PR #3569 Use `np.asarray` in `StringColumn.deserialize`
- PR #3553 Support Python NoneType in numeric binops
- PR #3511 Support DataFrame / Series mixed arithmetic
- PR #3567 Include `strides` in `__cuda_array_interface__`
- PR #3608 Update OPS codeowner group name
- PR #3431 Port NVStrings translate to cudf strings column
- PR #3620 Add stream parameter to unary ops detail API
- PR #3593 Adding begin/end for mutable_column_device_view
- PR #3587 Merge CHECK_STREAM & CUDA_CHECK_LAST to CHECK_CUDA
- PR #3655 Use move with make_pair to avoid copy construction
- PR #3402 Define and implement new quantiles APIs
- PR #3612 Add ability to customize the JIT kernel cache path
- PR #3647 Remove PatchedNumbaDeviceArray with CuPy 6.6.0
- PR #3641 Remove duplicate definitions of CUDA_DEVICE_CALLABLE
- PR #3640 Enable memory_usage in dask_cudf (also adds pd.Index from_pandas)
- PR #3654 Update Jitify submodule ref to include gcc-8 fix
- PR #3639 Define and implement `nans_to_nulls`
- PR #3699 Stringify libcudacxx headers for binary op JIT
- PR #3697 Improve column insert performance for wide frames
- PR #3710 Remove multiple CMake configuration steps from root build script
- PR #3657 Define and implement compiled binops for string column comparisons

## Bug Fixes

- PR #3550 Update Java package to 0.12
- PR #3549 Fix index name issue with iloc with RangeIndex
- PR #3562 Fix 4GB limit for gzipped-compressed csv files
- PR #2981 enable build.sh to build all targets without installation
- PR #3563 Use `__cuda_array_interface__` for serialization
- PR #3564 Fix cuda memory access error in gather_bitmask_kernel
- PR #3548 Replaced CUDA_RT_CALL with CUDA_TRY
- PR #3622 Fix new warnings and errors when building with gcc-8
- PR #3588 Remove avro reader column order reversal
- PR #3629 Fix hash map test failure
- PR #3637 Fix sorted set_index operations in dask_cudf
- PR #3663 Fix libcudf++ ORC reader microseconds and milliseconds conversion
- PR #3668 Fixing CHECK_CUDA debug build issue
- PR #3684 Fix ends_with logic for matching string case
- PR #3687 Fixed bug while passing input GPU memory pointer in `nvtext.scatter_count()`
- PR #3701 Fix hash_partition hashing all columns instead of columns_to_hash
- PR #3694 Allow for null columns parameter in csv_writer`
- PR #3706 Removed extra type-dispatcher call from merge
- PR #3704 Changed the default delimiter to `whitespace` for nvtext methods.
- PR #3724 Update rmm version to match release
- PR #3743 Fix for `None` data in `__array_interface__`
- PR #3731 Fix performance of zero sized dataframe slice
- PR #3709 Fix inner_join incorrect result issue
- PR #3734 Update numba to 0.46 in conda files
- PR #3738 Update libxx cython types.hpp path
- PR #3672 Fix to_host issue with column_view having offset
- PR #3730 CSV reader: Set invalid float values to NaN/null
- PR #3670 Floor when casting between timestamps of different precisions
- PR #3728 Fix apply_boolean_mask issue with non-null string column


# cuDF 0.11.0 (11 Dec 2019)

## New Features

- PR #2905 Added `Series.median()` and null support for `Series.quantile()`
- PR #2930 JSON Reader: Support ARROW_RANDOM_FILE input
- PR #2956 Add `cudf::stack` and `cudf::tile`
- PR #2980 Added nvtext is_vowel/is_consonant functions
- PR #2987 Add `inplace` arg to `DataFrame.reset_index` and `Series`
- PR #3011 Added libcudf++ transition guide
- PR #3129 Add strings column factory from `std::vector`s
- PR #3054 Add parquet reader support for decimal data types
- PR #3022 adds DataFrame.astype for cuDF dataframes
- PR #2962 Add isnull(), notnull() and related functions
- PR #3025 Move search files to legacy
- PR #3068 Add `scalar` class
- PR #3094 Adding `any` and `all` support from libcudf
- PR #3130 Define and implement new `column_wrapper`
- PR #3143 Define and implement new copying APIs `slice` and `split`
- PR #3161 Move merge files to legacy
- PR #3079 Added support to write ORC files given a local path
- PR #3192 Add dtype param to cast `DataFrame` on init
- PR #3213 Port cuIO to libcudf++
- PR #3222 Add nvtext character tokenizer
- PR #3223 Java expose underlying buffers
- PR #3300 Add `DataFrame.insert`
- PR #3263 Define and implement new `valid_if`
- PR #3278 Add `to_host` utility to copy `column_view` to host
- PR #3087 Add new cudf::experimental bool8 wrapper
- PR #3219 Construct column from column_view
- PR #3250 Define and implement new merge APIs
- PR #3144 Define and implement new hashing APIs `hash` and `hash_partition`
- PR #3229 Define and implement new search APIs
- PR #3308 java add API for memory usage callbacks
- PR #2691 Row-wise reduction and scan operations via CuPy
- PR #3291 Add normalize_nans_and_zeros
- PR #3187 Define and implement new replace APIs
- PR #3356 Add vertical concatenation for table/columns
- PR #3344 java split API
- PR #2791 Add `groupby.std()`
- PR #3368 Enable dropna argument in dask_cudf groupby
- PR #3298 add null replacement iterator for column_device_view
- PR #3297 Define and implement new groupby API.
- PR #3396 Update device_atomics with new bool8 and timestamp specializations
- PR #3411 Java host memory management API
- PR #3393 Implement df.cov and enable covariance/correlation in dask_cudf
- PR #3401 Add dask_cudf ORC writer (to_orc)
- PR #3331 Add copy_if_else
- PR #3427 Define and Implement new multi-search API
- PR #3442 Add Bool-index + Multi column + DataFrame support for set-item
- PR #3172 Define and implement new fill/repeat/copy_range APIs
- PR #3497 Add DataFrame.drop(..., inplace=False) argument
- PR #3469 Add string functionality for replace API
- PR #3527 Add string functionality for merge API
- PR #3557 Add contiguous_split() function.
- PR #3507 Define and implement new binary operation APIs
- PR #3273 Define and implement new reduction APIs

## Improvements

- PR #2904 Move gpu decompressors to cudf::io namespace
- PR #2977 Moved old C++ test utilities to legacy directory.
- PR #2965 Fix slow orc reader perf with large uncompressed blocks
- PR #2995 Move JIT type utilities to legacy directory
- PR #2927 Add ``Table`` and ``TableView`` extension classes that wrap legacy cudf::table
- PR #3005 Renames `cudf::exp` namespace to `cudf::experimental`
- PR #3008 Make safe versions of `is_null` and `is_valid` in `column_device_view`
- PR #3026 Move fill and repeat files to legacy
- PR #3027 Move copying.hpp and related source to legacy folder
- PR #3014 Snappy decompression optimizations
- PR #3032 Use `asarray` to coerce indices to a NumPy array
- PR #2996 IO Readers: Replace `cuio::device_buffer` with `rmm::device_buffer`
- PR #3051 Specialized hash function for strings column
- PR #3065 Select and Concat for cudf::experimental::table
- PR #3080 Move `valid_if.cuh` to `legacy/`
- PR #3052 Moved replace.hpp functionality to legacy
- PR #3091 Move join files to legacy
- PR #3092 Implicitly init RMM if Java allocates before init
- PR #3029 Update gdf_ numeric types with stdint and move to cudf namespace
- PR #3052 Moved replace.hpp functionality to legacy
- PR #2955 Add cmake option to only build for present GPU architecture
- PR #3070 Move functions.h and related source to legacy
- PR #2951 Allow set_index to handle a list of column names
- PR #3093 Move groupby files to legacy
- PR #2988 Removing GIS functionality (now part of cuSpatial library)
- PR #3067 Java method to return size of device memory buffer
- PR #3083 Improved some binary operation tests to include null testing.
- PR #3084 Update to arrow-cpp and pyarrow 0.15.0
- PR #3071 Move cuIO to legacy
- PR #3126 Round 2 of snappy decompression optimizations
- PR #3046 Define and implement new copying APIs `empty_like` and `allocate_like`
- PR #3128 Support MultiIndex in DataFrame.join
- PR #2971 Added initial gather and scatter methods for strings_column_view
- PR #3133 Port NVStrings to cudf column: count_characters and count_bytes
- PR #2991 Added strings column functions concatenate and join_strings
- PR #3028 Define and implement new `gather` APIs.
- PR #3135 Add nvtx utilities to cudf::nvtx namespace
- PR #3021 Java host side concat of serialized buffers
- PR #3138 Move unary files to legacy
- PR #3170 Port NVStrings substring functions to cudf strings column
- PR #3159 Port NVStrings is-chars-types function to cudf strings column
- PR #3154 Make `table_view_base.column()` const and add `mutable_table_view.column()`
- PR #3175 Set cmake cuda version variables
- PR #3171 Move deprecated error macros to legacy
- PR #3191 Port NVStrings integer convert ops to cudf column
- PR #3189 Port NVStrings find ops to cudf column
- PR #3352 Port NVStrings convert float functions to cudf strings column
- PR #3193 Add cuPy as a formal dependency
- PR #3195 Support for zero columned `table_view`
- PR #3165 Java device memory size for string category
- PR #3205 Move transform files to legacy
- PR #3202 Rename and move error.hpp to public headers
- PR #2878 Use upstream merge code in dask_cudf
- PR #3217 Port NVStrings upper and lower case conversion functions
- PR #3350 Port NVStrings booleans convert functions
- PR #3231 Add `column::release()` to give up ownership of contents.
- PR #3157 Use enum class rather than enum for mask_allocation_policy
- PR #3232 Port NVStrings datetime conversion to cudf strings column
- PR #3136 Define and implement new transpose API
- PR #3237 Define and implement new transform APIs
- PR #3245 Move binaryop files to legacy
- PR #3241 Move stream_compaction files to legacy
- PR #3166 Move reductions to legacy
- PR #3261 Small cleanup: remove `== true`
- PR #3271 Update rmm API based on `rmm.reinitialize(...)` change
- PR #3266 Remove optional checks for CuPy
- PR #3268 Adding null ordering per column feature when sorting
- PR #3239 Adding floating point specialization to comparators for NaNs
- PR #3270 Move predicates files to legacy
- PR #3281 Add to_host specialization for strings in column test utilities
- PR #3282 Add `num_bitmask_words`
- PR #3252 Add new factory methods to include passing an existing null mask
- PR #3288 Make `bit.cuh` utilities usable from host code.
- PR #3287 Move rolling windows files to legacy
- PR #3182 Define and implement new unary APIs `is_null` and `is_not_null`
- PR #3314 Drop `cython` from run requirements
- PR #3301 Add tests for empty column wrapper.
- PR #3294 Update to arrow-cpp and pyarrow 0.15.1
- PR #3292 Port NVStrings regex contains function
- PR #3310 Add `row_hasher` and `element_hasher` utilities
- PR #3272 Support non-default streams when creating/destroying hash maps
- PR #3286 Clean up the starter code on README
- PR #3332 Port NVStrings replace to cudf strings column
- PR #3354 Define and implement new `scatter` APIs
- PR #3322 Port NVStrings pad operations to cudf strings column
- PR #3345 Add cache member for number of characters in string_view class
- PR #3299 Define and implement new `is_sorted` APIs
- PR #3328 Partition by stripes in dask_cudf ORC reader
- PR #3243 Use upstream join code in dask_cudf
- PR #3371 Add `select` method to `table_view`
- PR #3309 Add java and JNI bindings for search bounds
- PR #3305 Define and implement new rolling window APIs
- PR #3380 Concatenate columns of strings
- PR #3382 Add fill function for strings column
- PR #3391 Move device_atomics_tests.cu files to legacy
- PR #3303 Define and implement new stream compaction APIs `copy_if`, `drop_nulls`,
           `apply_boolean_mask`, `drop_duplicate` and `unique_count`.
- PR #3387 Strings column gather function
- PR #3440 Strings column scatter function
- PR #3389 Move quantiles.hpp + group_quantiles.hpp files to legacy
- PR #3397 Port unary cast to libcudf++
- PR #3398 Move reshape.hpp files to legacy
- PR #3395 Port NVStrings regex extract to cudf strings column
- PR #3423 Port NVStrings htoi to cudf strings column
- PR #3425 Strings column copy_if_else implementation
- PR #3422 Move utilities to legacy
- PR #3201 Define and implement new datetime_ops APIs
- PR #3421 Port NVStrings find_multiple to cudf strings column
- PR #3448 Port scatter_to_tables to libcudf++
- PR #3458 Update strings sections in the transition guide
- PR #3462 Add `make_empty_column` and update `empty_like`.
- PR #3465 Port `aggregation` traits and utilities.
- PR #3214 Define and implement new unary operations APIs
- PR #3475 Add `bitmask_to_host` column utility
- PR #3487 Add is_boolean trait and random timestamp generator for testing
- PR #3492 Small cleanup (remove std::abs) and comment
- PR #3407 Allow multiple row-groups per task in dask_cudf read_parquet
- PR #3512 Remove unused CUDA conda labels
- PR #3500 cudf::fill()/cudf::repeat() support for strings columns.
- PR #3438 Update scalar and scalar_device_view to better support strings
- PR #3414 Add copy_range function for strings column
- PR #3451 Add support for implicit typecasting of join columns

## Bug Fixes

- PR #2895 Fixed dask_cudf group_split behavior to handle upstream rearrange_by_divisions
- PR #3048 Support for zero columned tables
- PR #3030 Fix snappy decoding regression in PR #3014
- PR #3041 Fixed exp to experimental namespace name change issue
- PR #3056 Add additional cmake hint for finding local build of RMM files
- PR #3060 Move copying.hpp includes to legacy
- PR #3139 Fixed java RMM auto initalization
- PR #3141 Java fix for relocated IO headers
- PR #3149 Rename column_wrapper.cuh to column_wrapper.hpp
- PR #3168 Fix mutable_column_device_view head const_cast
- PR #3199 Update JNI includes for legacy moves
- PR #3204 ORC writer: Fix ByteRLE encoding of NULLs
- PR #2994 Fix split_out-support but with hash_object_dispatch
- PR #3212 Fix string to date casting when format is not specified
- PR #3218 Fixes `row_lexicographic_comparator` issue with handling two tables
- PR #3228 Default initialize RMM when Java native dependencies are loaded
- PR #3012 replacing instances of `to_gpu_array` with `mem`
- PR #3236 Fix Numba 0.46+/CuPy 6.3 interface compatibility
- PR #3276 Update JNI includes for legacy moves
- PR #3256 Fix orc writer crash with multiple string columns
- PR #3211 Fix breaking change caused by rapidsai/rmm#167
- PR #3265 Fix dangling pointer in `is_sorted`
- PR #3267 ORC writer: fix incorrect ByteRLE encoding of long literal runs
- PR #3277 Fix invalid reference to deleted temporary in `is_sorted`.
- PR #3274 ORC writer: fix integer RLEv2 mode2 unsigned base value encoding
- PR #3279 Fix shutdown hang issues with pinned memory pool init executor
- PR #3280 Invalid children check in mutable_column_device_view
- PR #3289 fix java memory usage API for empty columns
- PR #3293 Fix loading of csv files zipped on MacOS (disabled zip min version check)
- PR #3295 Fix storing storing invalid RMM exec policies.
- PR #3307 Add pd.RangeIndex to from_pandas to fix dask_cudf meta_nonempty bug
- PR #3313 Fix public headers including non-public headers
- PR #3318 Revert arrow to 0.15.0 temporarily to unblock downstream projects CI
- PR #3317 Fix index-argument bug in dask_cudf parquet reader
- PR #3323 Fix `insert` non-assert test case
- PR #3341 Fix `Series` constructor converting NoneType to "None"
- PR #3326 Fix and test for detail::gather map iterator type inference
- PR #3334 Remove zero-size exception check from make_strings_column factories
- PR #3333 Fix compilation issues with `constexpr` functions not marked `__device__`
- PR #3340 Make all benchmarks use cudf base fixture to initialize RMM pool
- PR #3337 Fix Java to pad validity buffers to 64-byte boundary
- PR #3362 Fix `find_and_replace` upcasting series for python scalars and lists
- PR #3357 Disabling `column_view` iterators for non fixed-width types
- PR #3383 Fix : properly compute null counts for rolling_window.
- PR #3386 Removing external includes from `column_view.hpp`
- PR #3369 Add write_partition to dask_cudf to fix to_parquet bug
- PR #3388 Support getitem with bools when DataFrame has a MultiIndex
- PR #3408 Fix String and Column (De-)Serialization
- PR #3372 Fix dask-distributed scatter_by_map bug
- PR #3419 Fix a bug in parse_into_parts (incomplete input causing walking past the end of string).
- PR #3413 Fix dask_cudf read_csv file-list bug
- PR #3416 Fix memory leak in ColumnVector when pulling strings off the GPU
- PR #3424 Fix benchmark build by adding libcudacxx to benchmark's CMakeLists.txt
- PR #3435 Fix diff and shift for empty series
- PR #3439 Fix index-name bug in StringColumn concat
- PR #3445 Fix ORC Writer default stripe size
- PR #3459 Fix printing of invalid entries
- PR #3466 Fix gather null mask allocation for invalid index
- PR #3468 Fix memory leak issue in `drop_duplicates`
- PR #3474 Fix small doc error in capitalize Docs
- PR #3491 Fix more doc errors in NVStrings
- PR #3478 Fix as_index deep copy via Index.rename inplace arg
- PR #3476 Fix ORC reader timezone conversion
- PR #3188 Repr slices up large DataFrames
- PR #3519 Fix strings column concatenate handling zero-sized columns
- PR #3530 Fix copy_if_else test case fail issue
- PR #3523 Fix lgenfe issue with debug build
- PR #3532 Fix potential use-after-free in cudf parquet reader
- PR #3540 Fix unary_op null_mask bug and add missing test cases
- PR #3559 Use HighLevelGraph api in DataFrame constructor (Fix upstream compatibility)
- PR #3572 Fix CI Issue with hypothesis tests that are flaky


# cuDF 0.10.0 (16 Oct 2019)

## New Features

- PR #2423 Added `groupby.quantile()`
- PR #2522 Add Java bindings for NVStrings backed upper and lower case mutators
- PR #2605 Added Sort based groupby in libcudf
- PR #2607 Add Java bindings for parsing JSON
- PR #2629 Add dropna= parameter to groupby
- PR #2585 ORC & Parquet Readers: Remove millisecond timestamp restriction
- PR #2507 Add GPU-accelerated ORC Writer
- PR #2559 Add Series.tolist()
- PR #2653 Add Java bindings for rolling window operations
- PR #2480 Merge `custreamz` codebase into `cudf` repo
- PR #2674 Add __contains__ for Index/Series/Column
- PR #2635 Add support to read from remote and cloud sources like s3, gcs, hdfs
- PR #2722 Add Java bindings for NVTX ranges
- PR #2702 Add make_bool to dataset generation functions
- PR #2394 Move `rapidsai/custrings` into `cudf`
- PR #2734 Final sync of custrings source into cudf
- PR #2724 Add libcudf support for __contains__
- PR #2777 Add python bindings for porter stemmer measure functionality
- PR #2781 Add issorted to is_monotonic
- PR #2685 Add cudf::scatter_to_tables and cython binding
- PR #2743 Add Java bindings for NVStrings timestamp2long as part of String ColumnVector casting
- PR #2785 Add nvstrings Python docs
- PR #2786 Add benchmarks option to root build.sh
- PR #2802 Add `cudf::repeat()` and `cudf.Series.repeat()`
- PR #2773 Add Fisher's unbiased kurtosis and skew for Series/DataFrame
- PR #2748 Parquet Reader: Add option to specify loading of PANDAS index
- PR #2807 Add scatter_by_map to DataFrame python API
- PR #2836 Add nvstrings.code_points method
- PR #2844 Add Series/DataFrame notnull
- PR #2858 Add GTest type list utilities
- PR #2870 Add support for grouping by Series of arbitrary length
- PR #2719 Series covariance and Pearson correlation
- PR #2207 Beginning of libcudf overhaul: introduce new column and table types
- PR #2869 Add `cudf.CategoricalDtype`
- PR #2838 CSV Reader: Support ARROW_RANDOM_FILE input
- PR #2655 CuPy-based Series and Dataframe .values property
- PR #2803 Added `edit_distance_matrix()` function to calculate pairwise edit distance for each string on a given nvstrings object.
- PR #2811 Start of cudf strings column work based on 2207
- PR #2872 Add Java pinned memory pool allocator
- PR #2969 Add findAndReplaceAll to ColumnVector
- PR #2814 Add Datetimeindex.weekday
- PR #2999 Add timestamp conversion support for string categories
- PR #2918 Add cudf::column timestamp wrapper types

## Improvements

- PR #2578 Update legacy_groupby to use libcudf group_by_without_aggregation
- PR #2581 Removed `managed` allocator from hash map classes.
- PR #2571 Remove unnecessary managed memory from gdf_column_concat
- PR #2648 Cython/Python reorg
- PR #2588 Update Series.append documentation
- PR #2632 Replace dask-cudf set_index code with upstream
- PR #2682 Add cudf.set_allocator() function for easier allocator init
- PR #2642 Improve null printing and testing
- PR #2747 Add missing Cython headers / cudftestutil lib to conda package for cuspatial build
- PR #2706 Compute CSV format in device code to speedup performance
- PR #2673 Add support for np.longlong type
- PR #2703 move dask serialization dispatch into cudf
- PR #2728 Add YYMMDD to version tag for nightly conda packages
- PR #2729 Handle file-handle input in to_csv
- PR #2741 CSV Reader: Move kernel functions into its own file
- PR #2766 Improve nvstrings python cmake flexibility
- PR #2756 Add out_time_unit option to csv reader, support timestamp resolutions
- PR #2771 Stopgap alias for to_gpu_matrix()
- PR #2783 Support mapping input columns to function arguments in apply kernels
- PR #2645 libcudf unique_count for Series.nunique
- PR #2817 Dask-cudf: `read_parquet` support for remote filesystems
- PR #2823 improve java data movement debugging
- PR #2806 CSV Reader: Clean-up row offset operations
- PR #2640 Add dask wait/persist exmaple to 10 minute guide
- PR #2828 Optimizations of kernel launch configuration for `DataFrame.apply_rows` and `DataFrame.apply_chunks`
- PR #2831 Add `column` argument to `DataFrame.drop`
- PR #2775 Various optimizations to improve __getitem__ and __setitem__ performance
- PR #2810 cudf::allocate_like can optionally always allocate a mask.
- PR #2833 Parquet reader: align page data allocation sizes to 4-bytes to satisfy cuda-memcheck
- PR #2832 Using the new Python bindings for UCX
- PR #2856 Update group_split_cudf to use scatter_by_map
- PR #2890 Optionally keep serialized table data on the host.
- PR #2778 Doc: Updated and fixed some docstrings that were formatted incorrectly.
- PR #2830 Use YYMMDD tag in custreamz nightly build
- PR #2875 Java: Remove synchronized from register methods in MemoryCleaner
- PR #2887 Minor snappy decompression optimization
- PR #2899 Use new RMM API based on Cython
- PR #2788 Guide to Python UDFs
- PR #2919 Change java API to use operators in groupby namespace
- PR #2909 CSV Reader: Avoid row offsets host vector default init
- PR #2834 DataFrame supports setting columns via attribute syntax `df.x = col`
- PR #3147 DataFrame can be initialized from rows via list of tuples
- PR #3539 Restrict CuPy to 6

## Bug Fixes

- PR #2584 ORC Reader: fix parsing of `DECIMAL` index positions
- PR #2619 Fix groupby serialization/deserialization
- PR #2614 Update Java version to match
- PR #2601 Fixes nlargest(1) issue in Series and Dataframe
- PR #2610 Fix a bug in index serialization (properly pass DeviceNDArray)
- PR #2621 Fixes the floordiv issue of not promoting float type when rhs is 0
- PR #2611 Types Test: fix static casting from negative int to string
- PR #2618 IO Readers: Fix datasource memory map failure for multiple reads
- PR #2628 groupby_without_aggregation non-nullable input table produces non-nullable output
- PR #2615 fix string category partitioning in java API
- PR #2641 fix string category and timeunit concat in the java API
- PR #2649 Fix groupby issue resulting from column_empty bug
- PR #2658 Fix astype() for null categorical columns
- PR #2660 fix column string category and timeunit concat in the java API
- PR #2664 ORC reader: fix `skip_rows` larger than first stripe
- PR #2654 Allow Java gdfOrderBy to work with string categories
- PR #2669 AVRO reader: fix non-deterministic output
- PR #2668 Update Java bindings to specify timestamp units for ORC and Parquet readers
- PR #2679 AVRO reader: fix cuda errors when decoding compressed streams
- PR #2692 Add concatenation for data-frame with different headers (empty and non-empty)
- PR #2651 Remove nvidia driver installation from ci/cpu/build.sh
- PR #2697 Ensure csv reader sets datetime column time units
- PR #2698 Return RangeIndex from contiguous slice of RangeIndex
- PR #2672 Fix null and integer handling in round
- PR #2704 Parquet Reader: Fix crash when loading string column with nulls
- PR #2725 Fix Jitify issue with running on Turing using CUDA version < 10
- PR #2731 Fix building of benchmarks
- PR #2738 Fix java to find new NVStrings locations
- PR #2736 Pin Jitify branch to v0.10 version
- PR #2742 IO Readers: Fix possible silent failures when creating `NvStrings` instance
- PR #2753 Fix java quantile API calls
- PR #2762 Fix validity processing for time in java
- PR #2796 Fix handling string slicing and other nvstrings delegated methods with dask
- PR #2769 Fix link to API docs in README.md
- PR #2772 Handle multiindex pandas Series #2772
- PR #2749 Fix apply_rows/apply_chunks pessimistic null mask to use in_cols null masks only
- PR #2752 CSV Reader: Fix exception when there's no rows to process
- PR #2716 Added Exception for `StringMethods` in string methods
- PR #2787 Fix Broadcasting `None` to `cudf-series`
- PR #2794 Fix async race in NVCategory::get_value and get_value_bounds
- PR #2795 Fix java build/cast error
- PR #2496 Fix improper merge of two dataframes when names differ
- PR #2824 Fix issue with incorrect result when Numeric Series replace is called several times
- PR #2751 Replace value with null
- PR #2765 Fix Java inequality comparisons for string category
- PR #2818 Fix java join API to use new C++ join API
- PR #2841 Fix nvstrings.slice and slice_from for range (0,0)
- PR #2837 Fix join benchmark
- PR #2809 Add hash_df and group_split dispatch functions for dask
- PR #2843 Parquet reader: fix skip_rows when not aligned with page or row_group boundaries
- PR #2851 Deleted existing dask-cudf/record.txt
- PR #2854 Fix column creation from ephemeral objects exposing __cuda_array_interface__
- PR #2860 Fix boolean indexing when the result is a single row
- PR #2859 Fix tail method issue for string columns
- PR #2852 Fixed `cumsum()` and `cumprod()` on boolean series.
- PR #2865 DaskIO: Fix `read_csv` and `read_orc` when input is list of files
- PR #2750 Fixed casting values to cudf::bool8 so non-zero values always cast to true
- PR #2873 Fixed dask_cudf read_partition bug by generating ParquetDatasetPiece
- PR #2850 Fixes dask_cudf.read_parquet on partitioned datasets
- PR #2896 Properly handle `axis` string keywords in `concat`
- PR #2926 Update rounding algorithm to avoid using fmod
- PR #2968 Fix Java dependency loading when using NVTX
- PR #2963 Fix ORC writer uncompressed block indexing
- PR #2928 CSV Reader: Fix using `byte_range` for large datasets
- PR #2983 Fix sm_70+ race condition in gpu_unsnap
- PR #2964 ORC Writer: Segfault when writing mixed numeric and string columns
- PR #3007 Java: Remove unit test that frees RMM invalid pointer
- PR #3009 Fix orc reader RLEv2 patch position regression from PR #2507
- PR #3002 Fix CUDA invalid configuration errors reported after loading an ORC file without data
- PR #3035 Update update-version.sh for new docs locations
- PR #3038 Fix uninitialized stream parameter in device_table deleter
- PR #3064 Fixes groupby performance issue
- PR #3061 Add rmmInitialize to nvstrings gtests
- PR #3058 Fix UDF doc markdown formatting
- PR #3059 Add nvstrings python build instructions to contributing.md


# cuDF 0.9.0 (21 Aug 2019)

## New Features

- PR #1993 Add CUDA-accelerated series aggregations: mean, var, std
- PR #2111 IO Readers: Support memory buffer, file-like object, and URL inputs
- PR #2012 Add `reindex()` to DataFrame and Series
- PR #2097 Add GPU-accelerated AVRO reader
- PR #2098 Support binary ops on DFs and Series with mismatched indices
- PR #2160 Merge `dask-cudf` codebase into `cudf` repo
- PR #2149 CSV Reader: Add `hex` dtype for explicit hexadecimal parsing
- PR #2156 Add `upper_bound()` and `lower_bound()` for libcudf tables and `searchsorted()` for cuDF Series
- PR #2158 CSV Reader: Support single, non-list/dict argument for `dtype`
- PR #2177 CSV Reader: Add `parse_dates` parameter for explicit date inference
- PR #1744 cudf::apply_boolean_mask and cudf::drop_nulls support for cudf::table inputs (multi-column)
- PR #2196 Add `DataFrame.dropna()`
- PR #2197 CSV Writer: add `chunksize` parameter for `to_csv`
- PR #2215 `type_dispatcher` benchmark
- PR #2179 Add Java quantiles
- PR #2157 Add __array_function__ to DataFrame and Series
- PR #2212 Java support for ORC reader
- PR #2224 Add DataFrame isna, isnull, notna functions
- PR #2236 Add Series.drop_duplicates
- PR #2105 Add hash-based join benchmark
- PR #2316 Add unique, nunique, and value_counts for datetime columns
- PR #2337 Add Java support for slicing a ColumnVector
- PR #2049 Add cudf::merge (sorted merge)
- PR #2368 Full cudf+dask Parquet Support
- PR #2380 New cudf::is_sorted checks whether cudf::table is sorted
- PR #2356 Java column vector standard deviation support
- PR #2221 MultiIndex full indexing - Support iloc and wildcards for loc
- PR #2429 Java support for getting length of strings in a ColumnVector
- PR #2415 Add `value_counts` for series of any type
- PR #2446 Add __array_function__ for index
- PR #2437 ORC reader: Add 'use_np_dtypes' option
- PR #2382 Add CategoricalAccessor add, remove, rename, and ordering methods
- PR #2464 Native implement `__cuda_array_interface__` for Series/Index/Column objects
- PR #2425 Rolling window now accepts array-based user-defined functions
- PR #2442 Add __setitem__
- PR #2449 Java support for getting byte count of strings in a ColumnVector
- PR #2492 Add groupby.size() method
- PR #2358 Add cudf::nans_to_nulls: convert floating point column into bitmask
- PR #2489 Add drop argument to set_index
- PR #2491 Add Java bindings for ORC reader 'use_np_dtypes' option
- PR #2213 Support s/ms/us/ns DatetimeColumn time unit resolutions
- PR #2536 Add _constructor properties to Series and DataFrame

## Improvements

- PR #2103 Move old `column` and `bitmask` files into `legacy/` directory
- PR #2109 added name to Python column classes
- PR #1947 Cleanup serialization code
- PR #2125 More aggregate in java API
- PR #2127 Add in java Scalar tests
- PR #2088 Refactor of Python groupby code
- PR #2130 Java serialization and deserialization of tables.
- PR #2131 Chunk rows logic added to csv_writer
- PR #2129 Add functions in the Java API to support nullable column filtering
- PR #2165 made changes to get_dummies api for it to be available in MethodCache
- PR #2171 Add CodeCov integration, fix doc version, make --skip-tests work when invoking with source
- PR #2184 handle remote orc files for dask-cudf
- PR #2186 Add `getitem` and `getattr` style access to Rolling objects
- PR #2168 Use cudf.Column for CategoricalColumn's categories instead of a tuple
- PR #2193 DOC: cudf::type_dispatcher documentation for specializing dispatched functors
- PR #2199 Better java support for appending strings
- PR #2176 Added column dtype support for datetime, int8, int16 to csv_writer
- PR #2209 Matching `get_dummies` & `select_dtypes` behavior to pandas
- PR #2217 Updated Java bindings to use the new groupby API
- PR #2214 DOC: Update doc instructions to build/install `cudf` and `dask-cudf`
- PR #2220 Update Java bindings for reduction rename
- PR #2232 Move CodeCov upload from build script to Jenkins
- PR #2225 refactor to use libcudf for gathering columns in dataframes
- PR #2293 Improve join performance (faster compute_join_output_size)
- PR #2300 Create separate dask codeowners for dask-cudf codebase
- PR #2304 gdf_group_by_without_aggregations returns gdf_column
- PR #2309 Java readers: remove redundant copy of result pointers
- PR #2307 Add `black` and `isort` to style checker script
- PR #2345 Restore removal of old groupby implementation
- PR #2342 Improve `astype()` to operate all ways
- PR #2329 using libcudf cudf::copy for column deep copy
- PR #2344 DOC: docs on code formatting for contributors
- PR #2376 Add inoperative axis= and win_type= arguments to Rolling()
- PR #2378 remove dask for (de-)serialization of cudf objects
- PR #2353 Bump Arrow and Dask versions
- PR #2377 Replace `standard_python_slice` with just `slice.indices()`
- PR #2373 cudf.DataFrame enchancements & Series.values support
- PR #2392 Remove dlpack submodule; make cuDF's Cython API externally accessible
- PR #2430 Updated Java bindings to use the new unary API
- PR #2406 Moved all existing `table` related files to a `legacy/` directory
- PR #2350 Performance related changes to get_dummies
- PR #2420 Remove `cudautils.astype` and replace with `typecast.apply_cast`
- PR #2456 Small improvement to typecast utility
- PR #2458 Fix handling of thirdparty packages in `isort` config
- PR #2459 IO Readers: Consolidate all readers to use `datasource` class
- PR #2475 Exposed type_dispatcher.hpp, nvcategory_util.hpp and wrapper_types.hpp in the include folder
- PR #2484 Enabled building libcudf as a static library
- PR #2453 Streamline CUDA_REL environment variable
- PR #2483 Bundle Boost filesystem dependency in the Java jar
- PR #2486 Java API hash functions
- PR #2481 Adds the ignore_null_keys option to the java api
- PR #2490 Java api: support multiple aggregates for the same column
- PR #2510 Java api: uses table based apply_boolean_mask
- PR #2432 Use pandas formatting for console, html, and latex output
- PR #2573 Bump numba version to 0.45.1
- PR #2606 Fix references to notebooks-contrib

## Bug Fixes

- PR #2086 Fixed quantile api behavior mismatch in series & dataframe
- PR #2128 Add offset param to host buffer readers in java API.
- PR #2145 Work around binops validity checks for java
- PR #2146 Work around unary_math validity checks for java
- PR #2151 Fixes bug in cudf::copy_range where null_count was invalid
- PR #2139 matching to pandas describe behavior & fixing nan values issue
- PR #2161 Implicitly convert unsigned to signed integer types in binops
- PR #2154 CSV Reader: Fix bools misdetected as strings dtype
- PR #2178 Fix bug in rolling bindings where a view of an ephemeral column was being taken
- PR #2180 Fix issue with isort reordering `importorskip` below imports depending on them
- PR #2187 fix to honor dtype when numpy arrays are passed to columnops.as_column
- PR #2190 Fix issue in astype conversion of string column to 'str'
- PR #2208 Fix issue with calling `head()` on one row dataframe
- PR #2229 Propagate exceptions from Cython cdef functions
- PR #2234 Fix issue with local build script not properly building
- PR #2223 Fix CUDA invalid configuration errors reported after loading small compressed ORC files
- PR #2162 Setting is_unique and is_monotonic-related attributes
- PR #2244 Fix ORC RLEv2 delta mode decoding with nonzero residual delta width
- PR #2297 Work around `var/std` unsupported only at debug build
- PR #2302 Fixed java serialization corner case
- PR #2355 Handle float16 in binary operations
- PR #2311 Fix copy behaviour for GenericIndex
- PR #2349 Fix issues with String filter in java API
- PR #2323 Fix groupby on categoricals
- PR #2328 Ensure order is preserved in CategoricalAccessor._set_categories
- PR #2202 Fix issue with unary ops mishandling empty input
- PR #2326 Fix for bug in DLPack when reading multiple columns
- PR #2324 Fix cudf Docker build
- PR #2325 Fix ORC RLEv2 patched base mode decoding with nonzero patch width
- PR #2235 Fix get_dummies to be compatible with dask
- PR #2332 Zero initialize gdf_dtype_extra_info
- PR #2355 Handle float16 in binary operations
- PR #2360 Fix missing dtype handling in cudf.Series & columnops.as_column
- PR #2364 Fix quantile api and other trivial issues around it
- PR #2361 Fixed issue with `codes` of CategoricalIndex
- PR #2357 Fixed inconsistent type of index created with from_pandas vs direct construction
- PR #2389 Fixed Rolling __getattr__ and __getitem__ for offset based windows
- PR #2402 Fixed bug in valid mask computation in cudf::copy_if (apply_boolean_mask)
- PR #2401 Fix to a scalar datetime(of type Days) issue
- PR #2386 Correctly allocate output valids in groupby
- PR #2411 Fixed failures on binary op on single element string column
- PR #2422 Fix Pandas logical binary operation incompatibilites
- PR #2447 Fix CodeCov posting build statuses temporarily
- PR #2450 Fix erroneous null handling in `cudf.DataFrame`'s `apply_rows`
- PR #2470 Fix issues with empty strings and string categories (Java)
- PR #2471 Fix String Column Validity.
- PR #2481 Fix java validity buffer serialization
- PR #2485 Updated bytes calculation to use size_t to avoid overflow in column concat
- PR #2461 Fix groupby multiple aggregations same column
- PR #2514 Fix cudf::drop_nulls threshold handling in Cython
- PR #2516 Fix utilities include paths and meta.yaml header paths
- PR #2517 Fix device memory leak in to_dlpack tensor deleter
- PR #2431 Fix local build generated file ownerships
- PR #2511 Added import of orc, refactored exception handlers to not squash fatal exceptions
- PR #2527 Fix index and column input handling in dask_cudf read_parquet
- PR #2466 Fix `dataframe.query` returning null rows erroneously
- PR #2548 Orc reader: fix non-deterministic data decoding at chunk boundaries
- PR #2557 fix cudautils import in string.py
- PR #2521 Fix casting datetimes from/to the same resolution
- PR #2545 Fix MultiIndexes with datetime levels
- PR #2560 Remove duplicate `dlpack` definition in conda recipe
- PR #2567 Fix ColumnVector.fromScalar issues while dealing with null scalars
- PR #2565 Orc reader: fix incorrect data decoding of int64 data types
- PR #2577 Fix search benchmark compilation error by adding necessary header
- PR #2604 Fix a bug in copying.pyx:_normalize_types that upcasted int32 to int64


# cuDF 0.8.0 (27 June 2019)

## New Features

- PR #1524 Add GPU-accelerated JSON Lines parser with limited feature set
- PR #1569 Add support for Json objects to the JSON Lines reader
- PR #1622 Add Series.loc
- PR #1654 Add cudf::apply_boolean_mask: faster replacement for gdf_apply_stencil
- PR #1487 cython gather/scatter
- PR #1310 Implemented the slice/split functionality.
- PR #1630 Add Python layer to the GPU-accelerated JSON reader
- PR #1745 Add rounding of numeric columns via Numba
- PR #1772 JSON reader: add support for BytesIO and StringIO input
- PR #1527 Support GDF_BOOL8 in readers and writers
- PR #1819 Logical operators (AND, OR, NOT) for libcudf and cuDF
- PR #1813 ORC Reader: Add support for stripe selection
- PR #1828 JSON Reader: add suport for bool8 columns
- PR #1833 Add column iterator with/without nulls
- PR #1665 Add the point-in-polygon GIS function
- PR #1863 Series and Dataframe methods for all and any
- PR #1908 cudf::copy_range and cudf::fill for copying/assigning an index or range to a constant
- PR #1921 Add additional formats for typecasting to/from strings
- PR #1807 Add Series.dropna()
- PR #1987 Allow user defined functions in the form of ptx code to be passed to binops
- PR #1948 Add operator functions like `Series.add()` to DataFrame and Series
- PR #1954 Add skip test argument to GPU build script
- PR #2018 Add bindings for new groupby C++ API
- PR #1984 Add rolling window operations Series.rolling() and DataFrame.rolling()
- PR #1542 Python method and bindings for to_csv
- PR #1995 Add Java API
- PR #1998 Add google benchmark to cudf
- PR #1845 Add cudf::drop_duplicates, DataFrame.drop_duplicates
- PR #1652 Added `Series.where()` feature
- PR #2074 Java Aggregates, logical ops, and better RMM support
- PR #2140 Add a `cudf::transform` function
- PR #2068 Concatenation of different typed columns

## Improvements

- PR #1538 Replacing LesserRTTI with inequality_comparator
- PR #1703 C++: Added non-aggregating `insert` to `concurrent_unordered_map` with specializations to store pairs with a single atomicCAS when possible.
- PR #1422 C++: Added a RAII wrapper for CUDA streams
- PR #1701 Added `unique` method for stringColumns
- PR #1713 Add documentation for Dask-XGBoost
- PR #1666 CSV Reader: Improve performance for files with large number of columns
- PR #1725 Enable the ability to use a single column groupby as its own index
- PR #1759 Add an example showing simultaneous rolling averages to `apply_grouped` documentation
- PR #1746 C++: Remove unused code: `windowed_ops.cu`, `sorting.cu`, `hash_ops.cu`
- PR #1748 C++: Add `bool` nullability flag to `device_table` row operators
- PR #1764 Improve Numerical column: `mean_var` and `mean`
- PR #1767 Speed up Python unit tests
- PR #1770 Added build.sh script, updated CI scripts and documentation
- PR #1739 ORC Reader: Add more pytest coverage
- PR #1696 Added null support in `Series.replace()`.
- PR #1390 Added some basic utility functions for `gdf_column`'s
- PR #1791 Added general column comparison code for testing
- PR #1795 Add printing of git submodule info to `print_env.sh`
- PR #1796 Removing old sort based group by code and gdf_filter
- PR #1811 Added funtions for copying/allocating `cudf::table`s
- PR #1838 Improve columnops.column_empty so that it returns typed columns instead of a generic Column
- PR #1890 Add utils.get_dummies- a pandas-like wrapper around one_hot-encoding
- PR #1823 CSV Reader: default the column type to string for empty dataframes
- PR #1827 Create bindings for scalar-vector binops, and update one_hot_encoding to use them
- PR #1817 Operators now support different sized dataframes as long as they don't share different sized columns
- PR #1855 Transition replace_nulls to new C++ API and update corresponding Cython/Python code
- PR #1858 Add `std::initializer_list` constructor to `column_wrapper`
- PR #1846 C++ type-erased gdf_equal_columns test util; fix gdf_equal_columns logic error
- PR #1390 Added some basic utility functions for `gdf_column`s
- PR #1391 Tidy up bit-resolution-operation and bitmask class code
- PR #1882 Add iloc functionality to MultiIndex dataframes
- PR #1884 Rolling windows: general enhancements and better coverage for unit tests
- PR #1886 support GDF_STRING_CATEGORY columns in apply_boolean_mask, drop_nulls and other libcudf functions
- PR #1896 Improve performance of groupby with levels specified in dask-cudf
- PR #1915 Improve iloc performance for non-contiguous row selection
- PR #1859 Convert read_json into a C++ API
- PR #1919 Rename libcudf namespace gdf to namespace cudf
- PR #1850 Support left_on and right_on for DataFrame merge operator
- PR #1930 Specialize constructor for `cudf::bool8` to cast argument to `bool`
- PR #1938 Add default constructor for `column_wrapper`
- PR #1930 Specialize constructor for `cudf::bool8` to cast argument to `bool`
- PR #1952 consolidate libcudf public API headers in include/cudf
- PR #1949 Improved selection with boolmask using libcudf `apply_boolean_mask`
- PR #1956 Add support for nulls in `query()`
- PR #1973 Update `std::tuple` to `std::pair` in top-most libcudf APIs and C++ transition guide
- PR #1981 Convert read_csv into a C++ API
- PR #1868 ORC Reader: Support row index for speed up on small/medium datasets
- PR #1964 Added support for list-like types in Series.str.cat
- PR #2005 Use HTML5 details tag in bug report issue template
- PR #2003 Removed few redundant unit-tests from test_string.py::test_string_cat
- PR #1944 Groupby design improvements
- PR #2017 Convert `read_orc()` into a C++ API
- PR #2011 Convert `read_parquet()` into a C++ API
- PR #1756 Add documentation "10 Minutes to cuDF and dask_cuDF"
- PR #2034 Adding support for string columns concatenation using "add" binary operator
- PR #2042 Replace old "10 Minutes" guide with new guide for docs build process
- PR #2036 Make library of common test utils to speed up tests compilation
- PR #2022 Facilitating get_dummies to be a high level api too
- PR #2050 Namespace IO readers and add back free-form `read_xxx` functions
- PR #2104 Add a functional ``sort=`` keyword argument to groupby
- PR #2108 Add `find_and_replace` for StringColumn for replacing single values
- PR #1803 cuDF/CuPy interoperability documentation

## Bug Fixes

- PR #1465 Fix for test_orc.py and test_sparse_df.py test failures
- PR #1583 Fix underlying issue in `as_index()` that was causing `Series.quantile()` to fail
- PR #1680 Add errors= keyword to drop() to fix cudf-dask bug
- PR #1651 Fix `query` function on empty dataframe
- PR #1616 Fix CategoricalColumn to access categories by index instead of iteration
- PR #1660 Fix bug in `loc` when indexing with a column name (a string)
- PR #1683 ORC reader: fix timestamp conversion to UTC
- PR #1613 Improve CategoricalColumn.fillna(-1) performance
- PR #1642 Fix failure of CSV_TEST gdf_csv_test.SkiprowsNrows on multiuser systems
- PR #1709 Fix handling of `datetime64[ms]` in `dataframe.select_dtypes`
- PR #1704 CSV Reader: Add support for the plus sign in number fields
- PR #1687 CSV reader: return an empty dataframe for zero size input
- PR #1757 Concatenating columns with null columns
- PR #1755 Add col_level keyword argument to melt
- PR #1758 Fix df.set_index() when setting index from an empty column
- PR #1749 ORC reader: fix long strings of NULL values resulting in incorrect data
- PR #1742 Parquet Reader: Fix index column name to match PANDAS compat
- PR #1782 Update libcudf doc version
- PR #1783 Update conda dependencies
- PR #1786 Maintain the original series name in series.unique output
- PR #1760 CSV Reader: fix segfault when dtype list only includes columns from usecols list
- PR #1831 build.sh: Assuming python is in PATH instead of using PYTHON env var
- PR #1839 Raise an error instead of segfaulting when transposing a DataFrame with StringColumns
- PR #1840 Retain index correctly during merge left_on right_on
- PR #1825 cuDF: Multiaggregation Groupby Failures
- PR #1789 CSV Reader: Fix missing support for specifying `int8` and `int16` dtypes
- PR #1857 Cython Bindings: Handle `bool` columns while calling `column_view_from_NDArrays`
- PR #1849 Allow DataFrame support methods to pass arguments to the methods
- PR #1847 Fixed #1375 by moving the nvstring check into the wrapper function
- PR #1864 Fixing cudf reduction for POWER platform
- PR #1869 Parquet reader: fix Dask timestamps not matching with Pandas (convert to milliseconds)
- PR #1876 add dtype=bool for `any`, `all` to treat integer column correctly
- PR #1875 CSV reader: take NaN values into account in dtype detection
- PR #1873 Add column dtype checking for the all/any methods
- PR #1902 Bug with string iteration in _apply_basic_agg
- PR #1887 Fix for initialization issue in pq_read_arg,orc_read_arg
- PR #1867 JSON reader: add support for null/empty fields, including the 'null' literal
- PR #1891 Fix bug #1750 in string column comparison
- PR #1909 Support of `to_pandas()` of boolean series with null values
- PR #1923 Use prefix removal when two aggs are called on a SeriesGroupBy
- PR #1914 Zero initialize gdf_column local variables
- PR #1959 Add support for comparing boolean Series to scalar
- PR #1966 Ignore index fix in series append
- PR #1967 Compute index __sizeof__ only once for DataFrame __sizeof__
- PR #1977 Support CUDA installation in default system directories
- PR #1982 Fixes incorrect index name after join operation
- PR #1985 Implement `GDF_PYMOD`, a special modulo that follows python's sign rules
- PR #1991 Parquet reader: fix decoding of NULLs
- PR #1990 Fixes a rendering bug in the `apply_grouped` documentation
- PR #1978 Fix for values being filled in an empty dataframe
- PR #2001 Correctly create MultiColumn from Pandas MultiColumn
- PR #2006 Handle empty dataframe groupby construction for dask
- PR #1965 Parquet Reader: Fix duplicate index column when it's already in `use_cols`
- PR #2033 Add pip to conda environment files to fix warning
- PR #2028 CSV Reader: Fix reading of uncompressed files without a recognized file extension
- PR #2073 Fix an issue when gathering columns with NVCategory and nulls
- PR #2053 cudf::apply_boolean_mask return empty column for empty boolean mask
- PR #2066 exclude `IteratorTest.mean_var_output` test from debug build
- PR #2069 Fix JNI code to use read_csv and read_parquet APIs
- PR #2071 Fix bug with unfound transitive dependencies for GTests in Ubuntu 18.04
- PR #2089 Configure Sphinx to render params correctly
- PR #2091 Fix another bug with unfound transitive dependencies for `cudftestutils` in Ubuntu 18.04
- PR #2115 Just apply `--disable-new-dtags` instead of trying to define all the transitive dependencies
- PR #2106 Fix errors in JitCache tests caused by sharing of device memory between processes
- PR #2120 Fix errors in JitCache tests caused by running multiple threads on the same data
- PR #2102 Fix memory leak in groupby
- PR #2113 fixed typo in to_csv code example


# cudf 0.7.2 (16 May 2019)

## New Features

- PR #1735 Added overload for atomicAdd on int64. Streamlined implementation of custom atomic overloads.
- PR #1741 Add MultiIndex concatenation

## Bug Fixes

- PR #1718 Fix issue with SeriesGroupBy MultiIndex in dask-cudf
- PR #1734 Python: fix performance regression for groupby count() aggregations
- PR #1768 Cython: fix handling read only schema buffers in gpuarrow reader


# cudf 0.7.1 (11 May 2019)

## New Features

- PR #1702 Lazy load MultiIndex to return groupby performance to near optimal.

## Bug Fixes

- PR #1708 Fix handling of `datetime64[ms]` in `dataframe.select_dtypes`


# cuDF 0.7.0 (10 May 2019)

## New Features

- PR #982 Implement gdf_group_by_without_aggregations and gdf_unique_indices functions
- PR #1142 Add `GDF_BOOL` column type
- PR #1194 Implement overloads for CUDA atomic operations
- PR #1292 Implemented Bitwise binary ops AND, OR, XOR (&, |, ^)
- PR #1235 Add GPU-accelerated Parquet Reader
- PR #1335 Added local_dict arg in `DataFrame.query()`.
- PR #1282 Add Series and DataFrame.describe()
- PR #1356 Rolling windows
- PR #1381 Add DataFrame._get_numeric_data
- PR #1388 Add CODEOWNERS file to auto-request reviews based on where changes are made
- PR #1396 Add DataFrame.drop method
- PR #1413 Add DataFrame.melt method
- PR #1412 Add DataFrame.pop()
- PR #1419 Initial CSV writer function
- PR #1441 Add Series level cumulative ops (cumsum, cummin, cummax, cumprod)
- PR #1420 Add script to build and test on a local gpuCI image
- PR #1440 Add DatetimeColumn.min(), DatetimeColumn.max()
- PR #1455 Add Series.Shift via Numba kernel
- PR #1441 Add Series level cumulative ops (cumsum, cummin, cummax, cumprod)
- PR #1461 Add Python coverage test to gpu build
- PR #1445 Parquet Reader: Add selective reading of rows and row group
- PR #1532 Parquet Reader: Add support for INT96 timestamps
- PR #1516 Add Series and DataFrame.ndim
- PR #1556 Add libcudf C++ transition guide
- PR #1466 Add GPU-accelerated ORC Reader
- PR #1565 Add build script for nightly doc builds
- PR #1508 Add Series isna, isnull, and notna
- PR #1456 Add Series.diff() via Numba kernel
- PR #1588 Add Index `astype` typecasting
- PR #1301 MultiIndex support
- PR #1599 Level keyword supported in groupby
- PR #929 Add support operations to dataframe
- PR #1609 Groupby accept list of Series
- PR #1658 Support `group_keys=True` keyword in groupby method

## Improvements

- PR #1531 Refactor closures as private functions in gpuarrow
- PR #1404 Parquet reader page data decoding speedup
- PR #1076 Use `type_dispatcher` in join, quantiles, filter, segmented sort, radix sort and hash_groupby
- PR #1202 Simplify README.md
- PR #1149 CSV Reader: Change convertStrToValue() functions to `__device__` only
- PR #1238 Improve performance of the CUDA trie used in the CSV reader
- PR #1245 Use file cache for JIT kernels
- PR #1278 Update CONTRIBUTING for new conda environment yml naming conventions
- PR #1163 Refactored UnaryOps. Reduced API to two functions: `gdf_unary_math` and `gdf_cast`. Added `abs`, `-`, and `~` ops. Changed bindings to Cython
- PR #1284 Update docs version
- PR #1287 add exclude argument to cudf.select_dtype function
- PR #1286 Refactor some of the CSV Reader kernels into generic utility functions
- PR #1291 fillna in `Series.to_gpu_array()` and `Series.to_array()` can accept the scalar too now.
- PR #1005 generic `reduction` and `scan` support
- PR #1349 Replace modernGPU sort join with thrust.
- PR #1363 Add a dataframe.mean(...) that raises NotImplementedError to satisfy `dask.dataframe.utils.is_dataframe_like`
- PR #1319 CSV Reader: Use column wrapper for gdf_column output alloc/dealloc
- PR #1376 Change series quantile default to linear
- PR #1399 Replace CFFI bindings for NVTX functions with Cython bindings
- PR #1389 Refactored `set_null_count()`
- PR #1386 Added macros `GDF_TRY()`, `CUDF_TRY()` and `ASSERT_CUDF_SUCCEEDED()`
- PR #1435 Rework CMake and conda recipes to depend on installed libraries
- PR #1391 Tidy up bit-resolution-operation and bitmask class code
- PR #1439 Add cmake variable to enable compiling CUDA code with -lineinfo
- PR #1462 Add ability to read parquet files from arrow::io::RandomAccessFile
- PR #1453 Convert CSV Reader CFFI to Cython
- PR #1479 Convert Parquet Reader CFFI to Cython
- PR #1397 Add a utility function for producing an overflow-safe kernel launch grid configuration
- PR #1382 Add GPU parsing of nested brackets to cuIO parsing utilities
- PR #1481 Add cudf::table constructor to allocate a set of `gdf_column`s
- PR #1484 Convert GroupBy CFFI to Cython
- PR #1463 Allow and default melt keyword argument var_name to be None
- PR #1486 Parquet Reader: Use device_buffer rather than device_ptr
- PR #1525 Add cudatoolkit conda dependency
- PR #1520 Renamed `src/dataframe` to `src/table` and moved `table.hpp`. Made `types.hpp` to be type declarations only.
- PR #1492 Convert transpose CFFI to Cython
- PR #1495 Convert binary and unary ops CFFI to Cython
- PR #1503 Convert sorting and hashing ops CFFI to Cython
- PR #1522 Use latest release version in update-version CI script
- PR #1533 Remove stale join CFFI, fix memory leaks in join Cython
- PR #1521 Added `row_bitmask` to compute bitmask for rows of a table. Merged `valids_ops.cu` and `bitmask_ops.cu`
- PR #1553 Overload `hash_row` to avoid using intial hash values. Updated `gdf_hash` to select between overloads
- PR #1585 Updated `cudf::table` to maintain own copy of wrapped `gdf_column*`s
- PR #1559 Add `except +` to all Cython function definitions to catch C++ exceptions properly
- PR #1617 `has_nulls` and `column_dtypes` for `cudf::table`
- PR #1590 Remove CFFI from the build / install process entirely
- PR #1536 Convert gpuarrow CFFI to Cython
- PR #1655 Add `Column._pointer` as a way to access underlying `gdf_column*` of a `Column`
- PR #1655 Update readme conda install instructions for cudf version 0.6 and 0.7


## Bug Fixes

- PR #1233 Fix dtypes issue while adding the column to `str` dataframe.
- PR #1254 CSV Reader: fix data type detection for floating-point numbers in scientific notation
- PR #1289 Fix looping over each value instead of each category in concatenation
- PR #1293 Fix Inaccurate error message in join.pyx
- PR #1308 Add atomicCAS overload for `int8_t`, `int16_t`
- PR #1317 Fix catch polymorphic exception by reference in ipc.cu
- PR #1325 Fix dtype of null bitmasks to int8
- PR #1326 Update build documentation to use -DCMAKE_CXX11_ABI=ON
- PR #1334 Add "na_position" argument to CategoricalColumn sort_by_values
- PR #1321 Fix out of bounds warning when checking Bzip2 header
- PR #1359 Add atomicAnd/Or/Xor for integers
- PR #1354 Fix `fillna()` behaviour when replacing values with different dtypes
- PR #1347 Fixed core dump issue while passing dict_dtypes without column names in `cudf.read_csv()`
- PR #1379 Fixed build failure caused due to error: 'col_dtype' may be used uninitialized
- PR #1392 Update cudf Dockerfile and package_versions.sh
- PR #1385 Added INT8 type to `_schema_to_dtype` for use in GpuArrowReader
- PR #1393 Fixed a bug in `gdf_count_nonzero_mask()` for the case of 0 bits to count
- PR #1395 Update CONTRIBUTING to use the environment variable CUDF_HOME
- PR #1416 Fix bug at gdf_quantile_exact and gdf_quantile_appox
- PR #1421 Fix remove creation of series multiple times during `add_column()`
- PR #1405 CSV Reader: Fix memory leaks on read_csv() failure
- PR #1328 Fix CategoricalColumn to_arrow() null mask
- PR #1433 Fix NVStrings/categories includes
- PR #1432 Update NVStrings to 0.7.* to coincide with 0.7 development
- PR #1483 Modify CSV reader to avoid cropping blank quoted characters in non-string fields
- PR #1446 Merge 1275 hotfix from master into branch-0.7
- PR #1447 Fix legacy groupby apply docstring
- PR #1451 Fix hash join estimated result size is not correct
- PR #1454 Fix local build script improperly change directory permissions
- PR #1490 Require Dask 1.1.0+ for `is_dataframe_like` test or skip otherwise.
- PR #1491 Use more specific directories & groups in CODEOWNERS
- PR #1497 Fix Thrust issue on CentOS caused by missing default constructor of host_vector elements
- PR #1498 Add missing include guard to device_atomics.cuh and separated DEVICE_ATOMICS_TEST
- PR #1506 Fix csv-write call to updated NVStrings method
- PR #1510 Added nvstrings `fillna()` function
- PR #1507 Parquet Reader: Default string data to GDF_STRING
- PR #1535 Fix doc issue to ensure correct labelling of cudf.series
- PR #1537 Fix `undefined reference` link error in HashPartitionTest
- PR #1548 Fix ci/local/build.sh README from using an incorrect image example
- PR #1551 CSV Reader: Fix integer column name indexing
- PR #1586 Fix broken `scalar_wrapper::operator==`
- PR #1591 ORC/Parquet Reader: Fix missing import for FileNotFoundError exception
- PR #1573 Parquet Reader: Fix crash due to clash with ORC reader datasource
- PR #1607 Revert change of `column.to_dense_buffer` always return by copy for performance concerns
- PR #1618 ORC reader: fix assert & data output when nrows/skiprows isn't aligned to stripe boundaries
- PR #1631 Fix failure of TYPES_TEST on some gcc-7 based systems.
- PR #1641 CSV Reader: Fix skip_blank_lines behavior with Windows line terminators (\r\n)
- PR #1648 ORC reader: fix non-deterministic output when skiprows is non-zero
- PR #1676 Fix groupby `as_index` behaviour with `MultiIndex`
- PR #1659 Fix bug caused by empty groupbys and multiindex slicing throwing exceptions
- PR #1656 Correct Groupby failure in dask when un-aggregable columns are left in dataframe.
- PR #1689 Fix groupby performance regression
- PR #1694 Add Cython as a runtime dependency since it's required in `setup.py`


# cuDF 0.6.1 (25 Mar 2019)

## Bug Fixes

- PR #1275 Fix CentOS exception in DataFrame.hash_partition from using value "returned" by a void function


# cuDF 0.6.0 (22 Mar 2019)

## New Features

- PR #760 Raise `FileNotFoundError` instead of `GDF_FILE_ERROR` in `read_csv` if the file does not exist
- PR #539 Add Python bindings for replace function
- PR #823 Add Doxygen configuration to enable building HTML documentation for libcudf C/C++ API
- PR #807 CSV Reader: Add byte_range parameter to specify the range in the input file to be read
- PR #857 Add Tail method for Series/DataFrame and update Head method to use iloc
- PR #858 Add series feature hashing support
- PR #871 CSV Reader: Add support for NA values, including user specified strings
- PR #893 Adds PyArrow based parquet readers / writers to Python, fix category dtype handling, fix arrow ingest buffer size issues
- PR #867 CSV Reader: Add support for ignoring blank lines and comment lines
- PR #887 Add Series digitize method
- PR #895 Add Series groupby
- PR #898 Add DataFrame.groupby(level=0) support
- PR #920 Add feather, JSON, HDF5 readers / writers from PyArrow / Pandas
- PR #888 CSV Reader: Add prefix parameter for column names, used when parsing without a header
- PR #913 Add DLPack support: convert between cuDF DataFrame and DLTensor
- PR #939 Add ORC reader from PyArrow
- PR #918 Add Series.groupby(level=0) support
- PR #906 Add binary and comparison ops to DataFrame
- PR #958 Support unary and binary ops on indexes
- PR #964 Add `rename` method to `DataFrame`, `Series`, and `Index`
- PR #985 Add `Series.to_frame` method
- PR #985 Add `drop=` keyword to reset_index method
- PR #994 Remove references to pygdf
- PR #990 Add external series groupby support
- PR #988 Add top-level merge function to cuDF
- PR #992 Add comparison binaryops to DateTime columns
- PR #996 Replace relative path imports with absolute paths in tests
- PR #995 CSV Reader: Add index_col parameter to specify the column name or index to be used as row labels
- PR #1004 Add `from_gpu_matrix` method to DataFrame
- PR #997 Add property index setter
- PR #1007 Replace relative path imports with absolute paths in cudf
- PR #1013 select columns with df.columns
- PR #1016 Rename Series.unique_count() to nunique() to match pandas API
- PR #947 Prefixsum to handle nulls and float types
- PR #1029 Remove rest of relative path imports
- PR #1021 Add filtered selection with assignment for Dataframes
- PR #872 Adding NVCategory support to cudf apis
- PR #1052 Add left/right_index and left/right_on keywords to merge
- PR #1091 Add `indicator=` and `suffixes=` keywords to merge
- PR #1107 Add unsupported keywords to Series.fillna
- PR #1032 Add string support to cuDF python
- PR #1136 Removed `gdf_concat`
- PR #1153 Added function for getting the padded allocation size for valid bitmask
- PR #1148 Add cudf.sqrt for dataframes and Series
- PR #1159 Add Python bindings for libcudf dlpack functions
- PR #1155 Add __array_ufunc__ for DataFrame and Series for sqrt
- PR #1168 to_frame for series accepts a name argument


## Improvements

- PR #1218 Add dask-cudf page to API docs
- PR #892 Add support for heterogeneous types in binary ops with JIT
- PR #730 Improve performance of `gdf_table` constructor
- PR #561 Add Doxygen style comments to Join CUDA functions
- PR #813 unified libcudf API functions by replacing gpu_ with gdf_
- PR #822 Add support for `__cuda_array_interface__` for ingest
- PR #756 Consolidate common helper functions from unordered map and multimap
- PR #753 Improve performance of groupby sum and average, especially for cases with few groups.
- PR #836 Add ingest support for arrow chunked arrays in Column, Series, DataFrame creation
- PR #763 Format doxygen comments for csv_read_arg struct
- PR #532 CSV Reader: Use type dispatcher instead of switch block
- PR #694 Unit test utilities improvements
- PR #878 Add better indexing to Groupby
- PR #554 Add `empty` method and `is_monotonic` attribute to `Index`
- PR #1040 Fixed up Doxygen comment tags
- PR #909 CSV Reader: Avoid host->device->host copy for header row data
- PR #916 Improved unit testing and error checking for `gdf_column_concat`
- PR #941 Replace `numpy` call in `Series.hash_encode` with `numba`
- PR #942 Added increment/decrement operators for wrapper types
- PR #943 Updated `count_nonzero_mask` to return `num_rows` when the mask is null
- PR #952 Added trait to map C++ type to `gdf_dtype`
- PR #966 Updated RMM submodule.
- PR #998 Add IO reader/writer modules to API docs, fix for missing cudf.Series docs
- PR #1017 concatenate along columns for Series and DataFrames
- PR #1002 Support indexing a dataframe with another boolean dataframe
- PR #1018 Better concatenation for Series and Dataframes
- PR #1036 Use Numpydoc style docstrings
- PR #1047 Adding gdf_dtype_extra_info to gdf_column_view_augmented
- PR #1054 Added default ctor to SerialTrieNode to overcome Thrust issue in CentOS7 + CUDA10
- PR #1024 CSV Reader: Add support for hexadecimal integers in integral-type columns
- PR #1033 Update `fillna()` to use libcudf function `gdf_replace_nulls`
- PR #1066 Added inplace assignment for columns and select_dtypes for dataframes
- PR #1026 CSV Reader: Change the meaning and type of the quoting parameter to match Pandas
- PR #1100 Adds `CUDF_EXPECTS` error-checking macro
- PR #1092 Fix select_dtype docstring
- PR #1111 Added cudf::table
- PR #1108 Sorting for datetime columns
- PR #1120 Return a `Series` (not a `Column`) from `Series.cat.set_categories()`
- PR #1128 CSV Reader: The last data row does not need to be line terminated
- PR #1183 Bump Arrow version to 0.12.1
- PR #1208 Default to CXX11_ABI=ON
- PR #1252 Fix NVStrings dependencies for cuda 9.2 and 10.0
- PR #2037 Optimize the existing `gather` and `scatter` routines in `libcudf`

## Bug Fixes

- PR #821 Fix flake8 issues revealed by flake8 update
- PR #808 Resolved renamed `d_columns_valids` variable name
- PR #820 CSV Reader: fix the issue where reader adds additional rows when file uses \r\n as a line terminator
- PR #780 CSV Reader: Fix scientific notation parsing and null values for empty quotes
- PR #815 CSV Reader: Fix data parsing when tabs are present in the input CSV file
- PR #850 Fix bug where left joins where the left df has 0 rows causes a crash
- PR #861 Fix memory leak by preserving the boolean mask index
- PR #875 Handle unnamed indexes in to/from arrow functions
- PR #877 Fix ingest of 1 row arrow tables in from arrow function
- PR #876 Added missing `<type_traits>` include
- PR #889 Deleted test_rmm.py which has now moved to RMM repo
- PR #866 Merge v0.5.1 numpy ABI hotfix into 0.6
- PR #917 value_counts return int type on empty columns
- PR #611 Renamed `gdf_reduce_optimal_output_size()` -> `gdf_reduction_get_intermediate_output_size()`
- PR #923 fix index for negative slicing for cudf dataframe and series
- PR #927 CSV Reader: Fix category GDF_CATEGORY hashes not being computed properly
- PR #921 CSV Reader: Fix parsing errors with delim_whitespace, quotations in the header row, unnamed columns
- PR #933 Fix handling objects of all nulls in series creation
- PR #940 CSV Reader: Fix an issue where the last data row is missing when using byte_range
- PR #945 CSV Reader: Fix incorrect datetime64 when milliseconds or space separator are used
- PR #959 Groupby: Problem with column name lookup
- PR #950 Converting dataframe/recarry with non-contiguous arrays
- PR #963 CSV Reader: Fix another issue with missing data rows when using byte_range
- PR #999 Fix 0 sized kernel launches and empty sort_index exception
- PR #993 Fix dtype in selecting 0 rows from objects
- PR #1009 Fix performance regression in `to_pandas` method on DataFrame
- PR #1008 Remove custom dask communication approach
- PR #1001 CSV Reader: Fix a memory access error when reading a large (>2GB) file with date columns
- PR #1019 Binary Ops: Fix error when one input column has null mask but other doesn't
- PR #1014 CSV Reader: Fix false positives in bool value detection
- PR #1034 CSV Reader: Fix parsing floating point precision and leading zero exponents
- PR #1044 CSV Reader: Fix a segfault when byte range aligns with a page
- PR #1058 Added support for `DataFrame.loc[scalar]`
- PR #1060 Fix column creation with all valid nan values
- PR #1073 CSV Reader: Fix an issue where a column name includes the return character
- PR #1090 Updating Doxygen Comments
- PR #1080 Fix dtypes returned from loc / iloc because of lists
- PR #1102 CSV Reader: Minor fixes and memory usage improvements
- PR #1174: Fix release script typo
- PR #1137 Add prebuild script for CI
- PR #1118 Enhanced the `DataFrame.from_records()` feature
- PR #1129 Fix join performance with index parameter from using numpy array
- PR #1145 Issue with .agg call on multi-column dataframes
- PR #908 Some testing code cleanup
- PR #1167 Fix issue with null_count not being set after inplace fillna()
- PR #1184 Fix iloc performance regression
- PR #1185 Support left_on/right_on and also on=str in merge
- PR #1200 Fix allocating bitmasks with numba instead of rmm in allocate_mask function
- PR #1213 Fix bug with csv reader requesting subset of columns using wrong datatype
- PR #1223 gpuCI: Fix label on rapidsai channel on gpu build scripts
- PR #1242 Add explicit Thrust exec policy to fix NVCATEGORY_TEST segfault on some platforms
- PR #1246 Fix categorical tests that failed due to bad implicit type conversion
- PR #1255 Fix overwriting conda package main label uploads
- PR #1259 Add dlpack includes to pip build


# cuDF 0.5.1 (05 Feb 2019)

## Bug Fixes

- PR #842 Avoid using numpy via cimport to prevent ABI issues in Cython compilation


# cuDF 0.5.0 (28 Jan 2019)

## New Features

- PR #722 Add bzip2 decompression support to `read_csv()`
- PR #693 add ZLIB-based GZIP/ZIP support to `read_csv_strings()`
- PR #411 added null support to gdf_order_by (new API) and cudf_table::sort
- PR #525 Added GitHub Issue templates for bugs, documentation, new features, and questions
- PR #501 CSV Reader: Add support for user-specified decimal point and thousands separator to read_csv_strings()
- PR #455 CSV Reader: Add support for user-specified decimal point and thousands separator to read_csv()
- PR #439 add `DataFrame.drop` method similar to pandas
- PR #356 add `DataFrame.transpose` method and `DataFrame.T` property similar to pandas
- PR #505 CSV Reader: Add support for user-specified boolean values
- PR #350 Implemented Series replace function
- PR #490 Added print_env.sh script to gather relevant environment details when reporting cuDF issues
- PR #474 add ZLIB-based GZIP/ZIP support to `read_csv()`
- PR #547 Added melt similar to `pandas.melt()`
- PR #491 Add CI test script to check for updates to CHANGELOG.md in PRs
- PR #550 Add CI test script to check for style issues in PRs
- PR #558 Add CI scripts for cpu-based conda and gpu-based test builds
- PR #524 Add Boolean Indexing
- PR #564 Update python `sort_values` method to use updated libcudf `gdf_order_by` API
- PR #509 CSV Reader: Input CSV file can now be passed in as a text or a binary buffer
- PR #607 Add `__iter__` and iteritems to DataFrame class
- PR #643 added a new api gdf_replace_nulls that allows a user to replace nulls in a column

## Improvements

- PR #426 Removed sort-based groupby and refactored existing groupby APIs. Also improves C++/CUDA compile time.
- PR #461 Add `CUDF_HOME` variable in README.md to replace relative pathing.
- PR #472 RMM: Created centralized rmm::device_vector alias and rmm::exec_policy
- PR #500 Improved the concurrent hash map class to support partitioned (multi-pass) hash table building.
- PR #454 Improve CSV reader docs and examples
- PR #465 Added templated C++ API for RMM to avoid explicit cast to `void**`
- PR #513 `.gitignore` tweaks
- PR #521 Add `assert_eq` function for testing
- PR #502 Simplify Dockerfile for local dev, eliminate old conda/pip envs
- PR #549 Adds `-rdynamic` compiler flag to nvcc for Debug builds
- PR #472 RMM: Created centralized rmm::device_vector alias and rmm::exec_policy
- PR #577 Added external C++ API for scatter/gather functions
- PR #500 Improved the concurrent hash map class to support partitioned (multi-pass) hash table building
- PR #583 Updated `gdf_size_type` to `int`
- PR #500 Improved the concurrent hash map class to support partitioned (multi-pass) hash table building
- PR #617 Added .dockerignore file. Prevents adding stale cmake cache files to the docker container
- PR #658 Reduced `JOIN_TEST` time by isolating overflow test of hash table size computation
- PR #664 Added Debuging instructions to README
- PR #651 Remove noqa marks in `__init__.py` files
- PR #671 CSV Reader: uncompressed buffer input can be parsed without explicitly specifying compression as None
- PR #684 Make RMM a submodule
- PR #718 Ensure sum, product, min, max methods pandas compatibility on empty datasets
- PR #720 Refactored Index classes to make them more Pandas-like, added CategoricalIndex
- PR #749 Improve to_arrow and from_arrow Pandas compatibility
- PR #766 Remove TravisCI references, remove unused variables from CMake, fix ARROW_VERSION in Cmake
- PR #773 Add build-args back to Dockerfile and handle dependencies based on environment yml file
- PR #781 Move thirdparty submodules to root and symlink in /cpp
- PR #843 Fix broken cudf/python API examples, add new methods to the API index

## Bug Fixes

- PR #569 CSV Reader: Fix days being off-by-one when parsing some dates
- PR #531 CSV Reader: Fix incorrect parsing of quoted numbers
- PR #465 Added templated C++ API for RMM to avoid explicit cast to `void**`
- PR #473 Added missing <random> include
- PR #478 CSV Reader: Add api support for auto column detection, header, mangle_dupe_cols, usecols
- PR #495 Updated README to correct where cffi pytest should be executed
- PR #501 Fix the intermittent segfault caused by the `thousands` and `compression` parameters in the csv reader
- PR #502 Simplify Dockerfile for local dev, eliminate old conda/pip envs
- PR #512 fix bug for `on` parameter in `DataFrame.merge` to allow for None or single column name
- PR #511 Updated python/cudf/bindings/join.pyx to fix cudf merge printing out dtypes
- PR #513 `.gitignore` tweaks
- PR #521 Add `assert_eq` function for testing
- PR #537 Fix CMAKE_CUDA_STANDARD_REQURIED typo in CMakeLists.txt
- PR #447 Fix silent failure in initializing DataFrame from generator
- PR #545 Temporarily disable csv reader thousands test to prevent segfault (test re-enabled in PR #501)
- PR #559 Fix Assertion error while using `applymap` to change the output dtype
- PR #575 Update `print_env.sh` script to better handle missing commands
- PR #612 Prevent an exception from occuring with true division on integer series.
- PR #630 Fix deprecation warning for `pd.core.common.is_categorical_dtype`
- PR #622 Fix Series.append() behaviour when appending values with different numeric dtype
- PR #603 Fix error while creating an empty column using None.
- PR #673 Fix array of strings not being caught in from_pandas
- PR #644 Fix return type and column support of dataframe.quantile()
- PR #634 Fix create `DataFrame.from_pandas()` with numeric column names
- PR #654 Add resolution check for GDF_TIMESTAMP in Join
- PR #648 Enforce one-to-one copy required when using `numba>=0.42.0`
- PR #645 Fix cmake build type handling not setting debug options when CMAKE_BUILD_TYPE=="Debug"
- PR #669 Fix GIL deadlock when launching multiple python threads that make Cython calls
- PR #665 Reworked the hash map to add a way to report the destination partition for a key
- PR #670 CMAKE: Fix env include path taking precedence over libcudf source headers
- PR #674 Check for gdf supported column types
- PR #677 Fix 'gdf_csv_test_Dates' gtest failure due to missing nrows parameter
- PR #604 Fix the parsing errors while reading a csv file using `sep` instead of `delimiter`.
- PR #686 Fix converting nulls to NaT values when converting Series to Pandas/Numpy
- PR #689 CSV Reader: Fix behavior with skiprows+header to match pandas implementation
- PR #691 Fixes Join on empty input DFs
- PR #706 CSV Reader: Fix broken dtype inference when whitespace is in data
- PR #717 CSV reader: fix behavior when parsing a csv file with no data rows
- PR #724 CSV Reader: fix build issue due to parameter type mismatch in a std::max call
- PR #734 Prevents reading undefined memory in gpu_expand_mask_bits numba kernel
- PR #747 CSV Reader: fix an issue where CUDA allocations fail with some large input files
- PR #750 Fix race condition for handling NVStrings in CMake
- PR #719 Fix merge column ordering
- PR #770 Fix issue where RMM submodule pointed to wrong branch and pin other to correct branches
- PR #778 Fix hard coded ABI off setting
- PR #784 Update RMM submodule commit-ish and pip paths
- PR #794 Update `rmm::exec_policy` usage to fix segmentation faults when used as temprory allocator.
- PR #800 Point git submodules to branches of forks instead of exact commits


# cuDF 0.4.0 (05 Dec 2018)

## New Features

- PR #398 add pandas-compatible `DataFrame.shape()` and `Series.shape()`
- PR #394 New documentation feature "10 Minutes to cuDF"
- PR #361 CSV Reader: Add support for strings with delimiters

## Improvements

 - PR #436 Improvements for type_dispatcher and wrapper structs
 - PR #429 Add CHANGELOG.md (this file)
 - PR #266 use faster CUDA-accelerated DataFrame column/Series concatenation.
 - PR #379 new C++ `type_dispatcher` reduces code complexity in supporting many data types.
 - PR #349 Improve performance for creating columns from memoryview objects
 - PR #445 Update reductions to use type_dispatcher. Adds integer types support to sum_of_squares.
 - PR #448 Improve installation instructions in README.md
 - PR #456 Change default CMake build to Release, and added option for disabling compilation of tests

## Bug Fixes

 - PR #444 Fix csv_test CUDA too many resources requested fail.
 - PR #396 added missing output buffer in validity tests for groupbys.
 - PR #408 Dockerfile updates for source reorganization
 - PR #437 Add cffi to Dockerfile conda env, fixes "cannot import name 'librmm'"
 - PR #417 Fix `map_test` failure with CUDA 10
 - PR #414 Fix CMake installation include file paths
 - PR #418 Properly cast string dtypes to programmatic dtypes when instantiating columns
 - PR #427 Fix and tests for Concatenation illegal memory access with nulls


# cuDF 0.3.0 (23 Nov 2018)

## New Features

 - PR #336 CSV Reader string support

## Improvements

 - PR #354 source code refactored for better organization. CMake build system overhaul. Beginning of transition to Cython bindings.
 - PR #290 Add support for typecasting to/from datetime dtype
 - PR #323 Add handling pyarrow boolean arrays in input/out, add tests
 - PR #325 GDF_VALIDITY_UNSUPPORTED now returned for algorithms that don't support non-empty valid bitmasks
 - PR #381 Faster InputTooLarge Join test completes in ms rather than minutes.
 - PR #373 .gitignore improvements
 - PR #367 Doc cleanup & examples for DataFrame methods
 - PR #333 Add Rapids Memory Manager documentation
 - PR #321 Rapids Memory Manager adds file/line location logging and convenience macros
 - PR #334 Implement DataFrame `__copy__` and `__deepcopy__`
 - PR #271 Add NVTX ranges to pygdf
 - PR #311 Document system requirements for conda install

## Bug Fixes

 - PR #337 Retain index on `scale()` function
 - PR #344 Fix test failure due to PyArrow 0.11 Boolean handling
 - PR #364 Remove noexcept from managed_allocator;  CMakeLists fix for NVstrings
 - PR #357 Fix bug that made all series be considered booleans for indexing
 - PR #351 replace conda env configuration for developers
 - PRs #346 #360 Fix CSV reading of negative numbers
 - PR #342 Fix CMake to use conda-installed nvstrings
 - PR #341 Preserve categorical dtype after groupby aggregations
 - PR #315 ReadTheDocs build update to fix missing libcuda.so
 - PR #320 FIX out-of-bounds access error in reductions.cu
 - PR #319 Fix out-of-bounds memory access in libcudf count_valid_bits
 - PR #303 Fix printing empty dataframe


# cuDF 0.2.0 and cuDF 0.1.0

These were initial releases of cuDF based on previously separate pyGDF and libGDF libraries.<|MERGE_RESOLUTION|>--- conflicted
+++ resolved
@@ -11,12 +11,9 @@
 - PR #3604 Add nvtext ngrams-tokenize function
 - PR #3610 Add memory_usage to DataFrame and Series APIs
 - PR #3627 Adding cudf::sort and cudf::sort_by_key
-<<<<<<< HEAD
-- PR #3681 Adding cudf::experimental::boolean_mask_scatter
-=======
 - PR #3690 Add bools_to_mask
 - PR #3683 Added support for multiple delimiters in `nvtext.token_count()`
->>>>>>> f639bab3
+- PR #3681 Adding cudf::experimental::boolean_mask_scatter
 
 ## Improvements
 
