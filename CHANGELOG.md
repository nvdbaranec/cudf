--- conflicted
+++ resolved
@@ -13,11 +13,8 @@
 
 - PR #821 Fix flake8 issues revealed by flake8 update
 - PR #808 Resolved renamed `d_columns_valids` variable name
-<<<<<<< HEAD
+- PR #780 CSV Reader: Fix scientific notation parsing and null values for empty quotes
 - PR #815 CSV Reader: Fix data parsing when tabs are present in the input CSV file
-=======
-- PR #780 CSV Reader: Fix scientific notation parsing and null values for empty quotes
->>>>>>> 7b1dc8bb
 
 
 # cuDF 0.5.0 (28 Jan 2019)
