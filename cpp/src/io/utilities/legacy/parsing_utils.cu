/*
 * Copyright (c) 2019, NVIDIA CORPORATION.
 *
 * Licensed under the Apache License, Version 2.0 (the "License");
 * you may not use this file except in compliance with the License.
 * You may obtain a copy of the License at
 *
 *     http://www.apache.org/licenses/LICENSE-2.0
 *
 * Unless required by applicable law or agreed to in writing, software
 * distributed under the License is distributed on an "AS IS" BASIS,
 * WITHOUT WARRANTIES OR CONDITIONS OF ANY KIND, either express or implied.
 * See the License for the specific language governing permissions and
 * limitations under the License.
 */

/**
 * @file parsing_utils.cu Utility functions for parsing plain-text files
 *
 */

#include "parsing_utils.cuh"

#include <cuda_runtime.h>

#include <iostream>
#include <memory>
#include <vector>

#include <cudf/utilities/error.hpp>
#include <io/utilities/legacy/wrapper_utils.hpp>

#include <rmm/device_buffer.hpp>

// When processing the input in chunks, this is the maximum size of each chunk.
// Only one chunk is loaded on the GPU at a time, so this value is chosen to
// be small enough to fit on the GPU in most cases.
constexpr size_t max_chunk_bytes = 256 * 1024 * 1024;  // 256MB

constexpr int bytes_per_find_thread = 64;

using pos_key_pair = thrust::pair<uint64_t, char>;

template <typename T>
constexpr T divCeil(T dividend, T divisor) noexcept
{
  return (dividend + divisor - 1) / divisor;
}

/**
 * @brief Sets the specified element of the array to the passed value
<<<<<<< HEAD
 **/
template<class T, class V>
__device__ __forceinline__
void setElement(T* array, cudf::size_type idx, const T& t, const V& v){
	array[idx] = t;
=======
 *---------------------------------------------------------------------------**/
template <class T, class V>
__device__ __forceinline__ void setElement(T* array, cudf::size_type idx, const T& t, const V& v)
{
  array[idx] = t;
>>>>>>> cfb1f6b6
}

/**
 * @brief Sets the specified element of the array of pairs using the two passed
 * parameters.
<<<<<<< HEAD
 **/
template<class T, class V>
__device__ __forceinline__
void setElement(thrust::pair<T, V>* array, cudf::size_type idx, const T& t, const V& v) {
	array[idx] = {t, v};
=======
 *---------------------------------------------------------------------------**/
template <class T, class V>
__device__ __forceinline__ void setElement(thrust::pair<T, V>* array,
                                           cudf::size_type idx,
                                           const T& t,
                                           const V& v)
{
  array[idx] = {t, v};
>>>>>>> cfb1f6b6
}

/**
 * @brief Overloads the setElement() functions for void* arrays.
 * Does not do anything, indexing is not allowed with void* arrays.
<<<<<<< HEAD
 **/
template<class T, class V>
__device__ __forceinline__
void setElement(void* array, cudf::size_type idx, const T& t, const V& v) {
}

/**
 * @brief CUDA kernel that finds all occurrences of a character in the given 
=======
 *---------------------------------------------------------------------------**/
template <class T, class V>
__device__ __forceinline__ void setElement(void* array, cudf::size_type idx, const T& t, const V& v)
{
}

/**---------------------------------------------------------------------------*
 * @brief CUDA kernel that finds all occurrences of a character in the given
>>>>>>> cfb1f6b6
 * character array. If the 'positions' parameter is not void*,
 * positions of all occurrences are stored in the output array.
 *
 * @param[in] data Pointer to the input character array
 * @param[in] size Number of bytes in the input array
 * @param[in] offset Offset to add to the output positions
 * @param[in] key Character to find in the array
 * @param[in,out] count Pointer to the number of found occurrences
 * @param[out] positions Array containing the output positions
 *
 * @return void
<<<<<<< HEAD
 **/
template<class T>
 __global__ 
 void countAndSetPositions(char *data, uint64_t size, uint64_t offset, const char key, cudf::size_type* count,
	T* positions) {

	// thread IDs range per block, so also need the block id
	const uint64_t tid = threadIdx.x + (blockDim.x * blockIdx.x);
	const uint64_t did = tid * bytes_per_find_thread;
	
	const char *raw = (data + did);

	const long byteToProcess = ((did + bytes_per_find_thread) < size) ?
									bytes_per_find_thread :
									(size - did);

	// Process the data
	for (long i = 0; i < byteToProcess; i++) {
		if (raw[i] == key) {
			const auto idx = atomicAdd(count, (cudf::size_type)1);
			setElement(positions, idx, did + offset + i, key);
		}
	}
=======
 *---------------------------------------------------------------------------**/
template <class T>
__global__ void countAndSetPositions(
  char* data, uint64_t size, uint64_t offset, const char key, cudf::size_type* count, T* positions)
{
  // thread IDs range per block, so also need the block id
  const uint64_t tid = threadIdx.x + (blockDim.x * blockIdx.x);
  const uint64_t did = tid * bytes_per_find_thread;

  const char* raw = (data + did);

  const long byteToProcess =
    ((did + bytes_per_find_thread) < size) ? bytes_per_find_thread : (size - did);

  // Process the data
  for (long i = 0; i < byteToProcess; i++) {
    if (raw[i] == key) {
      const auto idx = atomicAdd(count, (cudf::size_type)1);
      setElement(positions, idx, did + offset + i, key);
    }
  }
>>>>>>> cfb1f6b6
}

/**
 * @brief Searches the input character array for each of characters in a set.
 * Sums up the number of occurrences. If the 'positions' parameter is not void*,
 * positions of all occurrences are stored in the output device array.
 *
 * Does not load the entire file into the GPU memory at any time, so it can
 * be used to parse large files. Output array needs to be preallocated.
 *
 * @param[in] h_data Pointer to the input character array
 * @param[in] h_size Number of bytes in the input array
 * @param[in] keys Vector containing the keys to count in the buffer
 * @param[in] result_offset Offset to add to the output positions
 * @param[out] positions Array containing the output positions
 *
 * @return cudf::size_type total number of occurrences
<<<<<<< HEAD
 **/
template<class T>
cudf::size_type findAllFromSet(const char *h_data, size_t h_size, const std::vector<char>& keys, uint64_t result_offset,
	T *positions) {

	rmm::device_buffer d_chunk(std::min(max_chunk_bytes, h_size));
	rmm::device_vector<cudf::size_type> d_count(1, 0);

	int block_size = 0;		// suggested thread count to use
	int min_grid_size = 0;	// minimum block count required
	CUDA_TRY(cudaOccupancyMaxPotentialBlockSize(&min_grid_size, &block_size, countAndSetPositions<T>) );

	const size_t chunk_count = divCeil(h_size, max_chunk_bytes);
	for (size_t ci = 0; ci < chunk_count; ++ci) {
		const auto chunk_offset = ci * max_chunk_bytes;
		const auto h_chunk = h_data + chunk_offset;
		const int chunk_bytes = std::min((size_t)(h_size - ci * max_chunk_bytes), max_chunk_bytes);
		const auto chunk_bits = divCeil(chunk_bytes, bytes_per_find_thread);
		const int grid_size = divCeil(chunk_bits, block_size);

		// Copy chunk to device
		CUDA_TRY(cudaMemcpyAsync(d_chunk.data(), h_chunk, chunk_bytes, cudaMemcpyDefault));

		for (char key: keys) {
			countAndSetPositions<T> <<< grid_size, block_size >>> (
				static_cast<char *>(d_chunk.data()), chunk_bytes,
				chunk_offset + result_offset, key, d_count.data().get(), positions);
		}
	}

	return d_count[0];
=======
 *---------------------------------------------------------------------------**/
template <class T>
cudf::size_type findAllFromSet(const char* h_data,
                               size_t h_size,
                               const std::vector<char>& keys,
                               uint64_t result_offset,
                               T* positions)
{
  rmm::device_buffer d_chunk(std::min(max_chunk_bytes, h_size));
  rmm::device_vector<cudf::size_type> d_count(1, 0);

  int block_size    = 0;  // suggested thread count to use
  int min_grid_size = 0;  // minimum block count required
  CUDA_TRY(
    cudaOccupancyMaxPotentialBlockSize(&min_grid_size, &block_size, countAndSetPositions<T>));

  const size_t chunk_count = divCeil(h_size, max_chunk_bytes);
  for (size_t ci = 0; ci < chunk_count; ++ci) {
    const auto chunk_offset = ci * max_chunk_bytes;
    const auto h_chunk      = h_data + chunk_offset;
    const int chunk_bytes   = std::min((size_t)(h_size - ci * max_chunk_bytes), max_chunk_bytes);
    const auto chunk_bits   = divCeil(chunk_bytes, bytes_per_find_thread);
    const int grid_size     = divCeil(chunk_bits, block_size);

    // Copy chunk to device
    CUDA_TRY(cudaMemcpyAsync(d_chunk.data(), h_chunk, chunk_bytes, cudaMemcpyDefault));

    for (char key : keys) {
      countAndSetPositions<T><<<grid_size, block_size>>>(static_cast<char*>(d_chunk.data()),
                                                         chunk_bytes,
                                                         chunk_offset + result_offset,
                                                         key,
                                                         d_count.data().get(),
                                                         positions);
    }
  }

  return d_count[0];
>>>>>>> cfb1f6b6
}

/**
 * @brief Searches the input character array for each of characters in a set
 * and sums up the number of occurrences.
 *
 * Does not load the entire buffer into the GPU memory at any time, so it can
 * be used with buffers of any size.
 *
 * @param[in] h_data Pointer to the data in host memory
 * @param[in] h_size Size of the input data, in bytes
 * @param[in] keys Vector containing the keys to count in the buffer
 *
 * @return cudf::size_type total number of occurrences
<<<<<<< HEAD
 **/
cudf::size_type countAllFromSet(const char *h_data, size_t h_size, const std::vector<char>& keys) {
	return findAllFromSet<void>(h_data, h_size, keys, 0, nullptr);
=======
 *---------------------------------------------------------------------------**/
cudf::size_type countAllFromSet(const char* h_data, size_t h_size, const std::vector<char>& keys)
{
  return findAllFromSet<void>(h_data, h_size, keys, 0, nullptr);
>>>>>>> cfb1f6b6
}

template cudf::size_type findAllFromSet<uint64_t>(const char* h_data,
                                                  size_t h_size,
                                                  const std::vector<char>& keys,
                                                  uint64_t result_offset,
                                                  uint64_t* positions);

template cudf::size_type findAllFromSet<pos_key_pair>(const char* h_data,
                                                      size_t h_size,
                                                      const std::vector<char>& keys,
                                                      uint64_t result_offset,
                                                      pos_key_pair* positions);

/**
 * @brief A class representing an array of partial sums, stored in the GPU memory.
 *
 * The object is a reference to the device memory,
 * it does not own the allocated buffer.
 **/
struct BlockSumArray {
  int16_t* d_sums     = nullptr;  ///< Array of partial sums
  uint64_t length     = 0;        ///< Length of the array
  uint64_t block_size = 1;        ///< The number of elements aggregated into each partial sum

  BlockSumArray(uint64_t len, uint64_t bsize) : length(len), block_size(bsize) {}
  BlockSumArray() noexcept = default;
};

/**
 * @brief A class that stores a pyramid of aggregated sums, in the GPU memory.
 *
 * Pyramid levels are stored bottom to top; each level is aggregation_rate
 * times smaller than the previous one, rounded down.
 * Objects of this type own the allocated memory.
 **/
class BlockSumPyramid {
  const uint16_t aggregation_rate_ = 32;  ///< Aggregation rate between each level of the pyramid
  thrust::host_vector<BlockSumArray> h_levels_;  ///< Host: pyramid levels (lowest to highest)
  rmm::device_vector<BlockSumArray> d_levels_;   ///< Device: pyramid levels (lowest to highest)

 public:
  BlockSumPyramid(int input_count)
  {
    // input parameter is the number of elements aggregated with this pyramid
    int prev_count      = input_count;
    int prev_block_size = 1;
    while (prev_count >= aggregation_rate_) {
      // We round down when computing the level sizes. Thus, there may be some elements in the input
      // array that are outside of the pyramid (up to aggregation_rate_ - 1 elements).
      h_levels_.push_back(
        BlockSumArray(prev_count / aggregation_rate_, prev_block_size * aggregation_rate_));
      RMM_ALLOC(&h_levels_.back().d_sums, h_levels_.back().length * sizeof(int16_t), 0);
      prev_count      = h_levels_.back().length;
      prev_block_size = h_levels_.back().block_size;
    }

    if (!h_levels_.empty()) { d_levels_ = h_levels_; }
  }

  auto operator[](int level_idx) const { return h_levels_[level_idx]; }
  auto deviceGetLevels() const noexcept { return d_levels_.data().get(); }
  auto getHeight() const noexcept { return h_levels_.size(); }
  auto getAggregationRate() const { return aggregation_rate_; }

  // disable copying
  BlockSumPyramid(BlockSumPyramid&) = delete;
  BlockSumPyramid& operator=(BlockSumPyramid&) = delete;

  ~BlockSumPyramid()
  {
    for (auto& level : h_levels_) { RMM_FREE(level.d_sums, 0); }
  }
};

/**
 * @brief CUDA kernel that aggregates bracket nesting levels for each block
 * in the input array.
 *
 * Each sum is the level difference between the first bracket in the block,
 * and the first bracket in the next block (if any). For example, "[[]]" = 0,
 * because all open brackets are closed. "[[]" = 1, because the one unmatched
 * open bracket would raise the level of all subsequent elements.
 *
 * @param[in] brackets Array of brackets, in (offset, char) format
 * @param[in] bracket_count Number of brackets
 * @param[in] open_chars Array of characters to treat as open brackets
 * @param[in] close_chars Array of characters to treat as close brackets
 * @param[in] bracket_char_cnt Number of bracket character pairs
 * @param[in, out] sum_array Array of partial sums
 *
 * @return void
<<<<<<< HEAD
 **/
__global__
void sumBracketsKernel(
	pos_key_pair* brackets, int bracket_count,
	const char* open_chars, const char* close_chars, int bracket_char_cnt,
	BlockSumArray sum_array) {
	const uint64_t sum_idx = threadIdx.x + (blockDim.x * blockIdx.x);
	const uint64_t first_in_idx = sum_idx * sum_array.block_size;

	if (sum_idx >= sum_array.length)
		return;

	int16_t sum = 0;
	for (uint64_t in_idx = first_in_idx; in_idx < first_in_idx + sum_array.block_size; ++in_idx) {
		for (int bchar_idx = 0; bchar_idx < bracket_char_cnt; ++bchar_idx) {
			if (brackets[in_idx].second == open_chars[bchar_idx]) {
				++sum; 
				break;
			}
			if (brackets[in_idx].second == close_chars[bchar_idx]) {
				--sum; 
				break;
			}
		}
	}
	sum_array.d_sums[sum_idx] = sum;
=======
 *---------------------------------------------------------------------------**/
__global__ void sumBracketsKernel(pos_key_pair* brackets,
                                  int bracket_count,
                                  const char* open_chars,
                                  const char* close_chars,
                                  int bracket_char_cnt,
                                  BlockSumArray sum_array)
{
  const uint64_t sum_idx      = threadIdx.x + (blockDim.x * blockIdx.x);
  const uint64_t first_in_idx = sum_idx * sum_array.block_size;

  if (sum_idx >= sum_array.length) return;

  int16_t sum = 0;
  for (uint64_t in_idx = first_in_idx; in_idx < first_in_idx + sum_array.block_size; ++in_idx) {
    for (int bchar_idx = 0; bchar_idx < bracket_char_cnt; ++bchar_idx) {
      if (brackets[in_idx].second == open_chars[bchar_idx]) {
        ++sum;
        break;
      }
      if (brackets[in_idx].second == close_chars[bchar_idx]) {
        --sum;
        break;
      }
    }
  }
  sum_array.d_sums[sum_idx] = sum;
>>>>>>> cfb1f6b6
}

/**
 * @brief Wrapper around sumBracketsKernel
 *
 * @param[in] brackets Array of brackets, in (offset, char) format
 * @param[in] bracket_count Number of brackets
 * @param[in] open_chars Array of characters to treat as open brackets
 * @param[in] close_chars Array of characters to treat as close brackets
 * @param[in] bracket_char_cnt Number of bracket character pairs
 * @param[in, out] sum_array Array of partial sums
 *
 * @return void
<<<<<<< HEAD
 **/
void sumBrackets(
	pos_key_pair* brackets, int bracket_count,
	char* open_chars, char* close_chars, int bracket_char_cnt,
	const BlockSumArray& sum_array) {
	int block_size = 0;
	int min_grid_size = 0;
	CUDA_TRY(cudaOccupancyMaxPotentialBlockSize(&min_grid_size, &block_size,
		sumBracketsKernel));

	const int gridSize = divCeil(sum_array.length, static_cast<uint64_t>(block_size));

	sumBracketsKernel<<<gridSize, block_size>>>(
		brackets, bracket_count,
		open_chars, close_chars, bracket_char_cnt,
		sum_array);
	CUDA_TRY(cudaGetLastError());
=======
 *---------------------------------------------------------------------------**/
void sumBrackets(pos_key_pair* brackets,
                 int bracket_count,
                 char* open_chars,
                 char* close_chars,
                 int bracket_char_cnt,
                 const BlockSumArray& sum_array)
{
  int block_size    = 0;
  int min_grid_size = 0;
  CUDA_TRY(cudaOccupancyMaxPotentialBlockSize(&min_grid_size, &block_size, sumBracketsKernel));

  const int gridSize = divCeil(sum_array.length, static_cast<uint64_t>(block_size));

  sumBracketsKernel<<<gridSize, block_size>>>(
    brackets, bracket_count, open_chars, close_chars, bracket_char_cnt, sum_array);
  CUDA_TRY(cudaGetLastError());
>>>>>>> cfb1f6b6
};

/**
 * @brief CUDA kernel that computes partial sums of the input elements
 *
 * @param[in] elements Array of input elements to sum
 * @param[in, out] aggregate Array of partial sums
 *
 * @return void
<<<<<<< HEAD
 **/
__global__
void aggregateSumKernel(BlockSumArray elements, BlockSumArray aggregate){
	const uint64_t aggregate_idx = threadIdx.x + (blockDim.x * blockIdx.x);
	const int aggregate_group_size = aggregate.block_size / elements.block_size;
	const uint64_t first_in_idx = aggregate_idx * aggregate_group_size;
=======
 *---------------------------------------------------------------------------**/
__global__ void aggregateSumKernel(BlockSumArray elements, BlockSumArray aggregate)
{
  const uint64_t aggregate_idx   = threadIdx.x + (blockDim.x * blockIdx.x);
  const int aggregate_group_size = aggregate.block_size / elements.block_size;
  const uint64_t first_in_idx    = aggregate_idx * aggregate_group_size;
>>>>>>> cfb1f6b6

  if (aggregate_idx >= aggregate.length) return;

  int16_t sum = 0;
  for (int in_idx = first_in_idx; in_idx < first_in_idx + aggregate_group_size; ++in_idx) {
    sum += elements.d_sums[in_idx];
  }

  aggregate.d_sums[aggregate_idx] = sum;
}

/**
 * @brief Wrapper around aggregateSumKernel
 *
 * @param[in] elements Array of input elements to sum
 * @param[in, out] aggregate Array of partial sums
 *
 * @return void
<<<<<<< HEAD
 **/
void aggregateSum(const BlockSumArray& elements, const BlockSumArray& aggregate){
	int block_size = 0;
	int min_grid_size = 0;
	CUDA_TRY(cudaOccupancyMaxPotentialBlockSize(&min_grid_size, &block_size,
		aggregateSumKernel));
=======
 *---------------------------------------------------------------------------**/
void aggregateSum(const BlockSumArray& elements, const BlockSumArray& aggregate)
{
  int block_size    = 0;
  int min_grid_size = 0;
  CUDA_TRY(cudaOccupancyMaxPotentialBlockSize(&min_grid_size, &block_size, aggregateSumKernel));
>>>>>>> cfb1f6b6

  const int grid_size = divCeil(aggregate.length, static_cast<uint64_t>(block_size));

  aggregateSumKernel<<<grid_size, block_size>>>(elements, aggregate);
  CUDA_TRY(cudaGetLastError());
};

/**
 * @brief CUDA kernel that assigns levels to each bracket,
 * with 1 being the top level
 *
 * The algorithm uses the pyramid of partial sums to compute the levels
 * in parallel, in log(n) time per block of elements.
 *
 * @param[in] brackets Array of brackets, in (offset, char) format
 * @param[in] count Number of brackets
 * @param[in] sum_pyramid Pyramid of aggregated partial sums, where
 * higher levels aggregate more elements per block
 * @param[in] pyramid_height Number of levels in the sum_pyramid
 * @param[in] open_chars Array of characters to treat as open brackets
 * @param[in] close_chars Array of characters to treat as close brackets
 * @param[in] bracket_char_cnt Number of bracket character pairs
 * @param[out] levels Array of output levels, one per bracket
 *
 * @return void
<<<<<<< HEAD
 **/
__global__
void assignLevelsKernel(
	const pos_key_pair* brackets, uint64_t count,
	const BlockSumArray* sum_pyramid, int pyramid_height,
	const char* open_chars, const char* close_chars, int bracket_char_cnt,
	int16_t* levels) {
	// Process the number of elements equal to the aggregation rate, if the pyramid is used
	// Process all elements otherwise
	const auto to_process = pyramid_height != 0 ? sum_pyramid[0].block_size : count;
	const uint64_t tid = threadIdx.x + (blockDim.x * blockIdx.x);
	const uint64_t first_bracket_idx = tid * to_process;

	if (first_bracket_idx >= count)
		return;

	// Find the total sum of levels before the current block
	int sum = 0;
	if (pyramid_height != 0) {
		const auto aggregation_rate = sum_pyramid[0].block_size;
		int level = pyramid_height - 1;
		int block_idx = 0;
		int offset = first_bracket_idx;
		while(offset) {
			// Look for the highest level that can be used with the current offset
			while(offset < sum_pyramid[level].block_size && level > 0) {
				--level; block_idx *= aggregation_rate;
			}
			// Add up the blocks in the current level while the offset is after/at the block end
			while(offset >= sum_pyramid[level].block_size) {
				offset -= sum_pyramid[level].block_size;
				sum += sum_pyramid[level].d_sums[block_idx];
				++block_idx;
			}
		}
	}
	// Assign levels, update current level based on the encountered brackets
	const auto last_bracket_idx = min(first_bracket_idx + to_process, count) - 1;
	for (uint64_t bracket_idx = first_bracket_idx; bracket_idx <= last_bracket_idx; ++bracket_idx){
		for (int bchar_idx = 0; bchar_idx < bracket_char_cnt; ++bchar_idx) {
			if (brackets[bracket_idx].second == open_chars[bchar_idx]) {
				levels[bracket_idx] = ++sum;
				break;
			}
			else if (brackets[bracket_idx].second == close_chars[bchar_idx]) {
				levels[bracket_idx] = sum--;
				break;
			}
		}
	}
=======
 *---------------------------------------------------------------------------**/
__global__ void assignLevelsKernel(const pos_key_pair* brackets,
                                   uint64_t count,
                                   const BlockSumArray* sum_pyramid,
                                   int pyramid_height,
                                   const char* open_chars,
                                   const char* close_chars,
                                   int bracket_char_cnt,
                                   int16_t* levels)
{
  // Process the number of elements equal to the aggregation rate, if the pyramid is used
  // Process all elements otherwise
  const auto to_process            = pyramid_height != 0 ? sum_pyramid[0].block_size : count;
  const uint64_t tid               = threadIdx.x + (blockDim.x * blockIdx.x);
  const uint64_t first_bracket_idx = tid * to_process;

  if (first_bracket_idx >= count) return;

  // Find the total sum of levels before the current block
  int sum = 0;
  if (pyramid_height != 0) {
    const auto aggregation_rate = sum_pyramid[0].block_size;
    int level                   = pyramid_height - 1;
    int block_idx               = 0;
    int offset                  = first_bracket_idx;
    while (offset) {
      // Look for the highest level that can be used with the current offset
      while (offset < sum_pyramid[level].block_size && level > 0) {
        --level;
        block_idx *= aggregation_rate;
      }
      // Add up the blocks in the current level while the offset is after/at the block end
      while (offset >= sum_pyramid[level].block_size) {
        offset -= sum_pyramid[level].block_size;
        sum += sum_pyramid[level].d_sums[block_idx];
        ++block_idx;
      }
    }
  }
  // Assign levels, update current level based on the encountered brackets
  const auto last_bracket_idx = min(first_bracket_idx + to_process, count) - 1;
  for (uint64_t bracket_idx = first_bracket_idx; bracket_idx <= last_bracket_idx; ++bracket_idx) {
    for (int bchar_idx = 0; bchar_idx < bracket_char_cnt; ++bchar_idx) {
      if (brackets[bracket_idx].second == open_chars[bchar_idx]) {
        levels[bracket_idx] = ++sum;
        break;
      } else if (brackets[bracket_idx].second == close_chars[bchar_idx]) {
        levels[bracket_idx] = sum--;
        break;
      }
    }
  }
>>>>>>> cfb1f6b6
}

/**
 * @brief Wrapper around assignLevelsKernel
 *
 * @param[in] brackets Array of brackets, in (offset, char) format
 * @param[in] count Number of brackets
 * @param[in] sum_pyramid Pyramid of aggregated partial sums, where
 * higher levels aggregate more elements per block
 * @param[in] pyramid_height Number of levels in the sum_pyramid
 * @param[in] open_chars Array of characters to treat as open brackets
 * @param[in] close_chars Array of characters to treat as close brackets
 * @param[in] bracket_char_cnt Number of bracket character pairs
 * @param[out] levels Array of outout levels
 *
 * @return void
<<<<<<< HEAD
 **/
void assignLevels(pos_key_pair* brackets, uint64_t count,
	const BlockSumPyramid& sum_pyramid,
	char* open_chars, char* close_chars, int bracket_char_cnt,
	int16_t* levels) {
	int block_size = 0;
	int min_grid_size = 0;
	CUDA_TRY(cudaOccupancyMaxPotentialBlockSize(&min_grid_size, &block_size,
		assignLevelsKernel));

	const int thread_cnt = divCeil(count, static_cast<uint64_t>(sum_pyramid.getAggregationRate()));
	const int grid_size = divCeil(thread_cnt, block_size);

	assignLevelsKernel<<<grid_size, block_size>>>(
		brackets, count,
		sum_pyramid.deviceGetLevels(), sum_pyramid.getHeight(),
		open_chars, close_chars, bracket_char_cnt,
		levels);
	CUDA_TRY(cudaGetLastError());
=======
 *---------------------------------------------------------------------------**/
void assignLevels(pos_key_pair* brackets,
                  uint64_t count,
                  const BlockSumPyramid& sum_pyramid,
                  char* open_chars,
                  char* close_chars,
                  int bracket_char_cnt,
                  int16_t* levels)
{
  int block_size    = 0;
  int min_grid_size = 0;
  CUDA_TRY(cudaOccupancyMaxPotentialBlockSize(&min_grid_size, &block_size, assignLevelsKernel));

  const int thread_cnt = divCeil(count, static_cast<uint64_t>(sum_pyramid.getAggregationRate()));
  const int grid_size  = divCeil(thread_cnt, block_size);

  assignLevelsKernel<<<grid_size, block_size>>>(brackets,
                                                count,
                                                sum_pyramid.deviceGetLevels(),
                                                sum_pyramid.getHeight(),
                                                open_chars,
                                                close_chars,
                                                bracket_char_cnt,
                                                levels);
  CUDA_TRY(cudaGetLastError());
>>>>>>> cfb1f6b6
};

/**
 * @brief Computes nested levels for each of the brackets in the input array
 *
 * The input array of brackets is sorted before levels are computed.
 * The algorithms assumes well-formed input, i.e. brackets are correctly nested
 * and there are no brackets that should be ignored (e.g. qouted brackets)
 * Brackets at the top level are assigned level 1.
 *
 * @param[in] brackets Device memory array of brackets, in (offset, key) format
 * @param[in] count Number of brackets
 * @param[in] open_chars string of characters to treat as open brackets
 * @param[in] close_chars string of characters to treat as close brackets
 *
 * @return rmm::device_vector<int16_t> Device vector containing bracket levels
<<<<<<< HEAD
 **/
rmm::device_vector<int16_t> getBracketLevels(
	pos_key_pair* brackets, int count,
	const std::string& open_chars, const std::string& close_chars){
	// TODO: consider moving sort() out of this function
	thrust::sort(rmm::exec_policy()->on(0), brackets, brackets + count);

	// Total bracket level difference within each segment of brackets
	BlockSumPyramid aggregated_sums(count);
	
	CUDF_EXPECTS(open_chars.size() == close_chars.size(),
		"The number of open and close bracket characters must be equal.");

	// Copy the open/close chars to device
	rmm::device_buffer d_open_chars(open_chars.data(), open_chars.size());
	rmm::device_buffer d_close_chars(close_chars.data(), close_chars.size());

	if (aggregated_sums.getHeight() != 0) {
		sumBrackets(
			brackets, count, static_cast<char *>(d_open_chars.data()),
			static_cast<char *>(d_close_chars.data()), open_chars.size(),
			aggregated_sums[0]);
		for (size_t level_idx = 1; level_idx < aggregated_sums.getHeight(); ++level_idx)
			aggregateSum(aggregated_sums[level_idx - 1], aggregated_sums[level_idx]);
	}

	rmm::device_vector<int16_t> d_levels(count);
	assignLevels(
		brackets, count, aggregated_sums,
		static_cast<char *>(d_open_chars.data()),
		static_cast<char *>(d_close_chars.data()),
		open_chars.size(), d_levels.data().get());

	return std::move(d_levels);
=======
 *---------------------------------------------------------------------------**/
rmm::device_vector<int16_t> getBracketLevels(pos_key_pair* brackets,
                                             int count,
                                             const std::string& open_chars,
                                             const std::string& close_chars)
{
  // TODO: consider moving sort() out of this function
  thrust::sort(rmm::exec_policy()->on(0), brackets, brackets + count);

  // Total bracket level difference within each segment of brackets
  BlockSumPyramid aggregated_sums(count);

  CUDF_EXPECTS(open_chars.size() == close_chars.size(),
               "The number of open and close bracket characters must be equal.");

  // Copy the open/close chars to device
  rmm::device_buffer d_open_chars(open_chars.data(), open_chars.size());
  rmm::device_buffer d_close_chars(close_chars.data(), close_chars.size());

  if (aggregated_sums.getHeight() != 0) {
    sumBrackets(brackets,
                count,
                static_cast<char*>(d_open_chars.data()),
                static_cast<char*>(d_close_chars.data()),
                open_chars.size(),
                aggregated_sums[0]);
    for (size_t level_idx = 1; level_idx < aggregated_sums.getHeight(); ++level_idx)
      aggregateSum(aggregated_sums[level_idx - 1], aggregated_sums[level_idx]);
  }

  rmm::device_vector<int16_t> d_levels(count);
  assignLevels(brackets,
               count,
               aggregated_sums,
               static_cast<char*>(d_open_chars.data()),
               static_cast<char*>(d_close_chars.data()),
               open_chars.size(),
               d_levels.data().get());

  return std::move(d_levels);
>>>>>>> cfb1f6b6
}<|MERGE_RESOLUTION|>--- conflicted
+++ resolved
@@ -49,32 +49,17 @@
 
 /**
  * @brief Sets the specified element of the array to the passed value
-<<<<<<< HEAD
- **/
-template<class T, class V>
-__device__ __forceinline__
-void setElement(T* array, cudf::size_type idx, const T& t, const V& v){
-	array[idx] = t;
-=======
- *---------------------------------------------------------------------------**/
+ **/
 template <class T, class V>
 __device__ __forceinline__ void setElement(T* array, cudf::size_type idx, const T& t, const V& v)
 {
   array[idx] = t;
->>>>>>> cfb1f6b6
 }
 
 /**
  * @brief Sets the specified element of the array of pairs using the two passed
  * parameters.
-<<<<<<< HEAD
- **/
-template<class T, class V>
-__device__ __forceinline__
-void setElement(thrust::pair<T, V>* array, cudf::size_type idx, const T& t, const V& v) {
-	array[idx] = {t, v};
-=======
- *---------------------------------------------------------------------------**/
+ **/
 template <class T, class V>
 __device__ __forceinline__ void setElement(thrust::pair<T, V>* array,
                                            cudf::size_type idx,
@@ -82,31 +67,19 @@
                                            const V& v)
 {
   array[idx] = {t, v};
->>>>>>> cfb1f6b6
 }
 
 /**
  * @brief Overloads the setElement() functions for void* arrays.
  * Does not do anything, indexing is not allowed with void* arrays.
-<<<<<<< HEAD
- **/
-template<class T, class V>
-__device__ __forceinline__
-void setElement(void* array, cudf::size_type idx, const T& t, const V& v) {
-}
-
-/**
- * @brief CUDA kernel that finds all occurrences of a character in the given 
-=======
- *---------------------------------------------------------------------------**/
+ **/
 template <class T, class V>
 __device__ __forceinline__ void setElement(void* array, cudf::size_type idx, const T& t, const V& v)
 {
 }
 
-/**---------------------------------------------------------------------------*
+/**
  * @brief CUDA kernel that finds all occurrences of a character in the given
->>>>>>> cfb1f6b6
  * character array. If the 'positions' parameter is not void*,
  * positions of all occurrences are stored in the output array.
  *
@@ -118,32 +91,7 @@
  * @param[out] positions Array containing the output positions
  *
  * @return void
-<<<<<<< HEAD
- **/
-template<class T>
- __global__ 
- void countAndSetPositions(char *data, uint64_t size, uint64_t offset, const char key, cudf::size_type* count,
-	T* positions) {
-
-	// thread IDs range per block, so also need the block id
-	const uint64_t tid = threadIdx.x + (blockDim.x * blockIdx.x);
-	const uint64_t did = tid * bytes_per_find_thread;
-	
-	const char *raw = (data + did);
-
-	const long byteToProcess = ((did + bytes_per_find_thread) < size) ?
-									bytes_per_find_thread :
-									(size - did);
-
-	// Process the data
-	for (long i = 0; i < byteToProcess; i++) {
-		if (raw[i] == key) {
-			const auto idx = atomicAdd(count, (cudf::size_type)1);
-			setElement(positions, idx, did + offset + i, key);
-		}
-	}
-=======
- *---------------------------------------------------------------------------**/
+ **/
 template <class T>
 __global__ void countAndSetPositions(
   char* data, uint64_t size, uint64_t offset, const char key, cudf::size_type* count, T* positions)
@@ -164,7 +112,6 @@
       setElement(positions, idx, did + offset + i, key);
     }
   }
->>>>>>> cfb1f6b6
 }
 
 /**
@@ -182,40 +129,7 @@
  * @param[out] positions Array containing the output positions
  *
  * @return cudf::size_type total number of occurrences
-<<<<<<< HEAD
- **/
-template<class T>
-cudf::size_type findAllFromSet(const char *h_data, size_t h_size, const std::vector<char>& keys, uint64_t result_offset,
-	T *positions) {
-
-	rmm::device_buffer d_chunk(std::min(max_chunk_bytes, h_size));
-	rmm::device_vector<cudf::size_type> d_count(1, 0);
-
-	int block_size = 0;		// suggested thread count to use
-	int min_grid_size = 0;	// minimum block count required
-	CUDA_TRY(cudaOccupancyMaxPotentialBlockSize(&min_grid_size, &block_size, countAndSetPositions<T>) );
-
-	const size_t chunk_count = divCeil(h_size, max_chunk_bytes);
-	for (size_t ci = 0; ci < chunk_count; ++ci) {
-		const auto chunk_offset = ci * max_chunk_bytes;
-		const auto h_chunk = h_data + chunk_offset;
-		const int chunk_bytes = std::min((size_t)(h_size - ci * max_chunk_bytes), max_chunk_bytes);
-		const auto chunk_bits = divCeil(chunk_bytes, bytes_per_find_thread);
-		const int grid_size = divCeil(chunk_bits, block_size);
-
-		// Copy chunk to device
-		CUDA_TRY(cudaMemcpyAsync(d_chunk.data(), h_chunk, chunk_bytes, cudaMemcpyDefault));
-
-		for (char key: keys) {
-			countAndSetPositions<T> <<< grid_size, block_size >>> (
-				static_cast<char *>(d_chunk.data()), chunk_bytes,
-				chunk_offset + result_offset, key, d_count.data().get(), positions);
-		}
-	}
-
-	return d_count[0];
-=======
- *---------------------------------------------------------------------------**/
+ **/
 template <class T>
 cudf::size_type findAllFromSet(const char* h_data,
                                size_t h_size,
@@ -253,7 +167,6 @@
   }
 
   return d_count[0];
->>>>>>> cfb1f6b6
 }
 
 /**
@@ -268,16 +181,10 @@
  * @param[in] keys Vector containing the keys to count in the buffer
  *
  * @return cudf::size_type total number of occurrences
-<<<<<<< HEAD
- **/
-cudf::size_type countAllFromSet(const char *h_data, size_t h_size, const std::vector<char>& keys) {
-	return findAllFromSet<void>(h_data, h_size, keys, 0, nullptr);
-=======
- *---------------------------------------------------------------------------**/
+ **/
 cudf::size_type countAllFromSet(const char* h_data, size_t h_size, const std::vector<char>& keys)
 {
   return findAllFromSet<void>(h_data, h_size, keys, 0, nullptr);
->>>>>>> cfb1f6b6
 }
 
 template cudf::size_type findAllFromSet<uint64_t>(const char* h_data,
@@ -370,35 +277,7 @@
  * @param[in, out] sum_array Array of partial sums
  *
  * @return void
-<<<<<<< HEAD
- **/
-__global__
-void sumBracketsKernel(
-	pos_key_pair* brackets, int bracket_count,
-	const char* open_chars, const char* close_chars, int bracket_char_cnt,
-	BlockSumArray sum_array) {
-	const uint64_t sum_idx = threadIdx.x + (blockDim.x * blockIdx.x);
-	const uint64_t first_in_idx = sum_idx * sum_array.block_size;
-
-	if (sum_idx >= sum_array.length)
-		return;
-
-	int16_t sum = 0;
-	for (uint64_t in_idx = first_in_idx; in_idx < first_in_idx + sum_array.block_size; ++in_idx) {
-		for (int bchar_idx = 0; bchar_idx < bracket_char_cnt; ++bchar_idx) {
-			if (brackets[in_idx].second == open_chars[bchar_idx]) {
-				++sum; 
-				break;
-			}
-			if (brackets[in_idx].second == close_chars[bchar_idx]) {
-				--sum; 
-				break;
-			}
-		}
-	}
-	sum_array.d_sums[sum_idx] = sum;
-=======
- *---------------------------------------------------------------------------**/
+ **/
 __global__ void sumBracketsKernel(pos_key_pair* brackets,
                                   int bracket_count,
                                   const char* open_chars,
@@ -425,7 +304,6 @@
     }
   }
   sum_array.d_sums[sum_idx] = sum;
->>>>>>> cfb1f6b6
 }
 
 /**
@@ -439,26 +317,7 @@
  * @param[in, out] sum_array Array of partial sums
  *
  * @return void
-<<<<<<< HEAD
- **/
-void sumBrackets(
-	pos_key_pair* brackets, int bracket_count,
-	char* open_chars, char* close_chars, int bracket_char_cnt,
-	const BlockSumArray& sum_array) {
-	int block_size = 0;
-	int min_grid_size = 0;
-	CUDA_TRY(cudaOccupancyMaxPotentialBlockSize(&min_grid_size, &block_size,
-		sumBracketsKernel));
-
-	const int gridSize = divCeil(sum_array.length, static_cast<uint64_t>(block_size));
-
-	sumBracketsKernel<<<gridSize, block_size>>>(
-		brackets, bracket_count,
-		open_chars, close_chars, bracket_char_cnt,
-		sum_array);
-	CUDA_TRY(cudaGetLastError());
-=======
- *---------------------------------------------------------------------------**/
+ **/
 void sumBrackets(pos_key_pair* brackets,
                  int bracket_count,
                  char* open_chars,
@@ -475,7 +334,6 @@
   sumBracketsKernel<<<gridSize, block_size>>>(
     brackets, bracket_count, open_chars, close_chars, bracket_char_cnt, sum_array);
   CUDA_TRY(cudaGetLastError());
->>>>>>> cfb1f6b6
 };
 
 /**
@@ -485,21 +343,12 @@
  * @param[in, out] aggregate Array of partial sums
  *
  * @return void
-<<<<<<< HEAD
- **/
-__global__
-void aggregateSumKernel(BlockSumArray elements, BlockSumArray aggregate){
-	const uint64_t aggregate_idx = threadIdx.x + (blockDim.x * blockIdx.x);
-	const int aggregate_group_size = aggregate.block_size / elements.block_size;
-	const uint64_t first_in_idx = aggregate_idx * aggregate_group_size;
-=======
- *---------------------------------------------------------------------------**/
+ **/
 __global__ void aggregateSumKernel(BlockSumArray elements, BlockSumArray aggregate)
 {
   const uint64_t aggregate_idx   = threadIdx.x + (blockDim.x * blockIdx.x);
   const int aggregate_group_size = aggregate.block_size / elements.block_size;
   const uint64_t first_in_idx    = aggregate_idx * aggregate_group_size;
->>>>>>> cfb1f6b6
 
   if (aggregate_idx >= aggregate.length) return;
 
@@ -518,21 +367,12 @@
  * @param[in, out] aggregate Array of partial sums
  *
  * @return void
-<<<<<<< HEAD
- **/
-void aggregateSum(const BlockSumArray& elements, const BlockSumArray& aggregate){
-	int block_size = 0;
-	int min_grid_size = 0;
-	CUDA_TRY(cudaOccupancyMaxPotentialBlockSize(&min_grid_size, &block_size,
-		aggregateSumKernel));
-=======
- *---------------------------------------------------------------------------**/
+ **/
 void aggregateSum(const BlockSumArray& elements, const BlockSumArray& aggregate)
 {
   int block_size    = 0;
   int min_grid_size = 0;
   CUDA_TRY(cudaOccupancyMaxPotentialBlockSize(&min_grid_size, &block_size, aggregateSumKernel));
->>>>>>> cfb1f6b6
 
   const int grid_size = divCeil(aggregate.length, static_cast<uint64_t>(block_size));
 
@@ -558,59 +398,7 @@
  * @param[out] levels Array of output levels, one per bracket
  *
  * @return void
-<<<<<<< HEAD
- **/
-__global__
-void assignLevelsKernel(
-	const pos_key_pair* brackets, uint64_t count,
-	const BlockSumArray* sum_pyramid, int pyramid_height,
-	const char* open_chars, const char* close_chars, int bracket_char_cnt,
-	int16_t* levels) {
-	// Process the number of elements equal to the aggregation rate, if the pyramid is used
-	// Process all elements otherwise
-	const auto to_process = pyramid_height != 0 ? sum_pyramid[0].block_size : count;
-	const uint64_t tid = threadIdx.x + (blockDim.x * blockIdx.x);
-	const uint64_t first_bracket_idx = tid * to_process;
-
-	if (first_bracket_idx >= count)
-		return;
-
-	// Find the total sum of levels before the current block
-	int sum = 0;
-	if (pyramid_height != 0) {
-		const auto aggregation_rate = sum_pyramid[0].block_size;
-		int level = pyramid_height - 1;
-		int block_idx = 0;
-		int offset = first_bracket_idx;
-		while(offset) {
-			// Look for the highest level that can be used with the current offset
-			while(offset < sum_pyramid[level].block_size && level > 0) {
-				--level; block_idx *= aggregation_rate;
-			}
-			// Add up the blocks in the current level while the offset is after/at the block end
-			while(offset >= sum_pyramid[level].block_size) {
-				offset -= sum_pyramid[level].block_size;
-				sum += sum_pyramid[level].d_sums[block_idx];
-				++block_idx;
-			}
-		}
-	}
-	// Assign levels, update current level based on the encountered brackets
-	const auto last_bracket_idx = min(first_bracket_idx + to_process, count) - 1;
-	for (uint64_t bracket_idx = first_bracket_idx; bracket_idx <= last_bracket_idx; ++bracket_idx){
-		for (int bchar_idx = 0; bchar_idx < bracket_char_cnt; ++bchar_idx) {
-			if (brackets[bracket_idx].second == open_chars[bchar_idx]) {
-				levels[bracket_idx] = ++sum;
-				break;
-			}
-			else if (brackets[bracket_idx].second == close_chars[bchar_idx]) {
-				levels[bracket_idx] = sum--;
-				break;
-			}
-		}
-	}
-=======
- *---------------------------------------------------------------------------**/
+ **/
 __global__ void assignLevelsKernel(const pos_key_pair* brackets,
                                    uint64_t count,
                                    const BlockSumArray* sum_pyramid,
@@ -662,7 +450,6 @@
       }
     }
   }
->>>>>>> cfb1f6b6
 }
 
 /**
@@ -679,28 +466,7 @@
  * @param[out] levels Array of outout levels
  *
  * @return void
-<<<<<<< HEAD
- **/
-void assignLevels(pos_key_pair* brackets, uint64_t count,
-	const BlockSumPyramid& sum_pyramid,
-	char* open_chars, char* close_chars, int bracket_char_cnt,
-	int16_t* levels) {
-	int block_size = 0;
-	int min_grid_size = 0;
-	CUDA_TRY(cudaOccupancyMaxPotentialBlockSize(&min_grid_size, &block_size,
-		assignLevelsKernel));
-
-	const int thread_cnt = divCeil(count, static_cast<uint64_t>(sum_pyramid.getAggregationRate()));
-	const int grid_size = divCeil(thread_cnt, block_size);
-
-	assignLevelsKernel<<<grid_size, block_size>>>(
-		brackets, count,
-		sum_pyramid.deviceGetLevels(), sum_pyramid.getHeight(),
-		open_chars, close_chars, bracket_char_cnt,
-		levels);
-	CUDA_TRY(cudaGetLastError());
-=======
- *---------------------------------------------------------------------------**/
+ **/
 void assignLevels(pos_key_pair* brackets,
                   uint64_t count,
                   const BlockSumPyramid& sum_pyramid,
@@ -725,7 +491,6 @@
                                                 bracket_char_cnt,
                                                 levels);
   CUDA_TRY(cudaGetLastError());
->>>>>>> cfb1f6b6
 };
 
 /**
@@ -742,43 +507,7 @@
  * @param[in] close_chars string of characters to treat as close brackets
  *
  * @return rmm::device_vector<int16_t> Device vector containing bracket levels
-<<<<<<< HEAD
- **/
-rmm::device_vector<int16_t> getBracketLevels(
-	pos_key_pair* brackets, int count,
-	const std::string& open_chars, const std::string& close_chars){
-	// TODO: consider moving sort() out of this function
-	thrust::sort(rmm::exec_policy()->on(0), brackets, brackets + count);
-
-	// Total bracket level difference within each segment of brackets
-	BlockSumPyramid aggregated_sums(count);
-	
-	CUDF_EXPECTS(open_chars.size() == close_chars.size(),
-		"The number of open and close bracket characters must be equal.");
-
-	// Copy the open/close chars to device
-	rmm::device_buffer d_open_chars(open_chars.data(), open_chars.size());
-	rmm::device_buffer d_close_chars(close_chars.data(), close_chars.size());
-
-	if (aggregated_sums.getHeight() != 0) {
-		sumBrackets(
-			brackets, count, static_cast<char *>(d_open_chars.data()),
-			static_cast<char *>(d_close_chars.data()), open_chars.size(),
-			aggregated_sums[0]);
-		for (size_t level_idx = 1; level_idx < aggregated_sums.getHeight(); ++level_idx)
-			aggregateSum(aggregated_sums[level_idx - 1], aggregated_sums[level_idx]);
-	}
-
-	rmm::device_vector<int16_t> d_levels(count);
-	assignLevels(
-		brackets, count, aggregated_sums,
-		static_cast<char *>(d_open_chars.data()),
-		static_cast<char *>(d_close_chars.data()),
-		open_chars.size(), d_levels.data().get());
-
-	return std::move(d_levels);
-=======
- *---------------------------------------------------------------------------**/
+ **/
 rmm::device_vector<int16_t> getBracketLevels(pos_key_pair* brackets,
                                              int count,
                                              const std::string& open_chars,
@@ -818,5 +547,4 @@
                d_levels.data().get());
 
   return std::move(d_levels);
->>>>>>> cfb1f6b6
 }