/*
 * Copyright (c) 2019-2020, NVIDIA CORPORATION.
 *
 * Licensed under the Apache License, Version 2.0 (the "License");
 * you may not use this file except in compliance with the License.
 * You may obtain a copy of the License at
 *
 *     http://www.apache.org/licenses/LICENSE-2.0
 *
 * Unless required by applicable law or agreed to in writing, software
 * distributed under the License is distributed on an "AS IS" BASIS,
 * WITHOUT WARRANTIES OR CONDITIONS OF ANY KIND, either express or implied.
 * See the License for the specific language governing permissions and
 * limitations under the License.
 */

/**
 * @file column_buffer.hpp
 * @brief cuDF-IO Column-backing buffer utilities
 */

#pragma once

#include <cudf/column/column_factories.hpp>
#include <cudf/null_mask.hpp>
#include <cudf/types.hpp>
#include <cudf/utilities/traits.hpp>

#include <cudf_test/column_utilities.hpp>

#include <rmm/thrust_rmm_allocator.h>
#include <rmm/device_buffer.hpp>

namespace cudf {
namespace io {
namespace detail {
/**
 * @brief Creates a `device_buffer` for holding `column` data.
 *
 * @param type The intended data type to populate
 * @param size The number of elements to be represented by the mask
 * @param state The desired state of the mask
 * @param stream CUDA stream used for device memory operations and kernel launches.
 * @param mr Device memory resource used to allocate the returned device_buffer
 *
 * @return `rmm::device_buffer` Device buffer allocation
 */
inline rmm::device_buffer create_data(
  data_type type,
  size_type size,
  cudaStream_t stream                 = 0,
  rmm::mr::device_memory_resource* mr = rmm::mr::get_current_device_resource())
{
  std::size_t data_size = size_of(type) * size;

  rmm::device_buffer data(data_size, stream, mr);
  CUDA_TRY(cudaMemsetAsync(data.data(), 0, data_size, stream));

  return data;
}

/**
 * @brief Class for holding device memory buffers to column data that will be
 * eventually used create to create a column.
 */
struct column_buffer {
  // there is a potential bug here.  In the decoding step, the buffer of
  // data holding these pairs is cast to an nvstrdesc_s, which is a struct
  // containing <const char *, size_t>.   So there is a mismatch between the
  // size_type and the size_t.  I believe this works because the str_pair is
  // aligned out to 8 bytes anyway.
  using str_pair = thrust::pair<const char*, size_type>;

  column_buffer() = default;

  // construct without a known size. call create() later to actually
  // allocate memory
  column_buffer(data_type _type, bool _is_nullable)
    : type(_type), is_nullable(_is_nullable), _null_count(0)
  {
  }

  // construct with a known size. allocates memory
  column_buffer(data_type _type,
                size_type _size,
                bool _is_nullable                   = true,
                cudaStream_t stream                 = 0,
                rmm::mr::device_memory_resource* mr = rmm::mr::get_current_device_resource())
    : type(_type), is_nullable(_is_nullable), _null_count(0)
  {
    create(_size, stream, mr);
  }

  // move constructor
  column_buffer(column_buffer&& col)
  {
    _strings    = std::move(col._strings);
    _data       = std::move(col._data);
    _null_mask  = std::move(col._null_mask);
    _null_count = col._null_count;
    type        = col.type;
    size        = col.size;
    children    = std::move(col.children);
    is_nullable = col.is_nullable;
  }

  // instantiate a column of known type with a specified size.  Allows deferred creation for
  // preprocessing steps such as in the Parquet reader
  void create(size_type _size,
              cudaStream_t stream                 = 0,
              rmm::mr::device_memory_resource* mr = rmm::mr::get_current_device_resource())
  {
    size = _size;

    switch (type.id()) {
      case type_id::STRING: _strings.resize(size); break;

      // list columns store a buffer of int32's as offsets to represent
      // their individual rows
      case type_id::LIST: _data = create_data(data_type{type_id::INT32}, size, stream, mr); break;

      // struct columns store no data themselves.  just validity and children.
      case type_id::STRUCT: break;

      default: _data = create_data(type, size, stream, mr); break;
    }
    if (is_nullable) { _null_mask = create_null_mask(size, mask_state::ALL_NULL, stream, mr); }
  }

  auto data() { return _strings.size() ? _strings.data().get() : _data.data(); }
  auto data_size() { return std::max(_data.size(), _strings.size() * sizeof(str_pair)); }

  template <typename T = uint32_t>
  auto null_mask()
  {
    return static_cast<T*>(_null_mask.data());
  }
  auto null_mask_size() { return _null_mask.size(); };

  auto& null_count() { return _null_count; }

  rmm::device_vector<str_pair> _strings;
  rmm::device_buffer _data{};
  rmm::device_buffer _null_mask{};
  size_type _null_count{0};

  bool is_nullable{false};
  data_type type{type_id::EMPTY};
  size_type size{0};
  std::vector<column_buffer> children;
<<<<<<< HEAD
  uint32_t user_data{0};  // arbitrary user data
=======
  std::string name;
>>>>>>> b8787395
};

namespace {
/**
 * @brief Creates a column from an existing set of device memory buffers.
 *
 * @throws std::bad_alloc if device memory allocation fails
 *
 * @param buffer Column buffer descriptors
 * @param stream CUDA stream used for device memory operations and kernel launches.
 * @param mr Device memory resource used to allocate the returned column's device memory
 *
 * @return `std::unique_ptr<cudf::column>` Column from the existing device data
 */
std::unique_ptr<column> make_column(
  column_buffer& buffer,
  cudaStream_t stream                 = 0,
  rmm::mr::device_memory_resource* mr = rmm::mr::get_current_device_resource())
{
  using str_pair = thrust::pair<const char*, size_type>;

  switch (buffer.type.id()) {
    case type_id::STRING: return make_strings_column(buffer._strings, stream, mr);

    case type_id::LIST: {
      // make offsets column
      auto offsets =
        std::make_unique<column>(data_type{type_id::INT32}, buffer.size, std::move(buffer._data));

      // make child column
      CUDF_EXPECTS(buffer.children.size() > 0, "Encountered malformed column_buffer");
      auto child = make_column(buffer.children[0], stream, mr);

      // make the final list column (note : size is the # of offsets, so our actual # of rows is 1
      // less)
      return make_lists_column(buffer.size - 1,
                               std::move(offsets),
                               std::move(child),
                               buffer._null_count,
                               std::move(buffer._null_mask),
                               stream,
                               mr);
    } break;

    case type_id::STRUCT: {
      std::vector<std::unique_ptr<cudf::column>> output_children;
      output_children.reserve(buffer.children.size());
      std::transform(buffer.children.begin(),
                     buffer.children.end(),
                     std::back_inserter(output_children),
                     [&](column_buffer& col) { return make_column(col, stream, mr); });

      return make_structs_column(buffer.size,
                                 std::move(output_children),
                                 buffer._null_count,
                                 std::move(buffer._null_mask),
                                 stream,
                                 mr);
    } break;

    default: {
      return std::make_unique<column>(buffer.type,
                                      buffer.size,
                                      std::move(buffer._data),
                                      std::move(buffer._null_mask),
                                      buffer._null_count);
    }
  }
}

}  // namespace

}  // namespace detail
}  // namespace io
}  // namespace cudf<|MERGE_RESOLUTION|>--- conflicted
+++ resolved
@@ -102,6 +102,7 @@
     size        = col.size;
     children    = std::move(col.children);
     is_nullable = col.is_nullable;
+    name        = std::move(col.name);
   }
 
   // instantiate a column of known type with a specified size.  Allows deferred creation for
@@ -148,11 +149,8 @@
   data_type type{type_id::EMPTY};
   size_type size{0};
   std::vector<column_buffer> children;
-<<<<<<< HEAD
   uint32_t user_data{0};  // arbitrary user data
-=======
   std::string name;
->>>>>>> b8787395
 };
 
 namespace {
