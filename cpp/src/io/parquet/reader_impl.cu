--- conflicted
+++ resolved
@@ -730,11 +730,7 @@
     target_page_index += chunks[idx].num_dict_pages;
     for (int p_idx = 0; p_idx < chunks[idx].num_data_pages; p_idx++) {
       pages[target_page_index + p_idx].nesting = page_nesting_info.device_ptr() + src_info_index;
-<<<<<<< HEAD
-      pages[target_page_index + p_idx].max_nesting_depth = per_page_nesting_info_size;
-=======
       pages[target_page_index + p_idx].num_nesting_levels = per_page_nesting_info_size;
->>>>>>> 6c4a51be
 
       src_info_index += per_page_nesting_info_size;
     }
@@ -869,7 +865,6 @@
     if (is_dict_chunk(chunks[c])) {
       chunks[c].str_dict_index = str_dict_index.data().get() + str_ofs;
       str_ofs += pages[page_count].num_input_values;
-<<<<<<< HEAD
     }
 
     size_t max_depth = chunks[c].max_level[gpu::level_type::REPETITION];
@@ -895,33 +890,6 @@
       }
     }
 
-=======
-    }
-
-    size_t max_depth = chunks[c].max_level[gpu::level_type::REPETITION];
-
-    // allocate (gpu) an array of pointers to validity data of size : nesting depth
-    chunk_nested_valids.emplace_back(hostdevice_vector<uint32_t *>{max_depth + 1});
-    hostdevice_vector<uint32_t *> &valids = chunk_nested_valids.back();
-    chunks[c].valid_map_base              = valids.device_ptr();
-
-    // allocate (gpu) an array of pointers to out data of size : nesting depth
-    chunk_nested_data.emplace_back(hostdevice_vector<void *>{max_depth + 1});
-    hostdevice_vector<void *> &data = chunk_nested_data.back();
-    chunks[c].column_data_base      = data.device_ptr();
-
-    // fill in the arrays on the host
-    column_buffer *buf = &out_buffers[chunks[c].col_index];
-    for (size_t idx = 0; idx <= max_depth; idx++) {
-      valids[idx] = buf->null_mask();
-      data[idx]   = buf->data();
-      if (idx < max_depth) {
-        CUDF_EXPECTS(buf->children.size() > 0, "Encountered a malformed column_buffer");
-        buf = &buf->children[0];
-      }
-    }
-
->>>>>>> 6c4a51be
     // copy to the gpu
     valids.host_to_device(stream);
     data.host_to_device(stream);
@@ -940,8 +908,6 @@
   pages.device_to_host(stream);
   page_nesting.device_to_host(stream);
 
-<<<<<<< HEAD
-=======
   // for nested schemas, add the final offset to every offset buffer.
   // TODO : make this happen in more efficiently. Maybe use thrust::for_each
   // on each buffer.  Or potentially do it in PreprocessColumnData
@@ -964,7 +930,6 @@
     }
   }
 
->>>>>>> 6c4a51be
   // update null counts in the final column buffers
   for (size_t i = 0; i < pages.size(); i++) {
     gpu::PageInfo *pi = &pages[i];
@@ -1052,7 +1017,6 @@
       auto const row_group_source = rg.source_index;
       auto const row_group_rows   = std::min<int>(remaining_rows, row_group.num_rows);
       auto const io_chunk_idx     = chunks.size();
-      bool terminating_rg         = (remaining_rows - row_group.num_rows) == 0 ? true : false;
 
       for (size_t i = 0; i < num_columns; ++i) {
         auto col       = _selected_columns[i];
@@ -1109,12 +1073,7 @@
                                            converted_type,
                                            leaf_schema.decimal_scale,
                                            clock_rate,
-<<<<<<< HEAD
-                                           i,
-                                           terminating_rg));
-=======
                                            i));
->>>>>>> 6c4a51be
 
         // Map each column chunk to its column index and its source index
         chunk_source_map[chunks.size() - 1] = row_group_source;
@@ -1204,10 +1163,7 @@
                                                   _mr});
             col = &col->children[0];
           }
-<<<<<<< HEAD
-=======
-
->>>>>>> 6c4a51be
+
           // leaf buffer - plain data type. int, string, etc
           col->children.push_back(column_buffer{
             data_type{to_type_id(leaf_schema, _strings_to_categorical, _timestamp_type.id())},
@@ -1227,11 +1183,6 @@
 
       // decoding of column data itself
       decode_page_data(chunks, pages, page_nesting_info, skip_rows, num_rows, out_buffers, stream);
-<<<<<<< HEAD
-
-      for (size_t i = 0; i < column_types.size(); ++i) {}
-=======
->>>>>>> 6c4a51be
 
       // create the final output cudf columns
       for (size_t i = 0; i < column_types.size(); ++i) {
