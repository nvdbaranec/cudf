--- conflicted
+++ resolved
@@ -164,8 +164,7 @@
   }
 
   // Compute total valid count for this block and add it to global count
-  uint32_t block_valid_count =
-    cudf::detail::single_lane_block_sum_reduce<BLOCK_SIZE, 0>(valid_sum);
+  uint32_t block_valid_count = cudf::detail::single_lane_block_sum_reduce<BLOCK_SIZE, 0>(valid_sum);
   // one thread computes and adds to output_valid_count
   if (threadIdx.x == 0) { atomicAdd(output_valid_count, block_valid_count); }
 }
@@ -326,11 +325,7 @@
     std::unique_ptr<cudf::column> output;
     if (input_col.has_nulls() || replacement_values.has_nulls()) {
       output = cudf::detail::allocate_like(
-        input_col,
-        input_col.size(),
-        cudf::mask_allocation_policy::ALWAYS,
-        mr,
-        stream);
+        input_col, input_col.size(), cudf::mask_allocation_policy::ALWAYS, mr, stream);
     } else {
       output = cudf::detail::allocate_like(
         input_col, input_col.size(), cudf::mask_allocation_policy::NEVER, mr, stream);
@@ -477,21 +472,12 @@
   }
 
   return cudf::type_dispatcher(input_col.type(),
-<<<<<<< HEAD
-                                             replace_kernel_forwarder{},
-                                             input_col,
-                                             values_to_replace,
-                                             replacement_values,
-                                             mr,
-                                             stream);
-=======
                                replace_kernel_forwarder{},
                                input_col,
                                values_to_replace,
                                replacement_values,
                                mr,
                                stream);
->>>>>>> 62dbd028
 }
 
 }  // namespace detail
@@ -570,8 +556,7 @@
   }
 
   // Compute total valid count for this block and add it to global count
-  uint32_t block_valid_count =
-    cudf::detail::single_lane_block_sum_reduce<BLOCK_SIZE, 0>(valid_sum);
+  uint32_t block_valid_count = cudf::detail::single_lane_block_sum_reduce<BLOCK_SIZE, 0>(valid_sum);
   // one thread computes and adds to output_valid_count
   if (threadIdx.x == 0) { atomicAdd(valid_counter, block_valid_count); }
 }
@@ -766,8 +751,8 @@
                                            rmm::mr::device_memory_resource* mr,
                                            cudaStream_t stream = 0)
   {
-    std::unique_ptr<cudf::column> output = cudf::allocate_like(
-      input, cudf::mask_allocation_policy::NEVER, mr);
+    std::unique_ptr<cudf::column> output =
+      cudf::allocate_like(input, cudf::mask_allocation_policy::NEVER, mr);
     auto output_view = output->mutable_view();
 
     using ScalarType = cudf::scalar_type_t<col_type>;
