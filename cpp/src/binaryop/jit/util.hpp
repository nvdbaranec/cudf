--- conflicted
+++ resolved
@@ -68,13 +68,10 @@
     case binary_operator::SHIFT_RIGHT_UNSIGNED: operator_name = "ShiftRightUnsigned"; break;
     case binary_operator::LOG_BASE: operator_name = "LogBase"; break;
     case binary_operator::ATAN2: operator_name = "ATan2"; break;
-<<<<<<< HEAD
     case binary_operator::PMOD: operator_name = "PMod"; break;
-=======
     case binary_operator::NULL_EQUALS: operator_name = "NullEquals"; break;
     case binary_operator::NULL_MAX: operator_name = "NullMax"; break;
     case binary_operator::NULL_MIN: operator_name = "NullMin"; break;
->>>>>>> 7b5d6c41
     default: operator_name = "None"; break;
   }
   if (type == OperatorType::Direct) {
