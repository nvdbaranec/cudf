--- conflicted
+++ resolved
@@ -350,15 +350,8 @@
         result_dtype_infos.push_back(right.get_column(index)->dtype_info);
     }
 
-<<<<<<< HEAD
-
-    // If the join_type is an outer join, then indices for non-matches will be
-    // -1, requiring ignoring negative indices when gathering the result table
+    cudf::table result(join_size, result_dtypes, result_dtype_infos, true);
     bool const ignore_out_of_bounds{ join_type != JoinType::INNER_JOIN };
-=======
-    cudf::table result(join_size, result_dtypes, result_dtype_infos, true);
-    bool const check_bounds{ join_type != JoinType::INNER_JOIN };
->>>>>>> 00037882
 
     // Construct the left columns
     if (not left_non_common_indices.empty()) {
@@ -367,13 +360,7 @@
 
       cudf::detail::gather(&left_source_table,
                            static_cast<index_type const *>(left_indices->data),
-<<<<<<< HEAD
                            &left_destination_table, false, ignore_out_of_bounds);
-      CHECK_STREAM(0);
-=======
-                           &left_destination_table, check_bounds);
-
->>>>>>> 00037882
       gdf_error update_err = nvcategory_gather_table(left_source_table,left_destination_table);
       CUDF_EXPECTS(update_err == GDF_SUCCESS, "nvcategory_gather_table error");
     }
@@ -388,12 +375,7 @@
 
       cudf::detail::gather(&right_source_table,
                            static_cast<index_type const *>(right_indices->data),
-<<<<<<< HEAD
                            &right_destination_table, false, ignore_out_of_bounds);
-      CHECK_STREAM(0);
-=======
-                           &right_destination_table, check_bounds);
->>>>>>> 00037882
       gdf_error update_err = nvcategory_gather_table(right_source_table,right_destination_table);
       CUDF_EXPECTS(update_err == GDF_SUCCESS, "nvcategory_gather_table error");
     }
@@ -413,22 +395,12 @@
         cudf::detail::gather(
             &right_source_table,
             static_cast<index_type const *>(right_indices->data),
-<<<<<<< HEAD
             &join_destination_table, false, ignore_out_of_bounds);
-        CHECK_STREAM(0);
-=======
-            &join_destination_table, check_bounds);
->>>>>>> 00037882
       }
 
       cudf::detail::gather(&join_source_table,
                            static_cast<index_type const *>(left_indices->data),
-<<<<<<< HEAD
                            &join_destination_table, false, ignore_out_of_bounds);
-      CHECK_STREAM(0);
-=======
-                           &join_destination_table, check_bounds);
->>>>>>> 00037882
       gdf_error update_err = nvcategory_gather_table(join_source_table,join_destination_table);
       CUDF_EXPECTS(update_err == GDF_SUCCESS, "nvcategory_gather_table error");
     }
