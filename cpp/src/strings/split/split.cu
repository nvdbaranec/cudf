--- conflicted
+++ resolved
@@ -39,35 +39,6 @@
 using position_pair     = thrust::pair<size_type, size_type>;
 
 namespace {
-<<<<<<< HEAD
-=======
-/**
- * @brief Common token counter for all split methods in this file.
- */
-struct token_counter_fn {
-  column_device_view const d_strings;
-  string_view const d_delimiter;
-  size_type tokens;
-
-  // returns the number of possible tokens in each string
-  __device__ size_type operator()(size_type idx) const
-  {
-    if (d_strings.is_null(idx)) return 0;
-    string_view d_str = d_strings.element<string_view>(idx);
-    if (d_str.empty()) return 1;
-    size_type delim_count = 0;
-    auto delim_length     = d_delimiter.length();
-    auto pos              = d_str.find(d_delimiter);
-    while (pos >= 0) {
-      ++delim_count;
-      pos = d_str.find(d_delimiter, pos + delim_length);
-    }
-    size_type rtn = delim_count + 1;
-    if ((tokens > 0) && (rtn > tokens)) rtn = tokens;
-    return rtn;
-  }
-};
->>>>>>> fff2bedc
 
 //
 // This will create new columns by splitting the array of strings vertically.
@@ -107,72 +78,45 @@
 //      6    ''    aa  b__ccc__
 //
 
-<<<<<<< HEAD
 /**
  * @brief Base class for delimiter-based tokenizers.
  *
  * These are common methods used by both split and rsplit tokenizer functors.
  */
 struct base_split_tokenizer {
-  __device__ const char* get_base_ptr() const {
+  __device__ const char* get_base_ptr() const
+  {
     return d_strings.child(strings_column_view::chars_column_index).data<char>();
   }
 
-  __device__ string_view const get_string(size_type idx) const {
+  __device__ string_view const get_string(size_type idx) const
+  {
     return d_strings.element<string_view>(idx);
   }
 
   __device__ bool is_valid(size_type idx) const { return d_strings.is_valid(idx); }
 
   /**
-     * @brief Initialize token elements for all strings.
-     *
-     * The process_tokens() only handles creating tokens for strings that contain
-     * delimiters. This function will initialize the output tokens for all
-     * strings by assigning null entries for null and empty strings and the
-     * string itself for strings with no delimiters.
-     *
-     * @param idx Index of string in column
-     * @param column_count Number of columns in output
-     * @param d_all_tokens Tokens vector for all strings
-     */
+   * @brief Initialize token elements for all strings.
+   *
+   * The process_tokens() only handles creating tokens for strings that contain
+   * delimiters. This function will initialize the output tokens for all
+   * strings by assigning null entries for null and empty strings and the
+   * string itself for strings with no delimiters.
+   *
+   * @param idx Index of string in column
+   * @param column_count Number of columns in output
+   * @param d_all_tokens Tokens vector for all strings
+   */
   __device__ void init_tokens(size_type idx,
                               size_type column_count,
-                              string_index_pair* d_all_tokens) const {
+                              string_index_pair* d_all_tokens) const
+  {
     auto d_tokens = d_all_tokens + (idx * column_count);
     if (is_valid(idx)) {
       auto d_str  = get_string(idx);
       *d_tokens++ = string_index_pair{d_str.data(), d_str.size_bytes()};
       --column_count;
-=======
-  __device__ string_index_pair operator()(size_type idx,
-                                          size_type col_idx,
-                                          size_type column_count,
-                                          size_type const* d_token_counts) const
-  {
-    // token_count already includes the max-split value
-    size_type token_count = d_token_counts[idx];
-    if (col_idx >= token_count || d_strings.is_null(idx)) return string_index_pair{nullptr, 0};
-    string_view d_str = d_strings.element<string_view>(idx);
-    auto delim_nchars = d_delimiter.length();
-    size_type spos    = 0;
-    size_type nchars  = d_str.length();
-    size_type epos    = nchars;
-    // skip delimiters until we reach the col_idx or the token_count
-    for (size_type c = 0; c < (token_count - 1); ++c) {
-      epos = d_str.find(d_delimiter, spos);
-      if (c == col_idx)  // found our column
-        break;
-      spos = epos + delim_nchars;
-      epos = nchars;
-    }
-    // this will be the string for this column
-    string_index_pair result{d_str.data(), 0};  // init to empty string
-    if (spos < epos) {
-      spos   = d_str.byte_offset(spos);  // convert character pos
-      epos   = d_str.byte_offset(epos);  // to byte offset
-      result = string_index_pair{d_str.data() + spos, (epos - spos)};
->>>>>>> fff2bedc
     }
     thrust::fill(thrust::seq, d_tokens, d_tokens + column_count, string_index_pair{nullptr, 0});
   }
@@ -180,7 +124,9 @@
   base_split_tokenizer(column_device_view const& d_strings,
                        string_view const& d_delimiter,
                        size_type max_tokens)
-    : d_strings(d_strings), d_delimiter(d_delimiter), max_tokens(max_tokens) {}
+    : d_strings(d_strings), d_delimiter(d_delimiter), max_tokens(max_tokens)
+  {
+  }
 
  protected:
   column_device_view const d_strings;  // strings to split
@@ -196,24 +142,25 @@
  */
 struct split_tokenizer_fn : base_split_tokenizer {
   /**
-     * @brief This will create tokens around each delimiter honoring the string boundaries
-     * in which the delimiter resides.
-     *
-     * @param idx Index of the delimiter in the chars column
-     * @param column_count Number of output columns
-     * @param d_token_counts Token counts for each string
-     * @param d_positions The beginning byte position of each delimiter
-     * @param positions_count Number of delimiters
-     * @param d_indexes Indices of the strings for each delimiter
-     * @param d_all_tokens All output tokens for the strings column
-     */
+   * @brief This will create tokens around each delimiter honoring the string boundaries
+   * in which the delimiter resides.
+   *
+   * @param idx Index of the delimiter in the chars column
+   * @param column_count Number of output columns
+   * @param d_token_counts Token counts for each string
+   * @param d_positions The beginning byte position of each delimiter
+   * @param positions_count Number of delimiters
+   * @param d_indexes Indices of the strings for each delimiter
+   * @param d_all_tokens All output tokens for the strings column
+   */
   __device__ void process_tokens(size_type idx,
                                  size_type column_count,
                                  size_type const* d_token_counts,
                                  size_type const* d_positions,
                                  size_type positions_count,
                                  size_type const* d_indexes,
-                                 string_index_pair* d_all_tokens) const {
+                                 string_index_pair* d_all_tokens) const
+  {
     size_type str_idx = d_indexes[idx];
     if ((idx > 0) && d_indexes[idx - 1] == str_idx)
       return;   // the first delimiter for the string rules them all
@@ -240,37 +187,38 @@
     }
   }
 
-<<<<<<< HEAD
-  /**
-     * @brief Returns `true` if the byte at `idx` is the start of the delimiter.
-     *
-     * @param idx Index of a byte in the chars column.
-     * @param d_offsets Offsets values to locate the chars ranges.
-     * @param chars_bytes Total number of characters to process.
-     * @return true if delimiter is found starting at position `idx`
-     */
+  /**
+   * @brief Returns `true` if the byte at `idx` is the start of the delimiter.
+   *
+   * @param idx Index of a byte in the chars column.
+   * @param d_offsets Offsets values to locate the chars ranges.
+   * @param chars_bytes Total number of characters to process.
+   * @return true if delimiter is found starting at position `idx`
+   */
   __device__ bool is_delimiter(size_type idx,  // chars index
                                int32_t const* d_offsets,
-                               size_type chars_bytes) const {
+                               size_type chars_bytes) const
+  {
     auto d_chars = get_base_ptr() + d_offsets[0];
     if (idx + d_delimiter.size_bytes() > chars_bytes) return false;
     return d_delimiter.compare(d_chars + idx, d_delimiter.size_bytes()) == 0;
   }
 
   /**
-     * @brief This counts the tokens for strings that contain delimiters.
-     *
-     * @param idx Index of a delimiter
-     * @param d_positions Start positions of all the delimiters
-     * @param positions_count The number of delimiters
-     * @param d_indexes Indices of the strings for each delimiter
-     * @param d_counts The token counts for all the strings
-     */
+   * @brief This counts the tokens for strings that contain delimiters.
+   *
+   * @param idx Index of a delimiter
+   * @param d_positions Start positions of all the delimiters
+   * @param positions_count The number of delimiters
+   * @param d_indexes Indices of the strings for each delimiter
+   * @param d_counts The token counts for all the strings
+   */
   __device__ void count_tokens(size_type idx,  // delimiter index
                                size_type const* d_positions,
                                size_type positions_count,
                                size_type const* d_indexes,
-                               size_type* d_counts) const {
+                               size_type* d_counts) const
+  {
     size_type str_idx = d_indexes[idx];
     if ((idx > 0) && d_indexes[idx - 1] == str_idx)
       return;  // first delimiter found handles all of them for this string
@@ -286,28 +234,6 @@
           ((d_pos - last_pos) >= delim_length)) {
         ++delim_count;     // only count if the delimiter fits
         last_pos = d_pos;  // overlapping delimiters are ignored too
-=======
-  __device__ string_index_pair operator()(size_type idx,
-                                          size_type col_idx,
-                                          size_type column_count,
-                                          size_type const* d_token_counts) const
-  {
-    // token_count already includes the max-split value
-    size_type token_count = d_token_counts[idx];
-    if (col_idx >= token_count || d_strings.is_null(idx)) return string_index_pair{nullptr, 0};
-    string_view d_str = d_strings.element<string_view>(idx);
-    auto delim_nchars = d_delimiter.length();
-    size_type spos    = 0;
-    size_type nchars  = d_str.length();
-    size_type epos    = nchars;
-    // skip delimiters until we reach col-idx or token_count
-    for (auto c = (token_count - 1); c > 0; --c) {
-      spos = d_str.rfind(d_delimiter, 0, epos);
-      if (c == col_idx)  // found our column
-      {
-        spos += delim_nchars;  // do not include delimiter
-        break;
->>>>>>> fff2bedc
       }
       ++idx;
     }
@@ -319,7 +245,9 @@
   split_tokenizer_fn(column_device_view const& d_strings,
                      string_view const& d_delimiter,
                      size_type max_tokens)
-    : base_split_tokenizer(d_strings, d_delimiter, max_tokens) {}
+    : base_split_tokenizer(d_strings, d_delimiter, max_tokens)
+  {
+  }
 };
 
 /**
@@ -327,32 +255,33 @@
  *
  * The methods here count delimiters, tokens, and output token elements
  * for each string in a strings column.
- * 
+ *
  * Same as split_tokenizer_fn except tokens are counted from the end of each string.
  */
 struct rsplit_tokenizer_fn : base_split_tokenizer {
   /**
-     * @brief This will create tokens around each delimiter honoring the string boundaries
-     * in which the delimiter resides.
-     *
-     * The tokens are processed from the end of each string so the `max_tokens`
-     * is honored correctly.
-     *
-     * @param idx Index of the delimiter in the chars column
-     * @param column_count Number of output columns
-     * @param d_token_counts Token counts for each string
-     * @param d_positions The ending byte position of each delimiter
-     * @param positions_count Number of delimiters
-     * @param d_indexes Indices of the strings for each delimiter
-     * @param d_all_tokens All output tokens for the strings column
-     */
+   * @brief This will create tokens around each delimiter honoring the string boundaries
+   * in which the delimiter resides.
+   *
+   * The tokens are processed from the end of each string so the `max_tokens`
+   * is honored correctly.
+   *
+   * @param idx Index of the delimiter in the chars column
+   * @param column_count Number of output columns
+   * @param d_token_counts Token counts for each string
+   * @param d_positions The ending byte position of each delimiter
+   * @param positions_count Number of delimiters
+   * @param d_indexes Indices of the strings for each delimiter
+   * @param d_all_tokens All output tokens for the strings column
+   */
   __device__ void process_tokens(size_type idx,                    // delimiter position index
                                  size_type column_count,           // number of output columns
                                  size_type const* d_token_counts,  // token counts for each string
                                  size_type const* d_positions,     // end of each delimiter
                                  size_type positions_count,        // total number of delimiters
                                  size_type const* d_indexes,  // string indices for each delimiter
-                                 string_index_pair* d_all_tokens) const {
+                                 string_index_pair* d_all_tokens) const
+  {
     size_type str_idx = d_indexes[idx];
     if ((idx + 1 < positions_count) && d_indexes[idx + 1] == str_idx)
       return;   // the last delimiter for the string rules them all
@@ -380,18 +309,16 @@
     }
   }
 
-<<<<<<< HEAD
-  /**
-     * @brief Returns `true` if the byte at `idx` is the end of the delimiter.
-     *
-     * @param idx Index of a byte in the chars column.
-     * @param d_offsets Offsets values to locate the chars ranges.
-     * @param chars_bytes Total number of characters to process.
-     * @return true if delimiter is found ending at position `idx`
-     */
-  __device__ bool is_delimiter(size_type idx,
-                               int32_t const* d_offsets,
-                               size_type chars_bytes) const {
+  /**
+   * @brief Returns `true` if the byte at `idx` is the end of the delimiter.
+   *
+   * @param idx Index of a byte in the chars column.
+   * @param d_offsets Offsets values to locate the chars ranges.
+   * @param chars_bytes Total number of characters to process.
+   * @return true if delimiter is found ending at position `idx`
+   */
+  __device__ bool is_delimiter(size_type idx, int32_t const* d_offsets, size_type chars_bytes) const
+  {
     auto delim_length = d_delimiter.size_bytes();
     if (idx < delim_length - 1) return false;
     auto d_chars = get_base_ptr() + d_offsets[0];
@@ -399,22 +326,23 @@
   }
 
   /**
-     * @brief This counts the tokens for strings that contain delimiters.
-     *
-     * Token counting starts at the end of the string to honor the `max_tokens`
-     * appropriately.
-     *
-     * @param idx Index of a delimiter
-     * @param d_positions End positions of all the delimiters
-     * @param positions_count The number of delimiters
-     * @param d_indexes Indices of the strings for each delimiter
-     * @param d_counts The token counts for all the strings
-     */
+   * @brief This counts the tokens for strings that contain delimiters.
+   *
+   * Token counting starts at the end of the string to honor the `max_tokens`
+   * appropriately.
+   *
+   * @param idx Index of a delimiter
+   * @param d_positions End positions of all the delimiters
+   * @param positions_count The number of delimiters
+   * @param d_indexes Indices of the strings for each delimiter
+   * @param d_counts The token counts for all the strings
+   */
   __device__ void count_tokens(size_type idx,
                                size_type const* d_positions,
                                size_type positions_count,
                                size_type const* d_indexes,
-                               size_type* d_counts) const {
+                               size_type* d_counts) const
+  {
     size_type str_idx = d_indexes[idx];
     if ((idx > 0) && d_indexes[idx - 1] == str_idx)
       return;  // first delimiter found handles all of them for this string
@@ -430,23 +358,6 @@
           ((d_pos - last_pos) >= delim_length)) {
         ++delim_count;     // only count if the delimiter fits
         last_pos = d_pos;  // overlapping delimiters are also ignored
-=======
-  // count the 'words' only between non-whitespace characters
-  __device__ size_type operator()(size_type idx) const
-  {
-    if (d_strings.is_null(idx)) return 0;
-    string_view d_str = d_strings.element<string_view>(idx);
-    size_type dcount  = 0;
-    bool spaces       = true;  // need to treat a run of whitespace as a single delimiter
-    auto itr          = d_str.begin();
-    while (itr != d_str.end()) {
-      char_utf8 ch = *itr;
-      if (spaces == (ch <= ' '))
-        itr++;
-      else {
-        dcount += static_cast<size_type>(spaces);
-        spaces = !spaces;
->>>>>>> fff2bedc
       }
       ++idx;
     }
@@ -458,7 +369,9 @@
   rsplit_tokenizer_fn(column_device_view const& d_strings,
                       string_view const& d_delimiter,
                       size_type max_tokens)
-    : base_split_tokenizer(d_strings, d_delimiter, max_tokens) {}
+    : base_split_tokenizer(d_strings, d_delimiter, max_tokens)
+  {
+  }
 };
 
 /**
@@ -489,7 +402,8 @@
 std::unique_ptr<experimental::table> split_fn(strings_column_view const& strings_column,
                                               Tokenizer tokenizer,
                                               rmm::mr::device_memory_resource* mr,
-                                              cudaStream_t stream) {
+                                              cudaStream_t stream)
+{
   std::vector<std::unique_ptr<column>> results;
   auto strings_count = strings_column.size();
   if (strings_count == 0) {
@@ -571,7 +485,8 @@
   // create working area to hold token positions
   rmm::device_vector<string_index_pair> tokens(columns_count * strings_count);
   string_index_pair* d_tokens = tokens.data().get();
-  // initialize the token positions -- accounts for nulls, empty, and strings with no delimiter in them
+  // initialize the token positions -- accounts for nulls, empty, and strings with no delimiter in
+  // them
   thrust::for_each_n(execpol->on(stream),
                      thrust::make_counting_iterator<size_type>(0),
                      strings_count,
@@ -661,68 +576,16 @@
 //      6    aa     b  ccc
 //
 //
-<<<<<<< HEAD
-=======
-struct whitespace_split_tokenizer_fn {
-  column_device_view const d_strings;  // strings to split
-  size_type tokens;                    // maximum number of tokens
-
-  __device__ string_index_pair operator()(size_type idx,
-                                          size_type col_idx,
-                                          size_type column_count,
-                                          size_type const* d_token_counts) const
-  {
-    size_type token_count = d_token_counts[idx];
-    if (col_idx >= token_count || d_strings.is_null(idx)) return string_index_pair{nullptr, 0};
-    string_view d_str = d_strings.element<string_view>(idx);
-    size_type c       = 0;
-    size_type nchars  = d_str.length();
-    size_type spos    = 0;
-    size_type epos    = nchars;
-    bool spaces       = true;  // need to treat a run of whitespace as a single delimiter
-    for (size_type pos = 0; pos < nchars; ++pos) {
-      char_utf8 ch = d_str[pos];
-      if (spaces == (ch <= ' ')) {
-        if (spaces)
-          spos = pos + 1;
-        else
-          epos = pos + 1;
-        continue;
-      }
-      if (!spaces) {
-        epos = nchars;
-        if ((c + 1) == tokens)  // hit max tokens
-          break;
-        epos = pos;
-        if (c == col_idx)  // found our column
-          break;
-        spos = pos + 1;
-        epos = nchars;
-        ++c;
-      }
-      spaces = !spaces;
-    }
-    // this is the string for this column
-    string_index_pair result{nullptr, 0};  // init to null string
-    if (spos < epos) {
-      spos   = d_str.byte_offset(spos);  // convert char pos
-      epos   = d_str.byte_offset(epos);  // to byte offset
-      result = string_index_pair{d_str.data() + spos, (epos - spos)};
-    }
-    return result;
-  }
-};
->>>>>>> fff2bedc
 
 /**
  * @brief Base class for whitespace tokenizers.
  *
  * These are common methods used by both split and rsplit tokenizer functors.
  */
-<<<<<<< HEAD
 struct base_whitespace_split_tokenizer {
   // count the 'words' only between non-whitespace characters
-  __device__ size_type count_tokens(size_type idx) const {
+  __device__ size_type count_tokens(size_type idx) const
+  {
     if (d_strings.is_null(idx)) return 0;
     string_view d_str     = d_strings.element<string_view>(idx);
     size_type token_count = 0;
@@ -735,124 +598,42 @@
       else {
         token_count += static_cast<size_type>(spaces);
         spaces = !spaces;
-=======
-struct whitespace_rsplit_tokenizer_fn {
-  column_device_view const d_strings;  // strings to split
-  size_type tokens;                    // maximum number of tokens
-
-  __device__ string_index_pair operator()(size_type idx,
-                                          size_type col_idx,
-                                          size_type column_count,
-                                          size_type const* d_token_counts) const
-  {
-    size_type token_count = d_token_counts[idx];
-    if (col_idx >= token_count || d_strings.is_null(idx)) return string_index_pair{nullptr, 0};
-    string_view d_str = d_strings.element<string_view>(idx);
-    size_type c       = (token_count - 1);
-    size_type nchars  = d_str.length();
-    size_type spos    = 0;
-    size_type epos    = nchars;
-    bool spaces       = true;  // need to treat a run of whitespace as a single delimiter
-    for (int pos = nchars; pos > 0; --pos) {
-      char_utf8 ch = d_str[pos - 1];
-      if (spaces == (ch <= ' ')) {
-        if (spaces)
-          epos = pos - 1;
-        else
-          spos = pos - 1;
-        continue;
-      }
-      if (!spaces) {
-        spos = 0;
-        if ((column_count - c) == tokens)  // hit max tokens
-          break;
-        spos = pos;
-        if (c == col_idx)  // found our column
-          break;
-        epos = pos - 1;
-        spos = 0;
-        --c;
->>>>>>> fff2bedc
       }
     }
     if (max_tokens && (token_count > max_tokens)) token_count = max_tokens;
     if (token_count == 0) token_count = 1;  // always at least 1 token
-    //printf(" tokens[%d]=%d\n",idx,token_count);
+    // printf(" tokens[%d]=%d\n",idx,token_count);
     return token_count;
   }
 
   base_whitespace_split_tokenizer(column_device_view const& d_strings, size_type max_tokens)
-    : d_strings(d_strings), max_tokens(max_tokens) {}
-
-<<<<<<< HEAD
+    : d_strings(d_strings), max_tokens(max_tokens)
+  {
+  }
+
  protected:
   column_device_view const d_strings;
   size_type max_tokens;  // maximum number of tokens
-=======
-__device__ size_type compute_memory_size(size_type token_count, size_type token_size_sum)
-{
-  return cudf::experimental::detail::round_up_pow2(token_size_sum, split_align) +
-         cudf::experimental::detail::round_up_pow2(
-           (token_count + 1) * static_cast<size_type>(sizeof(size_type)), split_align);
-}
-
-struct copy_info {
-  size_type idx{};
-  size_type token_count{};
-  size_type token_size_sum{};
-  void* memory_ptr{};
->>>>>>> fff2bedc
 };
 
 /**
  * @brief Instantiated for each string to manage navigating tokens from
  * the beginning or the end of that string.
  */
-<<<<<<< HEAD
 struct whitespace_string_tokenizer {
   /**
-     * @brief Identifies the position range of the next token in the given
-     * string at the specified iterator position.
-     *
-     * Tokens are delimited by one or more whitespace characters.
-     *
-     * @return true if a token has been found
-     */
-  __device__ bool next_token() {
+   * @brief Identifies the position range of the next token in the given
+   * string at the specified iterator position.
+   *
+   * Tokens are delimited by one or more whitespace characters.
+   *
+   * @return true if a token has been found
+   */
+  __device__ bool next_token()
+  {
     if (itr != d_str.begin()) {  // skip these 2 lines the first time through
       start_position = end_position + 1;
       ++itr;
-=======
-template <Dir dir>
-struct token_reader_fn {
-  column_device_view const d_strings;  // strings to split
-  string_view const d_delimiter;       // delimiter for split
-  size_type const max_tokens = std::numeric_limits<size_type>::max();
-  bool const has_validity    = false;
-
-  template <bool last>
-  __device__ size_type compute_token_char_bytes(string_view const& d_str,
-                                                size_type start_pos,
-                                                size_type end_pos,
-                                                size_type delimiter_pos) const
-  {
-    if (last) {
-      return dir == Dir::FORWARD ? d_str.byte_offset(end_pos) - d_str.byte_offset(start_pos)
-                                 : d_str.byte_offset(end_pos);
-    } else {
-      return dir == Dir::FORWARD ? d_str.byte_offset(delimiter_pos) - d_str.byte_offset(start_pos)
-                                 : d_str.byte_offset(end_pos) -
-                                     d_str.byte_offset(delimiter_pos + d_delimiter.length());
-    }
-  }
-
-  // returns a tuple of token count, sum of token sizes in bytes, and required
-  // memory block size
-  __device__ thrust::tuple<size_type, size_type, size_type> operator()(size_type idx) const
-  {
-    if (has_validity && d_strings.is_null(idx)) {
-      return thrust::make_tuple<size_type, size_type, size_type>(0, 0, 0);
->>>>>>> fff2bedc
     }
     if (start_position >= d_str.length()) return false;
     // continue search for the next token
@@ -871,19 +652,19 @@
         break;
       }
     }
-<<<<<<< HEAD
     return start_position < end_position;
   }
 
   /**
-     * @brief Identifies the position range of the previous token in the given
-     * string at the specified iterator position.
-     *
-     * Tokens are delimited by one or more whitespace characters.
-     *
-     * @return true if a token has been found
-     */
-  __device__ bool prev_token() {
+   * @brief Identifies the position range of the previous token in the given
+   * string at the specified iterator position.
+   *
+   * Tokens are delimited by one or more whitespace characters.
+   *
+   * @return true if a token has been found
+   */
+  __device__ bool prev_token()
+  {
     end_position = start_position - 1;
     --itr;
     if (end_position <= 0) return false;
@@ -900,102 +681,14 @@
       spaces = !spaces;
       if (spaces) {
         start_position = itr.position() + 1;
-=======
-    token_count++;
-    token_size_sum += compute_token_char_bytes<true>(d_str, start_pos, end_pos, -1);
-
-    auto const memory_size = compute_memory_size(token_count, token_size_sum);
-
-    return thrust::make_tuple<size_type, size_type, size_type>(
-      token_count, token_size_sum, memory_size);
-  }
-};
-
-/**
- * @brief Copy the tokens from the `idx'th` string element of `d_strings` to
- * the contiguous memory buffer.
- */
-template <Dir dir>
-struct token_copier_fn {
-  column_device_view const d_strings;  // strings to split
-  string_view const d_delimiter;       // delimiter for split
-  bool const has_validity = false;
-
-  template <bool last>
-  __device__ thrust::pair<size_type, size_type> compute_src_byte_offset_and_token_char_bytes(
-    string_view const& d_str, size_type start_pos, size_type end_pos, size_type delimiter_pos) const
-  {
-    if (last) {
-      auto const src_byte_offset  = dir == Dir::FORWARD ? d_str.byte_offset(start_pos) : 0;
-      auto const token_char_bytes = dir == Dir::FORWARD
-                                      ? d_str.byte_offset(end_pos) - src_byte_offset
-                                      : d_str.byte_offset(end_pos);
-      return thrust::make_pair<size_type, size_type>(src_byte_offset, token_char_bytes);
-    } else {
-      auto const src_byte_offset = dir == Dir::FORWARD
-                                     ? d_str.byte_offset(start_pos)
-                                     : d_str.byte_offset(delimiter_pos + d_delimiter.length());
-      auto const token_char_bytes = dir == Dir::FORWARD
-                                      ? d_str.byte_offset(delimiter_pos) - src_byte_offset
-                                      : d_str.byte_offset(end_pos) - src_byte_offset;
-      return thrust::make_pair<size_type, size_type>(src_byte_offset, token_char_bytes);
-    }
-  }
-
-  __device__ void operator()(copy_info const info) const
-  {
-    if (info.token_count == 0) { return; }
-
-    auto memory_ptr = static_cast<char*>(info.memory_ptr);
-
-    auto const char_buf_size =
-      cudf::experimental::detail::round_up_pow2(info.token_size_sum, split_align);
-    auto const char_buf_ptr = memory_ptr;
-    memory_ptr += char_buf_size;
-    auto const offset_buf_ptr = reinterpret_cast<size_type*>(memory_ptr);
-
-    auto const d_str            = d_strings.element<string_view>(info.idx);
-    size_type token_idx         = 0;
-    size_type char_bytes_copied = 0;
-    size_type start_pos         = 0;               // updates only if moving forward
-    auto end_pos                = d_str.length();  // updates only if moving backward
-    while (token_idx < info.token_count - 1) {
-      auto const delimiter_pos = dir == Dir::FORWARD ? d_str.find(d_delimiter, start_pos)
-                                                     : d_str.rfind(d_delimiter, start_pos, end_pos);
-      if (delimiter_pos != -1) {
-        auto const offset_size_pair = compute_src_byte_offset_and_token_char_bytes<false>(
-          d_str, start_pos, end_pos, delimiter_pos);
-        if (dir == Dir::FORWARD) {
-          thrust::copy(thrust::seq,
-                       d_str.data() + offset_size_pair.first,
-                       d_str.data() + offset_size_pair.first + offset_size_pair.second,
-                       char_buf_ptr + char_bytes_copied);
-          offset_buf_ptr[token_idx] = char_bytes_copied;
-        } else {
-          auto const char_buf_offset =
-            info.token_size_sum - char_bytes_copied - offset_size_pair.second;
-          thrust::copy(thrust::seq,
-                       d_str.data() + offset_size_pair.first,
-                       d_str.data() + offset_size_pair.first + offset_size_pair.second,
-                       char_buf_ptr + char_buf_offset);
-          offset_buf_ptr[info.token_count - 1 - token_idx] = char_buf_offset;
-        }
-        token_idx++;
-        char_bytes_copied += offset_size_pair.second;
-        if (dir == Dir::FORWARD) {
-          start_pos = delimiter_pos + d_delimiter.length();
-        } else {
-          end_pos = delimiter_pos;
-        }
-      } else {
->>>>>>> fff2bedc
         break;
       }
     }
     return start_position < end_position;
   }
 
-  __device__ position_pair token_byte_positions() {
+  __device__ position_pair token_byte_positions()
+  {
     return position_pair{d_str.byte_offset(start_position), d_str.byte_offset(end_position)};
   }
 
@@ -1004,7 +697,9 @@
       spaces(true),
       start_position{reverse ? d_str.length() + 1 : 0},
       end_position{d_str.length()},
-      itr{reverse ? d_str.end() : d_str.begin()} {}
+      itr{reverse ? d_str.end() : d_str.begin()}
+  {
+  }
 
  private:
   string_view const d_str;
@@ -1020,20 +715,20 @@
  * The whitespace tokenizer has no delimiter and handles one or more
  * consecutive whitespace characters as a single delimiter.
  */
-<<<<<<< HEAD
 struct whitespace_split_tokenizer_fn : base_whitespace_split_tokenizer {
   /**
-     * @brief This will create tokens around each runs of whitespace characters.
-     *
-     * @param idx Index of the string to process
-     * @param column_count Number of output columns
-     * @param d_token_counts Token counts for each string
-     * @param d_all_tokens All output tokens for the strings column
-     */
+   * @brief This will create tokens around each runs of whitespace characters.
+   *
+   * @param idx Index of the string to process
+   * @param column_count Number of output columns
+   * @param d_token_counts Token counts for each string
+   * @param d_all_tokens All output tokens for the strings column
+   */
   __device__ void process_tokens(size_type idx,
                                  size_type column_count,
                                  size_type const* d_token_counts,
-                                 string_index_pair* d_all_tokens) const {
+                                 string_index_pair* d_all_tokens) const
+  {
     string_index_pair* d_tokens = d_all_tokens + (idx * column_count);
     thrust::fill(thrust::seq, d_tokens, d_tokens + column_count, string_index_pair{nullptr, 0});
     if (d_strings.is_null(idx)) return;
@@ -1047,84 +742,16 @@
       token = tokenizer.token_byte_positions();
       d_tokens[token_idx++] =
         string_index_pair{d_str.data() + token.first, (token.second - token.first)};
-=======
-template <Dir dir>
-struct whitespace_token_reader_fn {
-  column_device_view const d_strings;  // strings to split
-  size_type const max_tokens = std::numeric_limits<size_type>::max();
-  bool const has_validity    = false;
-
-  template <bool last>
-  __device__ size_type compute_token_char_bytes(string_view const& d_str,
-                                                size_type cur_pos,
-                                                size_type to_token_pos) const
-  {
-    if (last) {
-      return dir == Dir::FORWARD
-               ? d_str.byte_offset(d_str.length()) - d_str.byte_offset(to_token_pos)
-               : d_str.byte_offset(to_token_pos + 1) - d_str.byte_offset(0);
-    } else {
-      return dir == Dir::FORWARD
-               ? d_str.byte_offset(cur_pos) - d_str.byte_offset(to_token_pos)
-               : d_str.byte_offset(to_token_pos + 1) - d_str.byte_offset(cur_pos + 1);
->>>>>>> fff2bedc
     }
     if (token_count == max_tokens)
       d_tokens[--token_idx] =
         string_index_pair{d_str.data() + token.first, (d_str.size_bytes() - token.first)};
   }
 
-<<<<<<< HEAD
   whitespace_split_tokenizer_fn(column_device_view const& d_strings, size_type max_tokens)
-    : base_whitespace_split_tokenizer(d_strings, max_tokens) {}
-=======
-  __device__ thrust::tuple<size_type, size_type, size_type> operator()(size_type idx) const
-  {
-    if (has_validity && d_strings.is_null(idx)) {
-      return thrust::make_tuple<size_type, size_type, size_type>(0, 0, 0);
-    }
-
-    auto const d_str         = d_strings.element<string_view>(idx);
-    size_type token_count    = 0;
-    size_type token_size_sum = 0;
-    auto spaces              = true;
-    auto reached_max_tokens  = false;
-    size_type to_token_pos   = 0;
-    for (size_type i = 0; i < d_str.length(); ++i) {
-      auto const cur_pos = dir == Dir::FORWARD ? i : d_str.length() - 1 - i;
-      auto const ch      = d_str[cur_pos];
-      if (spaces != (ch <= ' ')) {
-        if (spaces) {  // from whitespace(s) to a new token
-          to_token_pos = cur_pos;
-        } else {  // from a token to whiltespace(s)
-          if (token_count < max_tokens - 1) {
-            token_count++;
-            token_size_sum += compute_token_char_bytes<false>(d_str, cur_pos, to_token_pos);
-          } else {
-            reached_max_tokens = true;
-            break;
-          }
-        }
-        spaces = !spaces;
-      }
-    }
-    if (reached_max_tokens || !spaces) {
-      token_count++;
-      token_size_sum += compute_token_char_bytes<true>(d_str, -1, to_token_pos);
-    }
-
-    if (token_count == 0) {  // note that pandas.Series.str.split("", pat=" ")
-                             // returns one token (i.e. "") while
-                             // pandas.Series.str.split("") returns 0 token.
-      return thrust::make_tuple<size_type, size_type, size_type>(0, 0, 0);
-    }
-
-    auto const memory_size = compute_memory_size(token_count, token_size_sum);
-
-    return thrust::make_tuple<size_type, size_type, size_type>(
-      token_count, token_size_sum, memory_size);
-  }
->>>>>>> fff2bedc
+    : base_whitespace_split_tokenizer(d_strings, max_tokens)
+  {
+  }
 };
 
 /**
@@ -1132,23 +759,23 @@
  *
  * The whitespace tokenizer has no delimiter and handles one or more
  * consecutive whitespace characters as a single delimiter.
- * 
+ *
  * This one processes tokens from the end of each string.
  */
-<<<<<<< HEAD
 struct whitespace_rsplit_tokenizer_fn : base_whitespace_split_tokenizer {
   /**
-     * @brief This will create tokens around each runs of whitespace characters.
-     * 
-     * @param idx Index of the string to process
-     * @param column_count Number of output columns
-     * @param d_token_counts Token counts for each string
-     * @param d_all_tokens All output tokens for the strings column
-     */
+   * @brief This will create tokens around each runs of whitespace characters.
+   *
+   * @param idx Index of the string to process
+   * @param column_count Number of output columns
+   * @param d_token_counts Token counts for each string
+   * @param d_all_tokens All output tokens for the strings column
+   */
   __device__ void process_tokens(size_type idx,  // string position index
                                  size_type column_count,
                                  size_type const* d_token_counts,
-                                 string_index_pair* d_all_tokens) const {
+                                 string_index_pair* d_all_tokens) const
+  {
     string_index_pair* d_tokens = d_all_tokens + (idx * column_count);
     thrust::fill(thrust::seq, d_tokens, d_tokens + column_count, string_index_pair{nullptr, 0});
     if (d_strings.is_null(idx)) return;
@@ -1160,45 +787,19 @@
     position_pair token{0, 0};
     while (tokenizer.prev_token() && (token_idx < token_count)) {
       token = tokenizer.token_byte_positions();
-      //printf(" %d(%d): (%d,%d)\n",idx,token_idx,token.first,token.second);
+      // printf(" %d(%d): (%d,%d)\n",idx,token_idx,token.first,token.second);
       d_tokens[token_count - 1 - token_idx] =
         string_index_pair{d_str.data() + token.first, (token.second - token.first)};
       ++token_idx;
-=======
-template <Dir dir>
-struct whitespace_token_copier_fn {
-  column_device_view const d_strings;  // strings to split
-  bool const has_validity = false;
-
-  template <bool last>
-  __device__ thrust::pair<size_type, size_type> compute_src_byte_offset_and_token_char_bytes(
-    string_view const& d_str,
-    size_type cur_pos,
-    size_type to_token_pos,
-    size_type remaining_bytes) const
-  {
-    if (last) {
-      auto const token_char_bytes = remaining_bytes;
-      auto const src_byte_offset  = dir == Dir::FORWARD
-                                     ? d_str.byte_offset(to_token_pos)
-                                     : d_str.byte_offset(to_token_pos + 1) - token_char_bytes;
-      return thrust::make_pair<size_type, size_type>(src_byte_offset, token_char_bytes);
-    } else {
-      auto const src_byte_offset =
-        dir == Dir::FORWARD ? d_str.byte_offset(to_token_pos) : d_str.byte_offset(cur_pos + 1);
-      auto const token_char_bytes = dir == Dir::FORWARD
-                                      ? d_str.byte_offset(cur_pos) - src_byte_offset
-                                      : d_str.byte_offset(to_token_pos + 1) - src_byte_offset;
-      return thrust::make_pair<size_type, size_type>(src_byte_offset, token_char_bytes);
->>>>>>> fff2bedc
     }
     if (token_count == max_tokens)
       d_tokens[token_count - token_idx] = string_index_pair{d_str.data(), token.second};
   }
 
-<<<<<<< HEAD
   whitespace_rsplit_tokenizer_fn(column_device_view const& d_strings, size_type max_tokens)
-    : base_whitespace_split_tokenizer(d_strings, max_tokens) {}
+    : base_whitespace_split_tokenizer(d_strings, max_tokens)
+  {
+  }
 };
 
 /**
@@ -1223,89 +824,8 @@
 std::unique_ptr<experimental::table> whitespace_split_fn(size_type strings_count,
                                                          Tokenizer tokenizer,
                                                          rmm::mr::device_memory_resource* mr,
-                                                         cudaStream_t stream) {
-=======
-  __device__ void operator()(copy_info const info) const
-  {
-    if (info.token_count == 0) { return; }
-
-    auto memory_ptr = static_cast<char*>(info.memory_ptr);
-
-    auto const char_buf_size =
-      cudf::experimental::detail::round_up_pow2(info.token_size_sum, split_align);
-    auto const char_buf_ptr = memory_ptr;
-    memory_ptr += char_buf_size;
-    auto const offset_buf_ptr = reinterpret_cast<size_type*>(memory_ptr);
-
-    auto const d_str            = d_strings.element<string_view>(info.idx);
-    size_type token_idx         = 0;
-    size_type char_bytes_copied = 0;
-    auto spaces                 = true;
-    size_type to_token_pos      = 0;
-    for (size_type i = 0; i < d_str.length(); ++i) {
-      auto const cur_pos = dir == Dir::FORWARD ? i : d_str.length() - 1 - i;
-      auto const ch      = d_str[cur_pos];
-      if (spaces != (ch <= ' ')) {
-        if (spaces) {  // from whitespace(s) to a new token
-          to_token_pos = cur_pos;
-        } else {  // from a token to whiltespace(s)
-          if (token_idx < info.token_count - 1) {
-            auto const offset_size_pair = compute_src_byte_offset_and_token_char_bytes<false>(
-              d_str, cur_pos, to_token_pos, info.token_size_sum - char_bytes_copied);
-            if (dir == Dir::FORWARD) {
-              thrust::copy(thrust::seq,
-                           d_str.data() + offset_size_pair.first,
-                           d_str.data() + offset_size_pair.first + offset_size_pair.second,
-                           char_buf_ptr + char_bytes_copied);
-              offset_buf_ptr[token_idx] = char_bytes_copied;
-            } else {
-              auto const char_buf_offset =
-                info.token_size_sum - char_bytes_copied - offset_size_pair.second;
-              thrust::copy(thrust::seq,
-                           d_str.data() + offset_size_pair.first,
-                           d_str.data() + offset_size_pair.first + offset_size_pair.second,
-                           char_buf_ptr + char_buf_offset);
-              offset_buf_ptr[info.token_count - 1 - token_idx] = char_buf_offset;
-            }
-            token_idx++;
-            char_bytes_copied += offset_size_pair.second;
-          } else {
-            break;
-          }
-        }
-        spaces = !spaces;
-      }
-    }
-    if (token_idx < info.token_count) {
-      auto const offset_size_pair = compute_src_byte_offset_and_token_char_bytes<true>(
-        d_str, -1, to_token_pos, info.token_size_sum - char_bytes_copied);
-      if (dir == Dir::FORWARD) {
-        thrust::copy(thrust::seq,
-                     d_str.data() + offset_size_pair.first,
-                     d_str.data() + offset_size_pair.first + offset_size_pair.second,
-                     char_buf_ptr + char_bytes_copied);
-        offset_buf_ptr[token_idx] = char_bytes_copied;
-      } else {
-        thrust::copy(thrust::seq,
-                     d_str.data() + offset_size_pair.first,
-                     d_str.data() + offset_size_pair.first + offset_size_pair.second,
-                     char_buf_ptr);
-        offset_buf_ptr[0] = 0;
-      }
-    }
-    offset_buf_ptr[info.token_count] = info.token_size_sum;
-  }
-};
-
-// Generic split function used by split and rsplit
-template <typename TokenCounter, typename Tokenizer>
-std::unique_ptr<experimental::table> split_fn(size_type strings_count,
-                                              TokenCounter counter,
-                                              Tokenizer tokenizer,
-                                              rmm::mr::device_memory_resource* mr,
-                                              cudaStream_t stream)
+                                                         cudaStream_t stream)
 {
->>>>>>> fff2bedc
   auto execpol = rmm::exec_policy(stream);
 
   // compute the number of tokens per string
@@ -1366,95 +886,6 @@
   return std::make_unique<experimental::table>(std::move(results));
 }
 
-<<<<<<< HEAD
-=======
-// Generic split function used by split_record and rsplit_record
-template <typename TokenReader, typename TokenCopier>
-contiguous_split_record_result contiguous_split_record_fn(strings_column_view const& strings,
-                                                          TokenReader reader,
-                                                          TokenCopier copier,
-                                                          rmm::mr::device_memory_resource* mr,
-                                                          cudaStream_t stream)
-{
-  // read each string element of the input column to count the number of tokens
-  // and compute the memory offsets
-
-  auto strings_count = strings.size();
-  rmm::device_vector<size_type> d_token_counts(strings_count);
-  rmm::device_vector<size_type> d_token_size_sums(strings_count);
-  rmm::device_vector<size_type> d_memory_offsets(strings_count + 1);
-
-  thrust::transform(rmm::exec_policy(stream)->on(stream),
-                    thrust::make_counting_iterator(0),
-                    thrust::make_counting_iterator(strings_count),
-                    thrust::make_zip_iterator(thrust::make_tuple(
-                      d_token_counts.begin(), d_token_size_sums.begin(), d_memory_offsets.begin())),
-                    reader);
-
-  thrust::exclusive_scan(rmm::exec_policy(stream)->on(stream),
-                         d_memory_offsets.begin(),
-                         d_memory_offsets.end(),
-                         d_memory_offsets.begin());
-
-  // allocate and copy
-
-  thrust::host_vector<size_type> h_token_counts    = d_token_counts;
-  thrust::host_vector<size_type> h_token_size_sums = d_token_size_sums;
-  thrust::host_vector<size_type> h_memory_offsets  = d_memory_offsets;
-
-  auto memory_size  = h_memory_offsets.back();
-  auto all_data_ptr = std::make_unique<rmm::device_buffer>(memory_size, stream, mr);
-
-  auto d_all_data_ptr        = reinterpret_cast<char*>(all_data_ptr->data());
-  auto d_token_counts_ptr    = d_token_counts.data().get();
-  auto d_memory_offsets_ptr  = d_memory_offsets.data().get();
-  auto d_token_size_sums_ptr = d_token_size_sums.data().get();
-  auto copy_info_begin       = thrust::make_transform_iterator(
-    thrust::make_counting_iterator(0),
-    [d_all_data_ptr, d_token_counts_ptr, d_memory_offsets_ptr, d_token_size_sums_ptr] __device__(
-      auto i) {
-      return copy_info{i,
-                       d_token_counts_ptr[i],
-                       d_token_size_sums_ptr[i],
-                       d_all_data_ptr + d_memory_offsets_ptr[i]};
-    });
-
-  thrust::for_each(
-    rmm::exec_policy(stream)->on(stream), copy_info_begin, copy_info_begin + strings_count, copier);
-
-  // update column_view objects
-
-  std::vector<column_view> column_views{};
-  for (size_type i = 0; i < strings_count; ++i) {
-    if (h_token_counts[i] == 0) {
-      column_views.emplace_back(strings.parent().type(), 0, nullptr);
-    } else {
-      auto memory_ptr    = d_all_data_ptr + h_memory_offsets[i];
-      auto char_buf_size = cudf::util::round_up_safe(h_token_size_sums[i], split_align);
-
-      auto char_buf_ptr = memory_ptr;
-      memory_ptr += char_buf_size;
-      auto offset_buf_ptr = reinterpret_cast<size_type*>(memory_ptr);
-
-      column_views.emplace_back(
-        strings.parent().type(),
-        h_token_counts[i],
-        nullptr,
-        nullptr,
-        UNKNOWN_NULL_COUNT,
-        0,
-        std::vector<column_view>{
-          column_view(strings.offsets().type(), h_token_counts[i] + 1, offset_buf_ptr),
-          column_view(strings.chars().type(), h_token_size_sums[i], char_buf_ptr)});
-    }
-  }
-
-  CUDA_TRY(cudaStreamSynchronize(stream));
-
-  return contiguous_split_record_result{std::move(column_views), std::move(all_data_ptr)};
-}
-
->>>>>>> fff2bedc
 }  // namespace
 
 std::unique_ptr<experimental::table> split(
@@ -1503,49 +934,8 @@
   }
 
   string_view d_delimiter(delimiter.data(), delimiter.size());
-<<<<<<< HEAD
   return split_fn(
     strings_column, rsplit_tokenizer_fn{*strings_device_view, d_delimiter, max_tokens}, mr, stream);
-=======
-  return split_fn(strings.size(),
-                  token_counter_fn{*strings_column, d_delimiter, max_tokens},
-                  rsplit_tokenizer_fn{*strings_column, d_delimiter},
-                  mr,
-                  stream);
-}
-
-template <Dir dir>
-contiguous_split_record_result contiguous_split_record(
-  strings_column_view const& strings,
-  string_scalar const& delimiter      = string_scalar(""),
-  size_type maxsplit                  = -1,
-  rmm::mr::device_memory_resource* mr = rmm::mr::get_default_resource(),
-  cudaStream_t stream                 = 0)
-{
-  CUDF_EXPECTS(delimiter.is_valid(), "Parameter delimiter must be valid");
-
-  // makes consistent with Pandas
-  size_type max_tokens = maxsplit > 0 ? maxsplit + 1 : std::numeric_limits<size_type>::max();
-  auto has_validity    = strings.parent().nullable();
-
-  auto d_strings_column_ptr = column_device_view::create(strings.parent(), stream);
-  if (delimiter.size() == 0) {
-    return contiguous_split_record_fn(
-      strings,
-      whitespace_token_reader_fn<dir>{*d_strings_column_ptr, max_tokens, has_validity},
-      whitespace_token_copier_fn<dir>{*d_strings_column_ptr, has_validity},
-      mr,
-      stream);
-  } else {
-    string_view d_delimiter(delimiter.data(), delimiter.size());
-    return contiguous_split_record_fn(
-      strings,
-      token_reader_fn<dir>{*d_strings_column_ptr, d_delimiter, max_tokens, has_validity},
-      token_copier_fn<dir>{*d_strings_column_ptr, d_delimiter, has_validity},
-      mr,
-      stream);
-  }
->>>>>>> fff2bedc
 }
 
 }  // namespace detail
@@ -1567,30 +957,7 @@
                                             rmm::mr::device_memory_resource* mr)
 {
   CUDF_FUNC_RANGE();
-<<<<<<< HEAD
   return detail::rsplit(strings_column, delimiter, maxsplit, mr);
-=======
-  return detail::rsplit(strings, delimiter, maxsplit, mr);
-}
-
-contiguous_split_record_result contiguous_split_record(strings_column_view const& strings,
-                                                       string_scalar const& delimiter,
-                                                       size_type maxsplit,
-                                                       rmm::mr::device_memory_resource* mr)
-{
-  CUDF_FUNC_RANGE();
-  return detail::contiguous_split_record<detail::Dir::FORWARD>(strings, delimiter, maxsplit, mr, 0);
-}
-
-contiguous_split_record_result contiguous_rsplit_record(strings_column_view const& strings,
-                                                        string_scalar const& delimiter,
-                                                        size_type maxsplit,
-                                                        rmm::mr::device_memory_resource* mr)
-{
-  CUDF_FUNC_RANGE();
-  return detail::contiguous_split_record<detail::Dir::BACKWARD>(
-    strings, delimiter, maxsplit, mr, 0);
->>>>>>> fff2bedc
 }
 
 }  // namespace strings
