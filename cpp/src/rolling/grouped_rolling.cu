--- conflicted
+++ resolved
@@ -301,18 +301,6 @@
 ///   1. no grouping keys specified
 ///   2. rows in ASCENDING order.
 /// Treat as one single group.
-<<<<<<< HEAD
-std::unique_ptr<column> time_range_window_ASC(column_view const& input,
-                                              column_view const& timestamp_column,
-                                              TimeT preceding_window,
-                                              bool preceding_window_is_unbounded,
-                                              TimeT following_window,
-                                              bool following_window_is_unbounded,
-                                              size_type min_periods,
-                                              rolling_aggregation const& aggr,
-                                              rmm::cuda_stream_view stream,
-                                              rmm::mr::device_memory_resource* mr)
-=======
 template <typename T>
 std::unique_ptr<column> range_window_ASC(column_view const& input,
                                          column_view const& orderby_column,
@@ -321,10 +309,9 @@
                                          T following_window,
                                          bool following_window_is_unbounded,
                                          size_type min_periods,
-                                         std::unique_ptr<aggregation> const& aggr,
+                                         rolling_aggregation const& aggr,
                                          rmm::cuda_stream_view stream,
                                          rmm::mr::device_memory_resource* mr)
->>>>>>> 04d6e5ae
 {
   size_type nulls_begin_idx, nulls_end_idx;
   std::tie(nulls_begin_idx, nulls_end_idx) = get_null_bounds_for_orderby_column(orderby_column);
@@ -469,22 +456,6 @@
   return std::make_tuple(std::move(null_start), std::move(null_end));
 }
 
-<<<<<<< HEAD
-// Time-range window computation, for timestamps in ASCENDING order.
-std::unique_ptr<column> time_range_window_ASC(
-  column_view const& input,
-  column_view const& timestamp_column,
-  rmm::device_uvector<cudf::size_type> const& group_offsets,
-  rmm::device_uvector<cudf::size_type> const& group_labels,
-  TimeT preceding_window,
-  bool preceding_window_is_unbounded,
-  TimeT following_window,
-  bool following_window_is_unbounded,
-  size_type min_periods,
-  rolling_aggregation const& aggr,
-  rmm::cuda_stream_view stream,
-  rmm::mr::device_memory_resource* mr)
-=======
 // Range window computation, for orderby column in ASCENDING order.
 template <typename T>
 std::unique_ptr<column> range_window_ASC(column_view const& input,
@@ -496,10 +467,9 @@
                                          T following_window,
                                          bool following_window_is_unbounded,
                                          size_type min_periods,
-                                         std::unique_ptr<aggregation> const& aggr,
+                                         rolling_aggregation const& aggr,
                                          rmm::cuda_stream_view stream,
                                          rmm::mr::device_memory_resource* mr)
->>>>>>> 04d6e5ae
 {
   rmm::device_vector<size_type> null_start, null_end;
   std::tie(null_start, null_end) =
@@ -595,18 +565,6 @@
 ///   1. no grouping keys specified
 ///   2. rows in DESCENDING order.
 /// Treat as one single group.
-<<<<<<< HEAD
-std::unique_ptr<column> time_range_window_DESC(column_view const& input,
-                                               column_view const& timestamp_column,
-                                               TimeT preceding_window,
-                                               bool preceding_window_is_unbounded,
-                                               TimeT following_window,
-                                               bool following_window_is_unbounded,
-                                               size_type min_periods,
-                                               rolling_aggregation const& aggr,
-                                               rmm::cuda_stream_view stream,
-                                               rmm::mr::device_memory_resource* mr)
-=======
 template <typename T>
 std::unique_ptr<column> range_window_DESC(column_view const& input,
                                           column_view const& orderby_column,
@@ -615,10 +573,9 @@
                                           T following_window,
                                           bool following_window_is_unbounded,
                                           size_type min_periods,
-                                          std::unique_ptr<aggregation> const& aggr,
+                                          rolling_aggregation const& aggr,
                                           rmm::cuda_stream_view stream,
                                           rmm::mr::device_memory_resource* mr)
->>>>>>> 04d6e5ae
 {
   size_type nulls_begin_idx, nulls_end_idx;
   std::tie(nulls_begin_idx, nulls_end_idx) = get_null_bounds_for_orderby_column(orderby_column);
@@ -697,22 +654,6 @@
     input, preceding_column->view(), following_column->view(), min_periods, aggr, mr);
 }
 
-<<<<<<< HEAD
-// Time-range window computation, for timestamps in DESCENDING order.
-std::unique_ptr<column> time_range_window_DESC(
-  column_view const& input,
-  column_view const& timestamp_column,
-  rmm::device_uvector<cudf::size_type> const& group_offsets,
-  rmm::device_uvector<cudf::size_type> const& group_labels,
-  TimeT preceding_window,
-  bool preceding_window_is_unbounded,
-  TimeT following_window,
-  bool following_window_is_unbounded,
-  size_type min_periods,
-  rolling_aggregation const& aggr,
-  rmm::cuda_stream_view stream,
-  rmm::mr::device_memory_resource* mr)
-=======
 // Range window computation, for rows in DESCENDING order.
 template <typename T>
 std::unique_ptr<column> range_window_DESC(column_view const& input,
@@ -724,10 +665,9 @@
                                           T following_window,
                                           bool following_window_is_unbounded,
                                           size_type min_periods,
-                                          std::unique_ptr<aggregation> const& aggr,
+                                          rolling_aggregation const& aggr,
                                           rmm::cuda_stream_view stream,
                                           rmm::mr::device_memory_resource* mr)
->>>>>>> 04d6e5ae
 {
   rmm::device_vector<size_type> null_start, null_end;
   std::tie(null_start, null_end) =
@@ -818,13 +758,8 @@
 
   auto following_column = expand_to_column(following_calculator, input.size(), stream, mr);
 
-<<<<<<< HEAD
   if (aggr.kind == aggregation::CUDA || aggr.kind == aggregation::PTX) {
-    CUDF_FAIL("Time ranged rolling window does NOT (yet) support UDF.");
-=======
-  if (aggr->kind == aggregation::CUDA || aggr->kind == aggregation::PTX) {
     CUDF_FAIL("Ranged rolling window does NOT (yet) support UDF.");
->>>>>>> 04d6e5ae
   } else {
     return cudf::rolling_window(
       input, preceding_column->view(), following_column->view(), min_periods, aggr, mr);
@@ -985,18 +920,6 @@
 
 namespace detail {
 
-<<<<<<< HEAD
-std::unique_ptr<column> grouped_time_range_rolling_window(table_view const& group_keys,
-                                                          column_view const& timestamp_column,
-                                                          cudf::order const& timestamp_order,
-                                                          column_view const& input,
-                                                          window_bounds preceding_window_in_days,
-                                                          window_bounds following_window_in_days,
-                                                          size_type min_periods,
-                                                          rolling_aggregation const& aggr,
-                                                          rmm::cuda_stream_view stream,
-                                                          rmm::mr::device_memory_resource* mr)
-=======
 /**
  * @copydoc  std::unique_ptr<column> grouped_range_rolling_window(
  *               table_view const& group_keys,
@@ -1006,7 +929,7 @@
  *               range_window_bounds const& preceding,
  *               range_window_bounds const& following,
  *               size_type min_periods,
- *               std::unique_ptr<aggregation> const& aggr,
+ *               rolling_aggregation const& aggr,
  *               rmm::mr::device_memory_resource* mr );
  *
  * @param stream CUDA stream used for device memory operations and kernel launches.
@@ -1018,10 +941,9 @@
                                                      range_window_bounds const& preceding,
                                                      range_window_bounds const& following,
                                                      size_type min_periods,
-                                                     std::unique_ptr<aggregation> const& aggr,
+                                                     rolling_aggregation const& aggr,
                                                      rmm::cuda_stream_view stream,
                                                      rmm::mr::device_memory_resource* mr)
->>>>>>> 04d6e5ae
 {
   CUDF_FUNC_RANGE();
 
@@ -1068,7 +990,7 @@
  *              size_type preceding_window_in_days,
  *              size_type following_window_in_days,
  *              size_type min_periods,
- *              std::unique_ptr<aggregation> const& aggr,
+ *              rolling_aggregation const& aggr,
  *              rmm::mr::device_memory_resource* mr);
  */
 std::unique_ptr<column> grouped_time_range_rolling_window(table_view const& group_keys,
@@ -1104,7 +1026,7 @@
  *            window_bounds preceding_window_in_days,
  *            window_bounds following_window_in_days,
  *            size_type min_periods,
- *            std::unique_ptr<aggregation> const& aggr,
+ *            rolling_aggregation const& aggr,
  *            rmm::mr::device_memory_resource* mr);
  */
 std::unique_ptr<column> grouped_time_range_rolling_window(table_view const& group_keys,
@@ -1143,7 +1065,7 @@
  *               range_window_bounds const& preceding,
  *               range_window_bounds const& following,
  *               size_type min_periods,
- *               std::unique_ptr<aggregation> const& aggr,
+ *               rolling_aggregation const& aggr,
  *               rmm::mr::device_memory_resource* mr );
  */
 std::unique_ptr<column> grouped_range_rolling_window(table_view const& group_keys,
@@ -1153,7 +1075,7 @@
                                                      range_window_bounds const& preceding,
                                                      range_window_bounds const& following,
                                                      size_type min_periods,
-                                                     std::unique_ptr<aggregation> const& aggr,
+                                                     rolling_aggregation const& aggr,
                                                      rmm::mr::device_memory_resource* mr)
 {
   return detail::grouped_range_rolling_window(group_keys,
