--- conflicted
+++ resolved
@@ -42,14 +42,8 @@
       std::is_same<AggOp, DeviceSum>::value &&
       cudf::is_timestamp<ColumnType>();
 
-<<<<<<< HEAD
-    return !std::is_same<ColumnType, cudf::string_view>::value &&
-           !std::is_same<ColumnType, cudf::dictionary32>::value &&
-           (cudf::is_numeric<ColumnType>() ||
-            comparable_countable_op ||
-            timestamp_mean);
-=======
     constexpr bool is_valid_rolling_agg = !std::is_same<ColumnType, cudf::string_view>::value and
+                                          !std::is_same<ColumnType, cudf::dictionary32>::value and
                                             ((op == experimental::aggregation::SUM) or
                                              (op == experimental::aggregation::MIN) or
                                              (op == experimental::aggregation::MAX) or
@@ -63,7 +57,6 @@
     return is_valid_rolling_agg and
            cudf::experimental::detail::is_valid_aggregation<ColumnType, op>();
     //return is_valid_rolling_agg;
->>>>>>> b9f49963
   }
 
   // store functor
