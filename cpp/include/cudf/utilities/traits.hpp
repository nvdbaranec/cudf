/*
 * Copyright (c) 2019-2020, NVIDIA CORPORATION.
 *
 * Licensed under the Apache License, Version 2.0 (the "License");
 * you may not use this file except in compliance with the License.
 * You may obtain a copy of the License at
 *
 *     http://www.apache.org/licenses/LICENSE-2.0
 *
 * Unless required by applicable law or agreed to in writing, software
 * distributed under the License is distributed on an "AS IS" BASIS,
 * WITHOUT WARRANTIES OR CONDITIONS OF ANY KIND, either express or implied.
 * See the License for the specific language governing permissions and
 * limitations under the License.
 */

#pragma once

#include <cudf/lists/list_view.cuh>
#include <cudf/strings/string_view.cuh>
#include <cudf/types.hpp>
#include <cudf/utilities/type_dispatcher.hpp>
#include <cudf/wrappers/timestamps.hpp>

#include <type_traits>

namespace cudf {
template <typename...>
using void_t = void;

template <typename L, typename R, typename = void>
struct is_relationally_comparable_impl : std::false_type {
};

template <typename L, typename R>
using less_comparable = decltype(std::declval<L>() < std::declval<R>());

template <typename L, typename R>
using greater_comparable = decltype(std::declval<L>() > std::declval<R>());

template <typename L, typename R>
struct is_relationally_comparable_impl<L,
                                       R,
                                       void_t<less_comparable<L, R>, greater_comparable<L, R>>>
  : std::true_type {
};

template <typename L, typename R, typename = void>
struct is_equality_comparable_impl : std::false_type {
};

template <typename L, typename R>
using equality_comparable = decltype(std::declval<L>() == std::declval<R>());

template <typename L, typename R>
struct is_equality_comparable_impl<L, R, void_t<equality_comparable<L, R>>> : std::true_type {
};

template <typename T>
using is_timestamp_t = simt::std::disjunction<std::is_same<cudf::timestamp_D, T>,
                                              std::is_same<cudf::timestamp_s, T>,
                                              std::is_same<cudf::timestamp_ms, T>,
                                              std::is_same<cudf::timestamp_us, T>,
                                              std::is_same<cudf::timestamp_ns, T>>;

/**
 * @brief Indicates whether objects of types `L` and `R` can be relationally
 *compared.
 *
 * Given two objects `L l`, and `R r`, returns true if `l < r` and `l > r` are
 * well-formed expressions.
 *
 * @tparam L Type of the first object
 * @tparam R Type of the second object
 * @return true Objects of types `L` and `R` can be relationally be compared
 * @return false Objects of types `L` and `R` cannot be compared
 **/
template <typename L, typename R>
constexpr inline bool is_relationally_comparable()
{
  return is_relationally_comparable_impl<L, R>::value;
}

/**
<<<<<<< HEAD
 * @brief Indicates whether objects of types `L` and `R` can be compared
 * for equality.
 *
 * Given two objects `L l`, and `R r`, returns true if `l == r` is a
 * well-formed expression.
 *
 * @tparam L Type of the first object
 * @tparam R Type of the second object
 * @return true Objects of types `L` and `R` can be compared for equality
 * @return false Objects of types `L` and `R` cannot be compared
 */
template <typename L, typename R>
constexpr inline bool is_equality_comparable()
{
  return is_equality_comparable_impl<L, R>::value;
}

/**---------------------------------------------------------------------------*
=======
>>>>>>> 5f8a2252
 * @brief Indicates whether the type `T` is a numeric type.
 *
 * @tparam T  The type to verify
 * @return true `T` is numeric
 * @return false  `T` is not numeric
 **/
template <typename T>
constexpr inline bool is_numeric()
{
  return std::is_integral<T>::value or std::is_floating_point<T>::value;
}

struct is_numeric_impl {
  template <typename T>
  bool operator()()
  {
    return is_numeric<T>();
  }
};

/**
 * @brief Indicates whether `type` is a numeric `data_type`.
 *
 * "Numeric" types are fundamental integral/floating point types such as `INT*`
 * or `FLOAT*`. Types that wrap a numeric type are not considered numeric, e.g.,
 *`TIMESTAMP`.
 *
 * @param type The `data_type` to verify
 * @return true `type` is numeric
 * @return false `type` is not numeric
 **/
constexpr inline bool is_numeric(data_type type)
{
  return cudf::experimental::type_dispatcher(type, is_numeric_impl{});
}

/**
 * @brief Indicates whether `T` is a Boolean type.
 *
 * @param type The `data_type` to verify
 * @return true `type` is Boolean
 * @return false `type` is not Boolean
 **/
template <typename T>
constexpr inline bool is_boolean()
{
  return std::is_same<T, bool>::value;
}

struct is_boolean_impl {
  template <typename T>
  constexpr bool operator()()
  {
    return is_boolean<T>();
  }
};

/**
 * @brief Indicates whether `type` is a Boolean `data_type`.
 *
 * @param type The `data_type` to verify
 * @return true `type` is a Boolean
 * @return false `type` is not a Boolean
 **/
constexpr inline bool is_boolean(data_type type)
{
  return cudf::experimental::type_dispatcher(type, is_boolean_impl{});
}

/**
 * @brief Indicates whether the type `T` is a timestamp type.
 *
 * @tparam T  The type to verify
 * @return true `T` is a timestamp
 * @return false  `T` is not a timestamp
 **/
template <typename T>
constexpr inline bool is_timestamp()
{
  return is_timestamp_t<T>::value;
}

struct is_timestamp_impl {
  template <typename T>
  bool operator()()
  {
    return is_timestamp<T>();
  }
};

/**
 * @brief Indicates whether `type` is a timestamp `data_type`.
 *
 * "Timestamp" types are int32_t or int64_t durations since the unix epoch.
 *
 * @param type The `data_type` to verify
 * @return true `type` is a timestamp
 * @return false `type` is not a timestamp
 **/
constexpr inline bool is_timestamp(data_type type)
{
  return cudf::experimental::type_dispatcher(type, is_timestamp_impl{});
}

/**
 * @brief Indicates whether elements of type `T` are fixed-width.
 *
 * Elements of a fixed-width type all have the same size in bytes.
 *
 * @tparam T The C++ type to verify
 * @return true `T` corresponds to a fixed-width element type
 * @return false `T` corresponds to a variable-width element type
 **/
template <typename T>
constexpr inline bool is_fixed_width()
{
  // TODO Add fixed width wrapper types
  // Is a category fixed width?
  return cudf::is_numeric<T>() || cudf::is_timestamp<T>();
}

struct is_fixed_width_impl {
  template <typename T>
  bool operator()()
  {
    return is_fixed_width<T>();
  }
};

/**
 * @brief Indicates whether elements of `type` are fixed-width.
 *
 * Elements of a fixed-width type all have the same size in bytes.
 *
 * @param type The `data_type` to verify
 * @return true `type` is fixed-width
 * @return false  `type` is variable-width
 **/
constexpr inline bool is_fixed_width(data_type type)
{
  return cudf::experimental::type_dispatcher(type, is_fixed_width_impl{});
}

/**
 * @brief Indicates whether the type `T` is a compound type.
 *
 * `column`s with "compound" elements are logically a single column of elements,
 * but may be concretely implemented with two or more `column`s. For example, a
 * `STRING` column could contain a `column` of offsets and a child `column` of
 * characters.
 *
 * @tparam T The type to verify
 * @return true `T` corresponds to a "compound" type
 * @return false `T` corresponds to a "simple" type
 */
template <typename T>
constexpr inline bool is_compound()
{
  return std::is_same<T, cudf::string_view>::value or std::is_same<T, cudf::dictionary32>::value or
         std::is_same<T, cudf::list_view>::value;
}

struct is_compound_impl {
  template <typename T>
  bool operator()()
  {
    return is_compound<T>();
  }
};

/**
 * @brief Indicates whether elements of `type` are compound.
 *
 * `column`s with "compound" elements are logically a single column of elements,
 * but may be concretely implemented with two or more `column`s. For example, a
 * `STRING` column could contain a `column` of offsets and a child `column` of
 * characters.
 *
 * @param type The `data_type` to verify
 * @return true `type` is a compound type
 * @return false `type` is a simple type
 **/
constexpr inline bool is_compound(data_type type)
{
  return cudf::experimental::type_dispatcher(type, is_compound_impl{});
}

/**
 * @brief Indicates whether the type `T` is a simple type.
 *
 * "Simple" element types are implemented with only a single column, i.e.,
 * `num_children() == 0` for columns of "simple" elements
 *
 * @tparam T The type to verify
 * @return true `T` corresponds to a simple type
 * @return false `T` corresponds to a compound type
 **/
template <typename T>
constexpr inline bool is_simple()
{
  return not is_compound<T>();
}

struct is_simple_impl {
  template <typename T>
  bool operator()()
  {
    return is_simple<T>();
  }
};

/**
 * @brief Indicates whether elements of `type` are simple.
 *
 * "Simple" element types are implemented with only a single column, i.e.,
 * `num_children() == 0` for columns of "simple" elements
 *
 * @param type The `data_type` to verify
 * @return true `type` is a simple type
 * @return false `type` is a compound type
 **/
constexpr inline bool is_simple(data_type type) { return not is_compound(type); }

template <typename T>
constexpr inline bool is_nested()
{
  return std::is_same<T, cudf::list_view>::value;
}

struct is_nested_impl {
  template <typename T>
  bool operator()()
  {
    return is_nested<T>();
  }
};

constexpr inline bool is_nested(data_type type)
{
  return cudf::experimental::type_dispatcher(type, is_nested_impl{});
}

}  // namespace cudf<|MERGE_RESOLUTION|>--- conflicted
+++ resolved
@@ -82,7 +82,6 @@
 }
 
 /**
-<<<<<<< HEAD
  * @brief Indicates whether objects of types `L` and `R` can be compared
  * for equality.
  *
@@ -100,9 +99,7 @@
   return is_equality_comparable_impl<L, R>::value;
 }
 
-/**---------------------------------------------------------------------------*
-=======
->>>>>>> 5f8a2252
+/**
  * @brief Indicates whether the type `T` is a numeric type.
  *
  * @tparam T  The type to verify
