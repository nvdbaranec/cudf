/*
 * Copyright (c) 2019, NVIDIA CORPORATION.
 *
 * Licensed under the Apache License, Version 2.0 (the "License");
 * you may not use this file except in compliance with the License.
 * You may obtain a copy of the License at
 *
 *     http://www.apache.org/licenses/LICENSE-2.0
 *
 * Unless required by applicable law or agreed to in writing, software
 * distributed under the License is distributed on an "AS IS" BASIS,
 * WITHOUT WARRANTIES OR CONDITIONS OF ANY KIND, either express or implied.
 * See the License for the specific language governing permissions and
 * limitations under the License.
 */

#include <cudf.h>

#include <cuda_runtime.h>

#include <gmock/gmock.h>
#include <gtest/gtest.h>

#include <sys/stat.h>

#include <fstream>
#include <iostream>
#include <string>
#include <vector>

#include <cstdlib>

#include <nvstrings/NVStrings.h>

#include "io/utilities/parsing_utils.cuh"
#include "tests/utilities/cudf_test_fixtures.h"

<<<<<<< HEAD
using cudf::json_read_arg;
using cudf::read_json;
=======
using cudf::json_reader_args;
using cudf::JsonReader;
>>>>>>> d38e317d
using std::string;
using std::vector;

TempDirTestEnvironment *const temp_env =
    static_cast<TempDirTestEnvironment *>(::testing::AddGlobalTestEnvironment(new TempDirTestEnvironment));
struct gdf_json_test : GdfTest {};

bool checkFile(std::string fname) {
  struct stat st;
  return (stat(fname.c_str(), &st) ? 0 : 1);
}

template <typename T> std::vector<T> gdf_column_to_host(gdf_column const *col) {
  std::vector<T> m_hostdata(col->size);
  cudaMemcpy(m_hostdata.data(), col->data, sizeof(T) * col->size, cudaMemcpyDeviceToHost);
  return m_hostdata;
}

void checkStrColumn(gdf_column const *col, vector<string> refs) {
  ASSERT_EQ(col->dtype, GDF_STRING);

  const auto stringList = reinterpret_cast<NVStrings *>(col->data);
  ASSERT_NE(stringList, nullptr);

  const auto count = stringList->size();
  ASSERT_EQ(count, refs.size());

  std::vector<int> lengths(count);
  ASSERT_NE(stringList->byte_count(lengths.data(), false), 0u);

  // Check the actual strings themselves
  std::vector<char *> strings(count);
  for (size_t i = 0; i < count; ++i) {
    strings[i] = new char[lengths[i] + 1];
    strings[i][lengths[i]] = 0;
  }
  EXPECT_EQ(stringList->to_host(strings.data(), 0, count), 0);

  for (size_t i = 0; i < count; ++i) {
    EXPECT_STREQ(strings[i], refs[i].c_str());
  }
  for (size_t i = 0; i < count; ++i) {
    delete[] strings[i];
  }
}

TEST_F(gdf_json_test, SquareBrackets) {
  const string json_file("{columns\":[\"col 1\",\"col 2\",\"col 3\"] , "
                         "\"index\":[\"row 1\",\"row 2\"] , "
                         "\"data\":[[\"a\",1,1.0],[\"b\",2,2.0]]}");

  const gdf_size_type count = countAllFromSet(json_file.c_str(), json_file.size() * sizeof(char), {'[', ']'});
  ASSERT_TRUE(count == 10);

  device_buffer<uint64_t> d_pos(count);
  findAllFromSet(json_file.c_str(), json_file.size() * sizeof(char), {'[', ']'}, 0, d_pos.data());

  vector<uint64_t> h_pos(count);
  cudaMemcpy(h_pos.data(), d_pos.data(), count * sizeof(uint64_t), cudaMemcpyDefault);
  for (auto pos : h_pos)
    ASSERT_TRUE(json_file[pos] == '[' || json_file[pos] == ']');
}

using pos_key_pair = thrust::pair<uint64_t, char>;
TEST_F(gdf_json_test, BracketsLevels) {
  // Generate square brackets consistent with 'split' json format
  const int rows = 1000000;
  const int file_size = rows * 4 + 1;
  string json_mock("{\"columns\":[x],\"index\":[x],\"data\":[");
  const int header_size = json_mock.size();
  json_mock += string(file_size, 'x');
  json_mock[json_mock.size() - 2] = ']';
  json_mock[json_mock.size() - 1] = '}';
  for (size_t i = header_size; i < json_mock.size() - 1; i += 4) {
    json_mock[i] = '[';
    json_mock[i + 2] = ']';
  }

  vector<int16_t> expected{1, 2, 2, 2, 2, 2};
  fill_n(back_inserter(expected), rows * 2, 3);
  expected.push_back(2);
  expected.push_back(1);

  const gdf_size_type count = countAllFromSet(json_mock.c_str(), json_mock.size() * sizeof(char), {'[', ']', '{', '}'});
  device_buffer<pos_key_pair> d_pos(count);
  findAllFromSet(json_mock.c_str(), json_mock.size() * sizeof(char), {'[', ']', '{', '}'}, 0, d_pos.data());
  const auto d_lvls = getBracketLevels(d_pos.data(), count, string("[{"), string("]}"));

  vector<int16_t> h_lvls(count);
  cudaMemcpy(h_lvls.data(), d_lvls.data(), count * sizeof(int16_t), cudaMemcpyDefault);
  EXPECT_THAT(h_lvls, ::testing::ContainerEq(expected));
}

TEST_F(gdf_json_test, BasicJsonLines) {
<<<<<<< HEAD
  json_read_arg args(HOST_BUFFER, "[1, 1.1]\n[2, 2.2]\n[3, 3.3]\n");
  args.lines = true;
  args.dtype = {"int", "float64"};

  const cudf::table df = read_json(args);
=======
  json_reader_args args(HOST_BUFFER, "[1, 1.1]\n[2, 2.2]\n[3, 3.3]\n");
  args.lines = true;
  args.dtype = {"int", "float64"};

  const cudf::table df = cudf::JsonReader(args).read();
>>>>>>> d38e317d

  ASSERT_EQ(df.num_columns(), 2);
  ASSERT_EQ(df.num_rows(), 3);

  ASSERT_EQ(df.get_column(0)->dtype, GDF_INT32);
  ASSERT_EQ(df.get_column(1)->dtype, GDF_FLOAT64);

  ASSERT_EQ(std::string(df.get_column(0)->col_name), "0");
  ASSERT_EQ(std::string(df.get_column(1)->col_name), "1");

  const auto firstCol = gdf_column_to_host<int32_t>(df.get_column(0));
  EXPECT_THAT(firstCol, ::testing::ElementsAre(1, 2, 3));
  const auto secondCol = gdf_column_to_host<double>(df.get_column(1));
  EXPECT_THAT(secondCol, ::testing::ElementsAre(1.1, 2.2, 3.3));
}

TEST_F(gdf_json_test, JsonLinesStrings) {
<<<<<<< HEAD
  json_read_arg args(HOST_BUFFER, "[1, 1.1, \"aa \"]\n[2, 2.2, \"  bbb\"]");
  args.lines = true;
  args.dtype = {"2:str", "0:int", "1:float64"};

  const cudf::table df = read_json(args);
=======
  json_reader_args args(HOST_BUFFER, "[1, 1.1, \"aa \"]\n[2, 2.2, \"  bbb\"]");
  args.lines = true;
  args.dtype = {"2:str", "0:int", "1:float64"};

  const cudf::table df = cudf::JsonReader(args).read();
>>>>>>> d38e317d

  ASSERT_EQ(df.num_columns(), 3);
  ASSERT_EQ(df.num_rows(), 2);

  ASSERT_EQ(df.get_column(0)->dtype, GDF_INT32);
  ASSERT_EQ(df.get_column(1)->dtype, GDF_FLOAT64);

  ASSERT_EQ(std::string(df.get_column(0)->col_name), "0");
  ASSERT_EQ(std::string(df.get_column(1)->col_name), "1");
  ASSERT_EQ(std::string(df.get_column(2)->col_name), "2");

  const auto firstCol = gdf_column_to_host<int32_t>(df.get_column(0));
  EXPECT_THAT(firstCol, ::testing::ElementsAre(1, 2));
  const auto secondCol = gdf_column_to_host<double>(df.get_column(1));
  EXPECT_THAT(secondCol, ::testing::ElementsAre(1.1, 2.2));

  checkStrColumn(df.get_column(2), {"aa ", "  bbb"});
}

TEST_F(gdf_json_test, JsonLinesDtypeInference) {
<<<<<<< HEAD
  json_read_arg args(HOST_BUFFER, "[100, 1.1, \"aa \"]\n[200, 2.2, \"  bbb\"]");
  args.lines = true;

  const cudf::table df = read_json(args);
=======
  json_reader_args args(HOST_BUFFER, "[100, 1.1, \"aa \"]\n[200, 2.2, \"  bbb\"]");
  args.lines = true;

  const cudf::table df = cudf::JsonReader(args).read();
>>>>>>> d38e317d

  ASSERT_EQ(df.num_columns(), 3);
  ASSERT_EQ(df.num_rows(), 2);

  ASSERT_EQ(df.get_column(0)->dtype, GDF_INT64);
  ASSERT_EQ(df.get_column(1)->dtype, GDF_FLOAT64);

  ASSERT_EQ(std::string(df.get_column(0)->col_name), "0");
  ASSERT_EQ(std::string(df.get_column(1)->col_name), "1");
  ASSERT_EQ(std::string(df.get_column(2)->col_name), "2");

  const auto firstCol = gdf_column_to_host<int64_t>(df.get_column(0));
  EXPECT_THAT(firstCol, ::testing::ElementsAre(100, 200));
  const auto secondCol = gdf_column_to_host<double>(df.get_column(1));
  EXPECT_THAT(secondCol, ::testing::ElementsAre(1.1, 2.2));

  checkStrColumn(df.get_column(2), {"aa ", "  bbb"});
}

TEST_F(gdf_json_test, JsonLinesFileInput) {
  const std::string fname = temp_env->get_temp_dir() + "JsonLinesFileTest.json";
  std::ofstream outfile(fname, std::ofstream::out);
  outfile << "[11, 1.1]\n[22, 2.2]";
  outfile.close();
  ASSERT_TRUE(checkFile(fname));

<<<<<<< HEAD
  json_read_arg args(FILE_PATH, fname);
  args.lines = true;

  const cudf::table df = read_json(args);
=======
  json_reader_args args(FILE_PATH, fname);
  args.lines = true;

  const cudf::table df = cudf::JsonReader(args).read();
>>>>>>> d38e317d

  ASSERT_EQ(df.num_columns(), 2);
  ASSERT_EQ(df.num_rows(), 2);

  ASSERT_EQ(df.get_column(0)->dtype, GDF_INT64);
  ASSERT_EQ(df.get_column(1)->dtype, GDF_FLOAT64);

  ASSERT_EQ(std::string(df.get_column(0)->col_name), "0");
  ASSERT_EQ(std::string(df.get_column(1)->col_name), "1");

  const auto firstCol = gdf_column_to_host<int64_t>(df.get_column(0));
  EXPECT_THAT(firstCol, ::testing::ElementsAre(11, 22));
  const auto secondCol = gdf_column_to_host<double>(df.get_column(1));
  EXPECT_THAT(secondCol, ::testing::ElementsAre(1.1, 2.2));
}

TEST_F(gdf_json_test, JsonLinesByteRange) {
  const std::string fname = temp_env->get_temp_dir() + "JsonLinesByteRangeTest.json";
  std::ofstream outfile(fname, std::ofstream::out);
  outfile << "[1000]\n[2000]\n[3000]\n[4000]\n[5000]\n[6000]\n[7000]\n[8000]\n[9000]\n";
  outfile.close();
  ASSERT_TRUE(checkFile(fname));

<<<<<<< HEAD
  json_read_arg args(FILE_PATH, fname);
=======
  json_reader_args args(FILE_PATH, fname);
>>>>>>> d38e317d
  args.lines = true;

<<<<<<< HEAD
  const cudf::table df = read_json(args);
=======
  const cudf::table df = cudf::JsonReader(args).read_byte_range(11,20);
>>>>>>> d38e317d

  ASSERT_EQ(df.num_columns(), 1);
  ASSERT_EQ(df.num_rows(), 3);

  ASSERT_EQ(df.get_column(0)->dtype, GDF_INT64);
  ASSERT_EQ(std::string(df.get_column(0)->col_name), "0");

  const auto firstCol = gdf_column_to_host<int64_t>(df.get_column(0));
  EXPECT_THAT(firstCol, ::testing::ElementsAre(3000, 4000, 5000));
}

TEST_F(gdf_json_test, JsonLinesObjects) {
  const std::string fname = temp_env->get_temp_dir() + "JsonLinesObjectsTest.json";
  std::ofstream outfile(fname, std::ofstream::out);
  outfile << " {\"co\\\"l1\" : 1, \"col2\" : 2.0} \n";
  outfile.close();
  ASSERT_TRUE(checkFile(fname));

<<<<<<< HEAD
  json_read_arg args(FILE_PATH, fname);
  args.lines = true;

  const cudf::table df = read_json(args);
=======
  json_reader_args args(FILE_PATH, fname);
  args.lines = true;

  const cudf::table df = cudf::JsonReader(args).read();
>>>>>>> d38e317d

  ASSERT_EQ(df.num_columns(), 2);
  ASSERT_EQ(df.num_rows(), 1);

  ASSERT_EQ(df.get_column(0)->dtype, GDF_INT64);
  ASSERT_EQ(std::string(df.get_column(0)->col_name), "co\\\"l1");
  ASSERT_EQ(df.get_column(1)->dtype, GDF_FLOAT64);
  ASSERT_EQ(std::string(df.get_column(1)->col_name), "col2");

  const auto firstCol = gdf_column_to_host<int64_t>(df.get_column(0));
  EXPECT_THAT(firstCol, ::testing::ElementsAre(1));

  const auto secondCol = gdf_column_to_host<double>(df.get_column(1));
  EXPECT_THAT(secondCol, ::testing::ElementsAre(2.0));
}

TEST_F(gdf_json_test, JsonLinesObjectsStrings) {
<<<<<<< HEAD
  json_read_arg args(HOST_BUFFER, "{\"col1\":100, \"col2\":1.1, \"col3\":\"aaa\"}\n"
                                  "{\"col1\":200, \"col2\":2.2, \"col3\":\"bbb\"}\n");
  args.lines = true;

  const cudf::table df = read_json(args);
=======
  json_reader_args args(HOST_BUFFER, "{\"col1\":100, \"col2\":1.1, \"col3\":\"aaa\"}\n"
                                  "{\"col1\":200, \"col2\":2.2, \"col3\":\"bbb\"}\n");
  args.lines = true;

  const cudf::table df = cudf::JsonReader(args).read();
>>>>>>> d38e317d

  ASSERT_EQ(df.num_columns(), 3);
  ASSERT_EQ(df.num_rows(), 2);

  ASSERT_EQ(df.get_column(0)->dtype, GDF_INT64);
  ASSERT_EQ(df.get_column(1)->dtype, GDF_FLOAT64);

  ASSERT_EQ(std::string(df.get_column(0)->col_name), "col1");
  ASSERT_EQ(std::string(df.get_column(1)->col_name), "col2");
  ASSERT_EQ(std::string(df.get_column(2)->col_name), "col3");

  const auto firstCol = gdf_column_to_host<int64_t>(df.get_column(0));
  EXPECT_THAT(firstCol, ::testing::ElementsAre(100, 200));
  const auto secondCol = gdf_column_to_host<double>(df.get_column(1));
  EXPECT_THAT(secondCol, ::testing::ElementsAre(1.1, 2.2));

  checkStrColumn(df.get_column(2), {"aaa", "bbb"});
}<|MERGE_RESOLUTION|>--- conflicted
+++ resolved
@@ -35,13 +35,8 @@
 #include "io/utilities/parsing_utils.cuh"
 #include "tests/utilities/cudf_test_fixtures.h"
 
-<<<<<<< HEAD
-using cudf::json_read_arg;
-using cudf::read_json;
-=======
 using cudf::json_reader_args;
 using cudf::JsonReader;
->>>>>>> d38e317d
 using std::string;
 using std::vector;
 
@@ -136,19 +131,11 @@
 }
 
 TEST_F(gdf_json_test, BasicJsonLines) {
-<<<<<<< HEAD
-  json_read_arg args(HOST_BUFFER, "[1, 1.1]\n[2, 2.2]\n[3, 3.3]\n");
+  json_reader_args args(HOST_BUFFER, "[1, 1.1]\n[2, 2.2]\n[3, 3.3]\n");
   args.lines = true;
   args.dtype = {"int", "float64"};
 
-  const cudf::table df = read_json(args);
-=======
-  json_reader_args args(HOST_BUFFER, "[1, 1.1]\n[2, 2.2]\n[3, 3.3]\n");
-  args.lines = true;
-  args.dtype = {"int", "float64"};
-
-  const cudf::table df = cudf::JsonReader(args).read();
->>>>>>> d38e317d
+  const cudf::table df = cudf::JsonReader(args).read();
 
   ASSERT_EQ(df.num_columns(), 2);
   ASSERT_EQ(df.num_rows(), 3);
@@ -166,19 +153,11 @@
 }
 
 TEST_F(gdf_json_test, JsonLinesStrings) {
-<<<<<<< HEAD
-  json_read_arg args(HOST_BUFFER, "[1, 1.1, \"aa \"]\n[2, 2.2, \"  bbb\"]");
+  json_reader_args args(HOST_BUFFER, "[1, 1.1, \"aa \"]\n[2, 2.2, \"  bbb\"]");
   args.lines = true;
   args.dtype = {"2:str", "0:int", "1:float64"};
 
-  const cudf::table df = read_json(args);
-=======
-  json_reader_args args(HOST_BUFFER, "[1, 1.1, \"aa \"]\n[2, 2.2, \"  bbb\"]");
-  args.lines = true;
-  args.dtype = {"2:str", "0:int", "1:float64"};
-
-  const cudf::table df = cudf::JsonReader(args).read();
->>>>>>> d38e317d
+  const cudf::table df = cudf::JsonReader(args).read();
 
   ASSERT_EQ(df.num_columns(), 3);
   ASSERT_EQ(df.num_rows(), 2);
@@ -199,17 +178,10 @@
 }
 
 TEST_F(gdf_json_test, JsonLinesDtypeInference) {
-<<<<<<< HEAD
-  json_read_arg args(HOST_BUFFER, "[100, 1.1, \"aa \"]\n[200, 2.2, \"  bbb\"]");
-  args.lines = true;
-
-  const cudf::table df = read_json(args);
-=======
   json_reader_args args(HOST_BUFFER, "[100, 1.1, \"aa \"]\n[200, 2.2, \"  bbb\"]");
   args.lines = true;
 
   const cudf::table df = cudf::JsonReader(args).read();
->>>>>>> d38e317d
 
   ASSERT_EQ(df.num_columns(), 3);
   ASSERT_EQ(df.num_rows(), 2);
@@ -236,17 +208,10 @@
   outfile.close();
   ASSERT_TRUE(checkFile(fname));
 
-<<<<<<< HEAD
-  json_read_arg args(FILE_PATH, fname);
-  args.lines = true;
-
-  const cudf::table df = read_json(args);
-=======
   json_reader_args args(FILE_PATH, fname);
   args.lines = true;
 
   const cudf::table df = cudf::JsonReader(args).read();
->>>>>>> d38e317d
 
   ASSERT_EQ(df.num_columns(), 2);
   ASSERT_EQ(df.num_rows(), 2);
@@ -270,18 +235,10 @@
   outfile.close();
   ASSERT_TRUE(checkFile(fname));
 
-<<<<<<< HEAD
-  json_read_arg args(FILE_PATH, fname);
-=======
   json_reader_args args(FILE_PATH, fname);
->>>>>>> d38e317d
-  args.lines = true;
-
-<<<<<<< HEAD
-  const cudf::table df = read_json(args);
-=======
+  args.lines = true;
+
   const cudf::table df = cudf::JsonReader(args).read_byte_range(11,20);
->>>>>>> d38e317d
 
   ASSERT_EQ(df.num_columns(), 1);
   ASSERT_EQ(df.num_rows(), 3);
@@ -300,17 +257,10 @@
   outfile.close();
   ASSERT_TRUE(checkFile(fname));
 
-<<<<<<< HEAD
-  json_read_arg args(FILE_PATH, fname);
-  args.lines = true;
-
-  const cudf::table df = read_json(args);
-=======
   json_reader_args args(FILE_PATH, fname);
   args.lines = true;
 
   const cudf::table df = cudf::JsonReader(args).read();
->>>>>>> d38e317d
 
   ASSERT_EQ(df.num_columns(), 2);
   ASSERT_EQ(df.num_rows(), 1);
@@ -328,19 +278,11 @@
 }
 
 TEST_F(gdf_json_test, JsonLinesObjectsStrings) {
-<<<<<<< HEAD
-  json_read_arg args(HOST_BUFFER, "{\"col1\":100, \"col2\":1.1, \"col3\":\"aaa\"}\n"
-                                  "{\"col1\":200, \"col2\":2.2, \"col3\":\"bbb\"}\n");
-  args.lines = true;
-
-  const cudf::table df = read_json(args);
-=======
   json_reader_args args(HOST_BUFFER, "{\"col1\":100, \"col2\":1.1, \"col3\":\"aaa\"}\n"
                                   "{\"col1\":200, \"col2\":2.2, \"col3\":\"bbb\"}\n");
   args.lines = true;
 
   const cudf::table df = cudf::JsonReader(args).read();
->>>>>>> d38e317d
 
   ASSERT_EQ(df.num_columns(), 3);
   ASSERT_EQ(df.num_rows(), 2);
