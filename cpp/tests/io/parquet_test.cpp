--- conflicted
+++ resolved
@@ -100,7 +100,6 @@
   return create_fixed_table<T>(num_columns, num_rows, include_validity, compressible_elements);
 }
 
-<<<<<<< HEAD
 // this function replicates the "list_gen" function in
 // python/cudf/cudf/tests/test_parquet.py
 template <typename T>
@@ -182,7 +181,8 @@
                cudf::test::detail::make_null_mask(valids, valids + offsets_size))
            : cudf::make_lists_column(
                offsets_size, offsets.release(), std::move(child), 0, rmm::device_buffer{});
-=======
+}
+
 void compare_metadata_equality(cudf::io::table_input_metadata in_meta,
                                cudf::io::table_metadata out_meta)
 {
@@ -200,7 +200,6 @@
   for (size_t i = 0; i < out_meta.schema_info.size(); ++i) {
     compare_names(out_meta.schema_info[i], in_meta.column_metadata[i]);
   }
->>>>>>> d500142e
 }
 
 // Base test fixture for tests
