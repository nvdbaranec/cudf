<<<<<<< HEAD
# Copyright (c) 2020, NVIDIA CORPORATION.
=======
# Copyright (c) 2019-2020, NVIDIA CORPORATION.
>>>>>>> 5127c7b9

import warnings
from io import BytesIO, StringIO

import pandas as pd

import cudf
<<<<<<< HEAD
import cudf._libxx.io.json as libjson
=======
import cudf._libxx.json as libjson
>>>>>>> 5127c7b9
from cudf.utils import ioutils


@ioutils.doc_read_json()
def read_json(
    path_or_buf,
    engine="auto",
    dtype=True,
    lines=False,
    compression="infer",
    byte_range=None,
    *args,
    **kwargs,
):
    """{docstring}"""

    if engine == "cudf" and not lines:
        raise ValueError("cudf engine only supports JSON Lines format")
    if engine == "auto":
        engine = "cudf" if lines else "pandas"

    path_or_buf, compression = ioutils.get_filepath_or_buffer(
        path_or_buf, compression, (BytesIO, StringIO), **kwargs
    )
    if engine == "cudf":
<<<<<<< HEAD
        df = libjson.read_json_libcudf(
=======
        df = libjson.read_json(
>>>>>>> 5127c7b9
            path_or_buf, dtype, lines, compression, byte_range
        )
    else:
        warnings.warn(
            "Using CPU via Pandas to read JSON dataset, this may "
            "be GPU accelerated in the future"
        )
        if kwargs.get("orient") == "table":
            pd_value = pd.read_json(
                path_or_buf,
                lines=lines,
                compression=compression,
                *args,
                **kwargs,
            )
        else:
            pd_value = pd.read_json(
                path_or_buf,
                lines=lines,
                dtype=dtype,
                compression=compression,
                *args,
                **kwargs,
            )
        df = cudf.from_pandas(pd_value)

    return df


@ioutils.doc_to_json()
def to_json(cudf_val, path_or_buf=None, *args, **kwargs):
    """{docstring}"""

    warnings.warn(
        "Using CPU via Pandas to write JSON dataset, this may "
        "be GPU accelerated in the future"
    )
    pd_value = cudf_val.to_pandas()
    pd.io.json.to_json(path_or_buf, pd_value, *args, **kwargs)<|MERGE_RESOLUTION|>--- conflicted
+++ resolved
@@ -1,8 +1,4 @@
-<<<<<<< HEAD
-# Copyright (c) 2020, NVIDIA CORPORATION.
-=======
 # Copyright (c) 2019-2020, NVIDIA CORPORATION.
->>>>>>> 5127c7b9
 
 import warnings
 from io import BytesIO, StringIO
@@ -10,11 +6,7 @@
 import pandas as pd
 
 import cudf
-<<<<<<< HEAD
-import cudf._libxx.io.json as libjson
-=======
 import cudf._libxx.json as libjson
->>>>>>> 5127c7b9
 from cudf.utils import ioutils
 
 
@@ -40,11 +32,7 @@
         path_or_buf, compression, (BytesIO, StringIO), **kwargs
     )
     if engine == "cudf":
-<<<<<<< HEAD
-        df = libjson.read_json_libcudf(
-=======
         df = libjson.read_json(
->>>>>>> 5127c7b9
             path_or_buf, dtype, lines, compression, byte_range
         )
     else:
