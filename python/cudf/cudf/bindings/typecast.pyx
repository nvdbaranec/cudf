--- conflicted
+++ resolved
@@ -27,44 +27,30 @@
     """
 
     check_gdf_compatibility(incol)
-<<<<<<< HEAD
-    
-=======
     check_gdf_compatibility(outcol)
 
->>>>>>> 10513e92
     cdef gdf_column* c_incol = column_view_from_column(incol)
 
-<<<<<<< HEAD
     npdtype = kwargs.get("dtype", np.float64)
     cdef gdf_dtype dtype = dtypes[npdtype]
     cdef uintptr_t category
 
     cdef gdf_dtype_extra_info info = gdf_dtype_extra_info(
         time_unit = TIME_UNIT_NONE,
-        category = <void*> category
+        category = <void*>category
     )
-    unit            = kwargs.get("time_unit", 'none')
-    info.time_unit  = _time_unit[unit]
+    unit = kwargs.get("time_unit", 'none')
+    info.time_unit = _time_unit[unit]
 
     cdef gdf_column result
 
     with nogil:    
-        result = col_cast(c_incol[0], dtype, info)
+        result = col_cast(
+          c_incol[0],
+          dtype,
+          info
+       )
     
     free(c_incol)
     data, mask = gdf_column_to_column_mem(&result)
-    return Column.from_mem_views(data, mask)
-=======
-    cdef gdf_error result
-    with nogil:
-        result = gdf_cast(
-            <gdf_column*>c_incol,
-            <gdf_column*>c_outcol
-        )
-
-    free(c_incol)
-    free(c_outcol)
-
-    check_gdf_error(result)
->>>>>>> 10513e92
+    return Column.from_mem_views(data, mask)