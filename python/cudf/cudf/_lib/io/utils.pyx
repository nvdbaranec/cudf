# Copyright (c) 2020, NVIDIA CORPORATION.

from cpython.buffer cimport PyBUF_READ
from cpython.memoryview cimport PyMemoryView_FromMemory
from libcpp.map cimport map
from libcpp.memory cimport unique_ptr
<<<<<<< HEAD
from cudf._lib.move cimport move
=======
from libcpp.utility cimport move
>>>>>>> 8444c38b
from libcpp.vector cimport vector
from libcpp.pair cimport pair
from libcpp.string cimport string
from cudf._lib.cpp.io.types cimport source_info, io_type, host_buffer
from cudf._lib.cpp.io.types cimport sink_info, data_sink, datasource
from cudf._lib.io.datasource cimport Datasource

import codecs
import errno
import io
import os
import cudf

# Converts the Python source input to libcudf++ IO source_info
# with the appropriate type and source values
cdef source_info make_source_info(list src) except*:
    if not src:
        raise ValueError("Need to pass at least one source")

    cdef const unsigned char[::1] c_buffer
    cdef vector[host_buffer] c_host_buffers
    cdef vector[string] c_files
    cdef Datasource csrc
    empty_buffer = False
    if isinstance(src[0], bytes):
        empty_buffer = True
        for buffer in src:
            if (len(buffer) > 0):
                c_buffer = buffer
                c_host_buffers.push_back(host_buffer(<char*>&c_buffer[0],
                                                     c_buffer.shape[0]))
                empty_buffer = False
    elif isinstance(src[0], io.BytesIO):
        for bio in src:
            c_buffer = bio.getbuffer()  # check if empty?
            c_host_buffers.push_back(host_buffer(<char*>&c_buffer[0],
                                                 c_buffer.shape[0]))
    # Otherwise src is expected to be a numeric fd, string path, or PathLike.
    # TODO (ptaylor): Might need to update this check if accepted input types
    #                 change when UCX and/or cuStreamz support is added.
    elif isinstance(src[0], Datasource):
        csrc = src[0]
        return source_info(csrc.get_datasource())
    elif isinstance(src[0], (int, float, complex, basestring, os.PathLike)):
        # If source is a file, return source_info where type=FILEPATH
        if not all(os.path.isfile(file) for file in src):
            raise FileNotFoundError(errno.ENOENT,
                                    os.strerror(errno.ENOENT),
                                    src)

        files = [<string> str(elem).encode() for elem in src]
        c_files = files
        return source_info(c_files)
    else:
        raise TypeError("Unrecognized input type: {}".format(type(src[0])))

    if empty_buffer is True:
        c_host_buffers.push_back(host_buffer(<char*>NULL, 0))

    return source_info(c_host_buffers)

# Converts the Python sink input to libcudf++ IO sink_info.
cdef sink_info make_sink_info(src, unique_ptr[data_sink] & sink) except*:
    if isinstance(src, io.StringIO):
        sink.reset(new iobase_data_sink(src))
        return sink_info(sink.get())
    elif isinstance(src, io.TextIOBase):
        # Files opened in text mode expect writes to be str rather than bytes,
        # which requires conversion from utf-8. If the underlying buffer is
        # utf-8, we can bypass this conversion by writing directly to it.
        if codecs.lookup(src.encoding).name not in {"utf-8", "ascii"}:
            raise NotImplementedError(f"Unsupported encoding {src.encoding}")
        sink.reset(new iobase_data_sink(src.buffer))
        return sink_info(sink.get())
    elif isinstance(src, io.IOBase):
        sink.reset(new iobase_data_sink(src))
        return sink_info(sink.get())
    elif isinstance(src, (basestring, os.PathLike)):
        return sink_info(<string> os.path.expanduser(src).encode())
    else:
        raise TypeError("Unrecognized input type: {}".format(type(src)))


# Adapts a python io.IOBase object as a libcudf++ IO data_sink. This lets you
# write from cudf to any python file-like object (File/BytesIO/SocketIO etc)
cdef cppclass iobase_data_sink(data_sink):
    object buf

    iobase_data_sink(object buf_):
        this.buf = buf_

    void host_write(const void * data, size_t size) with gil:
        if isinstance(buf, io.StringIO):
            buf.write(PyMemoryView_FromMemory(<char*>data, size, PyBUF_READ)
                      .tobytes().decode())
        else:
            buf.write(PyMemoryView_FromMemory(<char*>data, size, PyBUF_READ))

    void flush() with gil:
        buf.flush()

    size_t bytes_written() with gil:
        return buf.tell()<|MERGE_RESOLUTION|>--- conflicted
+++ resolved
@@ -4,11 +4,7 @@
 from cpython.memoryview cimport PyMemoryView_FromMemory
 from libcpp.map cimport map
 from libcpp.memory cimport unique_ptr
-<<<<<<< HEAD
-from cudf._lib.move cimport move
-=======
 from libcpp.utility cimport move
->>>>>>> 8444c38b
 from libcpp.vector cimport vector
 from libcpp.pair cimport pair
 from libcpp.string cimport string
