# Copyright (c) 2018, NVIDIA CORPORATION.

import operator
import warnings
from collections import OrderedDict
from numbers import Number

import numpy as np
import pandas as pd
from pandas.api.types import is_dict_like, is_scalar

from librmm_cffi import librmm as rmm

import cudf.bindings.copying as cpp_copying
from cudf import formatting
from cudf.bindings.nvtx import nvtx_range_pop, nvtx_range_push
from cudf.bindings.stream_compaction import (
    apply_drop_duplicates as cpp_drop_duplicates,
)
from cudf.comm.serialize import register_distributed_serializer
from cudf.dataframe import columnops
from cudf.dataframe.column import Column
from cudf.dataframe.datetime import DatetimeColumn
from cudf.dataframe.index import Index, RangeIndex, as_index
from cudf.indexing import _SeriesIlocIndexer, _SeriesLocIndexer
from cudf.settings import NOTSET, settings
from cudf.utils import cudautils, ioutils, utils
from cudf.utils.docutils import copy_docstring
from cudf.utils.dtypes import is_categorical_dtype
from cudf.window import Rolling


class Series(object):
    """
    Data and null-masks.

    ``Series`` objects are used as columns of ``DataFrame``.
    """

    @classmethod
    def from_categorical(cls, categorical, codes=None):
        """Creates from a pandas.Categorical

        If ``codes`` is defined, use it instead of ``categorical.codes``
        """
        from cudf.dataframe.categorical import pandas_categorical_as_column

        col = pandas_categorical_as_column(categorical, codes=codes)
        return Series(data=col)

    @classmethod
    def from_masked_array(cls, data, mask, null_count=None):
        """Create a Series with null-mask.
        This is equivalent to:

            Series(data).set_mask(mask, null_count=null_count)

        Parameters
        ----------
        data : 1D array-like
            The values.  Null values must not be skipped.  They can appear
            as garbage values.
        mask : 1D array-like of numpy.uint8
            The null-mask.  Valid values are marked as ``1``; otherwise ``0``.
            The mask bit given the data index ``idx`` is computed as::

                (mask[idx // 8] >> (idx % 8)) & 1
        null_count : int, optional
            The number of null values.
            If None, it is calculated automatically.
        """
        col = columnops.as_column(data).set_mask(mask, null_count=null_count)
        return cls(data=col)

    def __init__(
        self, data=None, index=None, name=None, nan_as_null=True, dtype=None
    ):
        if isinstance(data, pd.Series):
            if name is None:
                name = data.name
            index = as_index(data.index)
        elif isinstance(data, pd.Index):
            name = data.name
            data = data.values
        elif isinstance(data, Index):
            name = data.name
            data = data.as_column()
            if dtype is not None:
                data = data.astype(dtype)

        if isinstance(data, Series):
            index = data._index if index is None else index
            if name is None:
                name = data.name
            data = data._column
            if dtype is not None:
                data = data.astype(dtype)

        if data is None:
            data = {}

        if not isinstance(data, columnops.TypedColumnBase):
            data = columnops.as_column(
                data, nan_as_null=nan_as_null, dtype=dtype, name=name
            )

        if index is not None and not isinstance(index, Index):
            index = as_index(index)
        assert isinstance(data, columnops.TypedColumnBase)
        if name is None:
            name = data.name
        data.name = name
        self._column = data
        self._index = RangeIndex(len(data)) if index is None else index
        self._name = name

    @classmethod
    def from_pandas(cls, s, nan_as_null=True):
        return cls(s, nan_as_null=nan_as_null)

    @property
    def values(self):
        if self.dtype == np.dtype("object"):
            return self.data.to_host()
        elif is_categorical_dtype(self.dtype):
            return self._column.to_pandas().values
        else:
            return self.data.mem.copy_to_host()

    @classmethod
    def from_arrow(cls, s):
        return cls(s)

    def serialize(self, serialize):
        header = {}
        frames = []
        header["index"], index_frames = serialize(self._index)
        frames.extend(index_frames)
        header["index_frame_count"] = len(index_frames)
        header["column"], column_frames = serialize(self._column)
        frames.extend(column_frames)
        header["column_frame_count"] = len(column_frames)
        return header, frames

    @property
    def shape(self):
        """Returns a tuple representing the dimensionality of the Series.
        """
        return (len(self),)

    @property
    def dt(self):
        if isinstance(self._column, DatetimeColumn):
            return DatetimeProperties(self)
        else:
            raise AttributeError(
                "Can only use .dt accessor with datetimelike " "values"
            )

    @property
    def ndim(self):
        """Dimension of the data. Series ndim is always 1.
        """
        return 1

    @property
    def name(self):
        """Returns name of the Series.
        """
        return self._name

    @name.setter
    def name(self, name):
        self._name = name
        self._column.name = name

    @classmethod
    def deserialize(cls, deserialize, header, frames):
        index_nframes = header["index_frame_count"]
        index = deserialize(header["index"], frames[:index_nframes])
        frames = frames[index_nframes:]
        column_nframes = header["column_frame_count"]
        column = deserialize(header["column"], frames[:column_nframes])
        return Series(column, index=index)

    def _copy_construct_defaults(self):
        return dict(data=self._column, index=self._index, name=self.name)

    def _copy_construct(self, **kwargs):
        """Shallow copy this object by replacing certain ctor args.
        """
        params = self._copy_construct_defaults()
        cls = type(self)
        params.update(kwargs)
        return cls(**params)

    def copy(self, deep=True):
        result = self._copy_construct()
        if deep:
            result._column = self._column.copy(deep)
        return result

    def __copy__(self, deep=True):
        return self.copy(deep)

    def __deepcopy__(self):
        return self.copy()

    def append(self, other, ignore_index=False):
        """Append values from another ``Series`` or array-like object.
        If ``ignore_index=True`` (default), the index is reset.
        """
        this = self
        other = Series(other)

        from cudf.dataframe import numerical

        if isinstance(this._column, numerical.NumericalColumn):
            if self.dtype != other.dtype:
                this, other = numerical.numeric_normalize_types(this, other)

        if ignore_index:
            index = None
        else:
            index = True

        return Series._concat([this, other], index=index)

    def reindex(self, index=None, copy=True):
        """Return a Series that conforms to a new index

        Parameters
        ----------
        index : Index, Series-convertible, default None
        copy : boolean, default True

        Returns
        -------
        A new Series that conforms to the supplied index
        """
        name = self.name or 0
        idx = self._index if index is None else index
        return self.to_frame(name).reindex(idx, copy=copy)[name]

    def reset_index(self, drop=False):
        """ Reset index to RangeIndex """
        if not drop:
            return self.to_frame().reset_index(drop=drop)
        else:
            return self._copy_construct(index=RangeIndex(len(self)))

    def set_index(self, index):
        """Returns a new Series with a different index.

        Parameters
        ----------
        index : Index, Series-convertible
            the new index or values for the new index
        """
        index = index if isinstance(index, Index) else as_index(index)
        return self._copy_construct(index=index)

    def as_index(self):
        return self.set_index(RangeIndex(len(self)))

    def to_frame(self, name=None):
        """Convert Series into a DataFrame

        Parameters
        ----------
        name : str, default None
            Name to be used for the column

        Returns
        -------
        DataFrame
            cudf DataFrame
        """

        from cudf import DataFrame

        if name is not None:
            col = name
        elif self.name is None:
            col = 0
        else:
            col = self.name

        return DataFrame({col: self}, index=self.index)

    def set_mask(self, mask, null_count=None):
        """Create new Series by setting a mask array.

        This will override the existing mask.  The returned Series will
        reference the same data buffer as this Series.

        Parameters
        ----------
        mask : 1D array-like of numpy.uint8
            The null-mask.  Valid values are marked as ``1``; otherwise ``0``.
            The mask bit given the data index ``idx`` is computed as::

                (mask[idx // 8] >> (idx % 8)) & 1
        null_count : int, optional
            The number of null values.
            If None, it is calculated automatically.

        """
        col = self._column.set_mask(mask, null_count=null_count)
        return self._copy_construct(data=col)

    def __sizeof__(self):
        return self._column.__sizeof__() + self._index.__sizeof__()

    def __len__(self):
        """Returns the size of the ``Series`` including null values.
        """
        return len(self._column)

    def __array_ufunc__(self, ufunc, method, *inputs, **kwargs):
        import cudf

        if method == "__call__" and hasattr(cudf, ufunc.__name__):
            func = getattr(cudf, ufunc.__name__)
            return func(self)
        else:
            return NotImplemented

    def __array_function__(self, func, types, args, kwargs):

        cudf_series_module = Series
        for submodule in func.__module__.split(".")[1:]:
            # point cudf to the correct submodule
            if hasattr(cudf_series_module, submodule):
                cudf_series_module = getattr(cudf_series_module, submodule)
            else:
                return NotImplemented

        fname = func.__name__

        handled_types = [cudf_series_module]
        for t in types:
            if t not in handled_types:
                return NotImplemented

        if hasattr(cudf_series_module, fname):
            cudf_func = getattr(cudf_series_module, fname)
            # Handle case if cudf_func is same as numpy function
            if cudf_func is func:
                return NotImplemented
            else:
                return cudf_func(*args, **kwargs)

        else:
            return NotImplemented

    @property
    def empty(self):
        return not len(self)

    def __getitem__(self, arg):
        data = self._column[arg]
        index = self.index.take(arg)
        if utils.is_scalar(data) or data is None:
            return data
        return self._copy_construct(data=data, index=index)

    def __setitem__(self, key, value):
        # coerce value into a scalar or column
        if utils.is_scalar(value):
            value = utils.to_cudf_compatible_scalar(value)
        else:
            value = columnops.as_column(value)

        if hasattr(value, "dtype") and pd.api.types.is_numeric_dtype(
            value.dtype
        ):
            # normalize types if necessary:
            if not pd.api.types.is_integer(key):
                to_dtype = np.result_type(value.dtype, self._column.dtype)
                value = value.astype(to_dtype)
                self._column = self._column.astype(to_dtype)

        self._column[key] = value

    def take(self, indices, ignore_index=False):
        """Return Series by taking values from the corresponding *indices*.
        """
        result = self[indices]
        if ignore_index:
            index = RangeIndex(len(result))
            return result._copy_construct(index=index)
        else:
            return result

    def _get_mask_as_series(self):
        mask = Series(cudautils.ones(len(self), dtype=np.bool))
        if self._column.mask is not None:
            mask = mask.set_mask(self._column.mask).fillna(False)
        return mask

    def __bool__(self):
        """Always raise TypeError when converting a Series
        into a boolean.
        """
        raise TypeError("can't compute boolean for {!r}".format(type(self)))

    def values_to_string(self, nrows=None):
        """Returns a list of string for each element.
        """
        values = self[:nrows]
        if self.dtype == np.dtype("object"):
            out = [str(v) for v in values]
        else:
            out = ["" if v is None else str(v) for v in values]
        return out

    def head(self, n=5):
        return self.iloc[:n]

    def tail(self, n=5):
        """
        Returns the last n rows as a new Series

        Examples
        --------
        >>> import cudf
        >>> ser = cudf.Series([4, 3, 2, 1, 0])
        >>> print(ser.tail(2))
        3    1
        4    0
        """
        if n == 0:
            return self.iloc[0:0]

        return self.iloc[-n:]

    def to_string(self, nrows=NOTSET):
        """Convert to string

        Parameters
        ----------
        nrows : int
            Maximum number of rows to show.
            If it is None, all rows are shown.
        """
        if nrows is NOTSET:
            nrows = settings.formatting.get(nrows)

        str_dtype = self.dtype

        if len(self) == 0:
            return "<empty Series of dtype={}>".format(str_dtype)

        if nrows is None:
            nrows = len(self)
        else:
            nrows = min(nrows, len(self))  # cap row count

        more_rows = len(self) - nrows

        # Prepare cells
        cols = OrderedDict([("", self.values_to_string(nrows=nrows))])
        dtypes = OrderedDict([("", self.dtype)])
        # Format into a table
        output = formatting.format(
            index=self.index,
            cols=cols,
            dtypes=dtypes,
            more_rows=more_rows,
            series_spacing=True,
        )
        if self.name is None:
            output += "\ndtype: {}".format(str_dtype)
        else:
            output += "\nName: {}, dtype: {}".format(self.name, str_dtype)

        if is_categorical_dtype(self.dtype):
            cat = self.cat
            str_dtype = cat.categories.dtype.name
            categories = cat.categories.to_array()
            separator = " < " if cat.ordered else ", "
            desc = "({}, {})".format(len(categories), str_dtype)
            categories = "[{}]".format(separator.join(categories))
            output += "\nCategories {}: {}".format(desc, categories)

        return output

    def __str__(self):
        return self.to_string(nrows=10)

    def __repr__(self):
        return "<cudf.Series nrows={} >".format(len(self))

    def _binaryop(self, other, fn, reflect=False):
        """
        Internal util to call a binary operator *fn* on operands *self*
        and *other*.  Return the output Series.  The output dtype is
        determined by the input operands.

        If ``reflect`` is ``True``, swap the order of the operands.
        """
        from cudf import DataFrame

        if isinstance(other, DataFrame):
            # TODO: fn is not the same as arg expected by _apply_op
            # e.g. for fn = 'and', _apply_op equivalent is '__and__'
            return other._apply_op(self, fn)

        nvtx_range_push("CUDF_BINARY_OP", "orange")
        result_name = utils.get_result_name(self, other)
        lhs, rhs = _align_indices(self, other)
        rhs = self._normalize_binop_value(rhs)
        outcol = lhs._column.binary_operator(fn, rhs, reflect=reflect)
        result = lhs._copy_construct(data=outcol, name=result_name)
        nvtx_range_pop()
        return result

    def _rbinaryop(self, other, fn):
        """
        Internal util to call a binary operator *fn* on operands *self*
        and *other* for reflected operations.  Return the output Series.
        The output dtype is determined by the input operands.
        """
        return self._binaryop(other, fn, reflect=True)

    def _unaryop(self, fn):
        """
        Internal util to call a unary operator *fn* on operands *self*.
        Return the output Series.  The output dtype is determined by the input
        operand.
        """
        outcol = self._column.unary_operator(fn)
        return self._copy_construct(data=outcol)

    def _filled_binaryop(self, other, fn, fill_value=None, reflect=False):
        def func(lhs, rhs):
            return fn(rhs, lhs) if reflect else fn(lhs, rhs)

        lhs, rhs = _align_indices(self, other)

        if fill_value is not None:
            if isinstance(rhs, Series):
                if lhs.has_null_mask and rhs.has_null_mask:
                    lmask = Series(data=lhs.nullmask)
                    rmask = Series(data=rhs.nullmask)
                    mask = (lmask | rmask).data
                    lhs = lhs.fillna(fill_value)
                    rhs = rhs.fillna(fill_value)
                    data = func(lhs, rhs).data
                    data = lhs._column.replace(data=data, mask=mask)
                    return lhs._copy_construct(data=data)
                elif lhs.has_null_mask:
                    return func(lhs.fillna(fill_value), rhs)
                elif rhs.has_null_mask:
                    return func(lhs, rhs.fillna(fill_value))
            elif is_scalar(rhs):
                return func(lhs.fillna(fill_value), rhs)
        return func(lhs, rhs)

    def add(self, other, fill_value=None):
        """Addition of series and other, element-wise
        (binary operator add).

        Parameters
        ----------
        other: Series or scalar value
        fill_value : None or value
            Value to fill nulls with before computation. If data in both
            corresponding Series locations is null the result will be null
        """
        return self._filled_binaryop(other, operator.add, fill_value)

    def __add__(self, other):
        return self._binaryop(other, "add")

    def radd(self, other, fill_value=None):
        """Addition of series and other, element-wise
        (binary operator radd).

        Parameters
        ----------
        other: Series or scalar value
        fill_value : None or value
            Value to fill nulls with before computation. If data in both
            corresponding Series locations is null the result will be null
        """
        return self._filled_binaryop(other, operator.add, fill_value, True)

    def __radd__(self, other):
        return self._rbinaryop(other, "add")

    def sub(self, other, fill_value=None):
        """Subtraction of series and other, element-wise
        (binary operator sub).

        Parameters
        ----------
        other: Series or scalar value
        fill_value : None or value
            Value to fill nulls with before computation. If data in both
            corresponding Series locations is null the result will be null
        """
        return self._filled_binaryop(other, operator.sub, fill_value)

    def __sub__(self, other):
        return self._binaryop(other, "sub")

    def rsub(self, other, fill_value=None):
        """Subtraction of series and other, element-wise
        (binary operator rsub).

        Parameters
        ----------
        other: Series or scalar value
        fill_value : None or value
            Value to fill nulls with before computation. If data in both
            corresponding Series locations is null the result will be null
        """
        return self._filled_binaryop(other, operator.sub, fill_value, True)

    def __rsub__(self, other):
        return self._rbinaryop(other, "sub")

    def mul(self, other, fill_value=None):
        """Multiplication of series and other, element-wise
        (binary operator mul).

        Parameters
        ----------
        other: Series or scalar value
        fill_value : None or value
            Value to fill nulls with before computation. If data in both
            corresponding Series locations is null the result will be null
        """
        return self._filled_binaryop(other, operator.mul, fill_value)

    def __mul__(self, other):
        return self._binaryop(other, "mul")

    def rmul(self, other, fill_value=None):
        """Multiplication of series and other, element-wise
        (binary operator rmul).

        Parameters
        ----------
        other: Series or scalar value
        fill_value : None or value
            Value to fill nulls with before computation. If data in both
            corresponding Series locations is null the result will be null
        """
        return self._filled_binaryop(other, operator.mul, fill_value, True)

    def __rmul__(self, other):
        return self._rbinaryop(other, "mul")

    def mod(self, other, fill_value=None):
        """Modulo of series and other, element-wise
        (binary operator mod).

        Parameters
        ----------
        other: Series or scalar value
        fill_value : None or value
            Value to fill nulls with before computation. If data in both
            corresponding Series locations is null the result will be null
        """
        return self._filled_binaryop(other, operator.mod, fill_value)

    def __mod__(self, other):
        return self._binaryop(other, "mod")

    def rmod(self, other, fill_value=None):
        """Modulo of series and other, element-wise
        (binary operator rmod).

        Parameters
        ----------
        other: Series or scalar value
        fill_value : None or value
            Value to fill nulls with before computation. If data in both
            corresponding Series locations is null the result will be null
        """
        return self._filled_binaryop(other, operator.mod, fill_value, True)

    def __rmod__(self, other):
        return self._rbinaryop(other, "mod")

    def pow(self, other, fill_value=None):
        """Exponential power of series and other, element-wise
        (binary operator pow).

        Parameters
        ----------
        other: Series or scalar value
        fill_value : None or value
            Value to fill nulls with before computation. If data in both
            corresponding Series locations is null the result will be null
        """
        return self._filled_binaryop(other, operator.pow, fill_value)

    def __pow__(self, other):
        return self._binaryop(other, "pow")

    def rpow(self, other, fill_value=None):
        """Exponential power of series and other, element-wise
        (binary operator rpow).

        Parameters
        ----------
        other: Series or scalar value
        fill_value : None or value
            Value to fill nulls with before computation. If data in both
            corresponding Series locations is null the result will be null
        """
        return self._filled_binaryop(other, operator.pow, fill_value, True)

    def __rpow__(self, other):
        return self._rbinaryop(other, "pow")

    def floordiv(self, other, fill_value=None):
        """Integer division of series and other, element-wise
        (binary operator floordiv).

        Parameters
        ----------
        other: Series or scalar value
        fill_value : None or value
            Value to fill nulls with before computation. If data in both
            corresponding Series locations is null the result will be null
        """
        return self._filled_binaryop(other, operator.floordiv, fill_value)

    def __floordiv__(self, other):
        return self._binaryop(other, "floordiv")

    def rfloordiv(self, other, fill_value=None):
        """Integer division of series and other, element-wise
        (binary operator rfloordiv).

        Parameters
        ----------
        other: Series or scalar value
        fill_value : None or value
            Value to fill nulls with before computation. If data in both
            corresponding Series locations is null the result will be null
        """
        return self._filled_binaryop(
            other, operator.floordiv, fill_value, True
        )

    def __rfloordiv__(self, other):
        return self._rbinaryop(other, "floordiv")

    def truediv(self, other, fill_value=None):
        """Floating division of series and other, element-wise
        (binary operator truediv).

        Parameters
        ----------
        other: Series or scalar value
        fill_value : None or value
            Value to fill nulls with before computation. If data in both
            corresponding Series locations is null the result will be null
        """
        return self._filled_binaryop(other, operator.truediv, fill_value)

    def __truediv__(self, other):
        if self.dtype in list(truediv_int_dtype_corrections.keys()):
            truediv_type = truediv_int_dtype_corrections[str(self.dtype)]
            return self.astype(truediv_type)._binaryop(other, "truediv")
        else:
            return self._binaryop(other, "truediv")

    def rtruediv(self, other, fill_value=None):
        """Floating division of series and other, element-wise
        (binary operator rtruediv).

        Parameters
        ----------
        other: Series or scalar value
        fill_value : None or value
            Value to fill nulls with before computation. If data in both
            corresponding Series locations is null the result will be null
        """
        return self._filled_binaryop(other, operator.truediv, fill_value, True)

    def __rtruediv__(self, other):
        if self.dtype in list(truediv_int_dtype_corrections.keys()):
            truediv_type = truediv_int_dtype_corrections[str(self.dtype)]
            return self.astype(truediv_type)._rbinaryop(other, "truediv")
        else:
            return self._rbinaryop(other, "truediv")

    __div__ = __truediv__

    def _bitwise_binop(self, other, op):
        if (
            np.issubdtype(self.dtype, np.bool_)
            or np.issubdtype(self.dtype, np.integer)
        ) and (
            np.issubdtype(other.dtype, np.bool_)
            or np.issubdtype(other.dtype, np.integer)
        ):
            # TODO: This doesn't work on Series (op) DataFrame
            # because dataframe doesn't have dtype
            ser = self._binaryop(other, op)
            if np.issubdtype(self.dtype, np.bool_) or np.issubdtype(
                other.dtype, np.bool_
            ):
                ser = ser.astype(np.bool_)
            return ser
        else:
            raise TypeError(
                f"Operation 'bitwise {op}' not supported between "
                f"{self.dtype.type.__name__} and {other.dtype.type.__name__}"
            )

    def __and__(self, other):
        """Performs vectorized bitwise and (&) on corresponding elements of two
        series.
        """
        return self._bitwise_binop(other, "and")

    def __or__(self, other):
        """Performs vectorized bitwise or (|) on corresponding elements of two
        series.
        """
        return self._bitwise_binop(other, "or")

    def __xor__(self, other):
        """Performs vectorized bitwise xor (^) on corresponding elements of two
        series.
        """
        return self._bitwise_binop(other, "xor")

    def logical_and(self, other):
        ser = self._binaryop(other, "l_and")
        return ser.astype(np.bool_)

    def logical_or(self, other):
        ser = self._binaryop(other, "l_or")
        return ser.astype(np.bool_)

    def logical_not(self):
        return self._unaryop("not")

    def _normalize_binop_value(self, other):
        """Returns a *column* (not a Series) or scalar for performing
        binary operations with self._column.
        """
        if isinstance(other, Series):
            return other._column
        elif isinstance(other, Index):
            return Series(other)._column
        else:
            return self._column.normalize_binop_value(other)

    def _unordered_compare(self, other, cmpops):
        nvtx_range_push("CUDF_UNORDERED_COMP", "orange")
        result_name = utils.get_result_name(self, other)
        other = self._normalize_binop_value(other)
        outcol = self._column.unordered_compare(cmpops, other)
        result = self._copy_construct(data=outcol, name=result_name)
        nvtx_range_pop()
        return result

    def _ordered_compare(self, other, cmpops):
        nvtx_range_push("CUDF_ORDERED_COMP", "orange")
        result_name = utils.get_result_name(self, other)
        other = self._normalize_binop_value(other)
        outcol = self._column.ordered_compare(cmpops, other)
        result = self._copy_construct(data=outcol, name=result_name)
        nvtx_range_pop()
        return result

    def eq(self, other, fill_value=None):
        """Equal to of series and other, element-wise
        (binary operator eq).

        Parameters
        ----------
        other: Series or scalar value
        fill_value : None or value
            Value to fill nulls with before computation. If data in both
            corresponding Series locations is null the result will be null
        """
        return self._filled_binaryop(other, operator.eq, fill_value)

    def __eq__(self, other):
        return self._unordered_compare(other, "eq")

    def equals(self, other):
        if self is other:
            return True
        if other is None or len(self) != len(other):
            return False
        return self._unordered_compare(other, "eq").min()

    def ne(self, other, fill_value=None):
        """Not equal to of series and other, element-wise
        (binary operator ne).

        Parameters
        ----------
        other: Series or scalar value
        fill_value : None or value
            Value to fill nulls with before computation. If data in both
            corresponding Series locations is null the result will be null
        """
        return self._filled_binaryop(other, operator.ne, fill_value)

    def __ne__(self, other):
        return self._unordered_compare(other, "ne")

    def lt(self, other, fill_value=None):
        """Less than of series and other, element-wise
        (binary operator lt).

        Parameters
        ----------
        other: Series or scalar value
        fill_value : None or value
            Value to fill nulls with before computation. If data in both
            corresponding Series locations is null the result will be null
        """
        return self._filled_binaryop(other, operator.lt, fill_value)

    def __lt__(self, other):
        return self._ordered_compare(other, "lt")

    def le(self, other, fill_value=None):
        """Less than or equal to of series and other, element-wise
        (binary operator le).

        Parameters
        ----------
        other: Series or scalar value
        fill_value : None or value
            Value to fill nulls with before computation. If data in both
            corresponding Series locations is null the result will be null
        """
        return self._filled_binaryop(other, operator.le, fill_value)

    def __le__(self, other):
        return self._ordered_compare(other, "le")

    def gt(self, other, fill_value=None):
        """Greater than of series and other, element-wise
        (binary operator gt).

        Parameters
        ----------
        other: Series or scalar value
        fill_value : None or value
            Value to fill nulls with before computation. If data in both
            corresponding Series locations is null the result will be null
        """
        return self._filled_binaryop(other, operator.gt, fill_value)

    def __gt__(self, other):
        return self._ordered_compare(other, "gt")

    def ge(self, other, fill_value=None):
        """Greater than or equal to of series and other, element-wise
        (binary operator ge).

        Parameters
        ----------
        other: Series or scalar value
        fill_value : None or value
            Value to fill nulls with before computation. If data in both
            corresponding Series locations is null the result will be null
        """
        return self._filled_binaryop(other, operator.ge, fill_value)

    def __ge__(self, other):
        return self._ordered_compare(other, "ge")

    def __invert__(self):
        """Bitwise invert (~) for each element.
        Logical NOT if dtype is bool

        Returns a new Series.
        """
        if np.issubdtype(self.dtype, np.integer):
            return self._unaryop("invert")
        elif np.issubdtype(self.dtype, np.bool_):
            return self._unaryop("not")
        else:
            raise TypeError(
                f"Operation `~` not supported on {self.dtype.type.__name__}"
            )

    def __neg__(self):
        """Negatated value (-) for each element

        Returns a new Series.
        """
        return self.__mul__(-1)

    @property
    def cat(self):
        return self._column.cat()

    @property
    def str(self):
        return self._column.str(self.index)

    @property
    def dtype(self):
        """dtype of the Series"""
        return self._column.dtype

    @classmethod
    def _concat(cls, objs, axis=0, index=True):
        # Concatenate index if not provided
        if index is True:
            from cudf.dataframe.multiindex import MultiIndex

            if isinstance(objs[0].index, MultiIndex):
                index = MultiIndex._concat([o.index for o in objs])
            else:
                index = Index._concat([o.index for o in objs])

        names = {obj.name for obj in objs}
        if len(names) == 1:
            [name] = names
        else:
            name = None
        col = Column._concat([o._column for o in objs])
        return cls(data=col, index=index, name=name)

    @property
    def valid_count(self):
        """Number of non-null values"""
        return self._column.valid_count

    @property
    def null_count(self):
        """Number of null values"""
        return self._column.null_count

    @property
    def has_null_mask(self):
        """A boolean indicating whether a null-mask is needed"""
        return self._column.has_null_mask

    def drop_duplicates(self, keep="first", inplace=False):
        """
        Return Series with duplicate values removed
        """
        in_cols = [self._column]
        in_index = self.index
        from cudf.dataframe.multiindex import MultiIndex

        if isinstance(in_index, MultiIndex):
            in_index = RangeIndex(len(in_index))
        out_cols, new_index = cpp_drop_duplicates(
            [in_index.as_column()], in_cols, None, keep
        )
        new_index = as_index(new_index)
        if self.index.equals(new_index):
            new_index = self.index
        if isinstance(self.index, MultiIndex):
            new_index = self.index.take(new_index)

        if inplace:
            self._index = new_index
            self._size = len(new_index)
            self._column = out_cols[0]
        else:
            out = Series(out_cols[0], index=new_index, name=self.name)
            return out

    def dropna(self):
        """
        Return a Series with null values removed.
        """
        if self.null_count == 0:
            return self
<<<<<<< HEAD
        data = self._column.dropna()
        index = as_index(self.index.to_series().loc[~self.isna()])
        return self._copy_construct(data=data, index=index)
=======
        result = self.to_frame().dropna()
        if self.name is None:
            result = result[0]
            result.name = None
            return result
        else:
            return result[self.name]
>>>>>>> e6f22721

    def fillna(self, value, method=None, axis=None, inplace=False, limit=None):
        """Fill null values with ``value``.

        Parameters
        ----------
        value : scalar or Series-like
            Value to use to fill nulls. If Series-like, null values
            are filled with the values in corresponding indices of the
            given Series.

        Returns
        -------
        result : Series
            Copy with nulls filled.
        """
        if method is not None:
            raise NotImplementedError("The method keyword is not supported")
        if limit is not None:
            raise NotImplementedError("The limit keyword is not supported")
        if axis:
            raise NotImplementedError("The axis keyword is not supported")

        data = self._column.fillna(value, inplace=inplace)

        if not inplace:
            return self._copy_construct(data=data)

    def where(self, cond, other=None, axis=None):
        """
        Replace values with other where the condition is False.

        :param cond: boolean
            Where cond is True, keep the original value. Where False,
            replace with corresponding value from other.
        :param other: scalar, default None
            Entries where cond is False are replaced with
            corresponding value from other.
        :param axis:
        :return: Series

        Examples:
        ---------
        >>> import cudf
        >>> ser = cudf.Series([4, 3, 2, 1, 0])
        >>> print(ser.where(ser > 2, 10))
        0     4
        1     3
        2    10
        3    10
        4    10
        >>> print(ser.where(ser > 2))
        0    4
        1    3
        2
        3
        4

        """

        to_replace = self._column.apply_boolean_mask(~cond & self.notna())
        if is_scalar(other):
            all_nan = other is None
            if all_nan:
                new_value = [other] * len(to_replace)
            else:
                # pre-determining the dtype to match the pandas's output
                typ = to_replace.dtype
                if np.dtype(type(other)).kind in "f" and typ.kind in "i":
                    typ = np.int64 if other == int(other) else np.float64

                new_value = utils.scalar_broadcast_to(
                    other, (len(to_replace),), np.dtype(typ)
                )
        else:
            raise NotImplementedError(
                "Replacement arg of {} is not supported.".format(type(other))
            )

        result = self._column.find_and_replace(
            to_replace, new_value, all_nan=all_nan
        )

        # To replace nulls:: If there are nulls in `cond` series, then we will
        # fill them with `False`, which means, by default, elements containing
        # nulls, are failing the given condition.
        # But, if condition is deliberately setting the `True` for nulls (i.e.
        # `s.isnulls()`), then there are no nulls in `cond`
        if not all_nan and (~cond.fillna(False) & self.isnull()).any():
            result = result.fillna(other)
        return self._copy_construct(data=result)

    def to_array(self, fillna=None):
        """Get a dense numpy array for the data.

        Parameters
        ----------
        fillna : str or None
            Defaults to None, which will skip null values.
            If it equals "pandas", null values are filled with NaNs.
            Non integral dtype is promoted to np.float64.

        Notes
        -----

        if ``fillna`` is ``None``, null values are skipped.  Therefore, the
        output size could be smaller.
        """
        return self._column.to_array(fillna=fillna)

    def isnull(self):
        """Identify missing values in a Series.
        """
        if not self.has_null_mask:
            return Series(
                cudautils.zeros(len(self), np.bool_),
                name=self.name,
                index=self.index,
            )

        mask = cudautils.isnull_mask(self.data, self.nullmask.mem)
        return Series(mask, name=self.name, index=self.index)

    def isna(self):
        """Identify missing values in a Series. Alias for isnull.
        """
        return self.isnull()

    def notna(self):
        """Identify non-missing values in a Series.
        """
        if not self.has_null_mask:
            return Series(
                cudautils.ones(len(self), np.bool_),
                name=self.name,
                index=self.index,
            )

        mask = cudautils.notna_mask(self.data, self.nullmask.mem)
        return Series(mask, name=self.name, index=self.index)

    def nans_to_nulls(self):
        """
        Convert nans (if any) to nulls
        """
        from cudf.bindings.utils import mask_from_devary

        if self.dtype.kind == "f":
            sr = self.fillna(np.nan)
            newmask = mask_from_devary(sr._column)
            return sr.set_mask(newmask)
        return self

    def all(self, axis=0, skipna=True, level=None):
        """
        """
        assert axis in (None, 0) and skipna is True and level in (None,)
        if self.dtype.kind not in "biuf":
            raise NotImplementedError(
                "All does not currently support columns of {} dtype.".format(
                    self.dtype
                )
            )
        return self._column.all()

    def any(self, axis=0, skipna=True, level=None):
        """
        """
        assert axis in (None, 0) and skipna is True and level in (None,)
        if self.dtype.kind not in "biuf":
            raise NotImplementedError(
                "Any does not currently support columns of {} dtype.".format(
                    self.dtype
                )
            )
        return self._column.any()

    def to_gpu_array(self, fillna=None):
        """Get a dense numba device array for the data.

        Parameters
        ----------
        fillna : str or None
            See *fillna* in ``.to_array``.

        Notes
        -----

        if ``fillna`` is ``None``, null values are skipped.  Therefore, the
        output size could be smaller.
        """
        return self._column.to_gpu_array(fillna=fillna)

    def to_pandas(self, index=True):
        if index is True:
            index = self.index.to_pandas()
        s = self._column.to_pandas(index=index)
        s.name = self.name
        return s

    def to_arrow(self):
        return self._column.to_arrow()

    @property
    def data(self):
        """The gpu buffer for the data
        """
        return self._column.data

    @property
    def index(self):

        """The index object
        """
        return self._index

    @index.setter
    def index(self, _index):
        self._index = _index

    @property
    def loc(self):
        """
        Select values by label.

        See DataFrame.loc
        """
        return _SeriesLocIndexer(self)

    @property
    def iloc(self):
        """
        Select values by position.

        See DataFrame.iloc
        """
        return _SeriesIlocIndexer(self)

    @property
    def nullmask(self):
        """The gpu buffer for the null-mask
        """
        return self._column.nullmask

    def as_mask(self):
        """Convert booleans to bitmask

        Returns
        -------
        device array
        """
        return cudautils.compact_mask_bytes(self.to_gpu_array())

    def astype(self, dtype, **kwargs):
        """
        Cast the Series to the given dtype

        Parameters
        ---------

        dtype : data type
        **kwargs : extra arguments to pass on to the constructor

        Returns
        -------
        out : Series
            Copy of ``self`` cast to the given dtype. Returns
            ``self`` if ``dtype`` is the same as ``self.dtype``.
        """
        if pd.api.types.is_dtype_equal(dtype, self.dtype):
            return self

        return self._copy_construct(data=self._column.astype(dtype, **kwargs))

    def argsort(self, ascending=True, na_position="last"):
        """Returns a Series of int64 index that will sort the series.

        Uses Thrust sort.

        Returns
        -------
        result: Series
        """
        return self._sort(ascending=ascending, na_position=na_position)[1]

    def sort_index(self, ascending=True):
        """Sort by the index.
        """
        inds = self.index.argsort(ascending=ascending)
        return self.take(inds.to_gpu_array())

    def sort_values(self, ascending=True, na_position="last"):
        """
        Sort by the values.

        Sort a Series in ascending or descending order by some criterion.

        Parameters
        ----------
        ascending : bool, default True
            If True, sort values in ascending order, otherwise descending.
        na_position : {‘first’, ‘last’}, default ‘last’
            'first' puts nulls at the beginning, 'last' puts nulls at the end.
        Returns
        -------
        sorted_obj : cuDF Series

        Difference from pandas:
          * Not supporting: inplace, kind

        Examples
        --------
        >>> import cudf
        >>> s = cudf.Series([1, 5, 2, 4, 3])
        >>> s.sort_values()
        0    1
        2    2
        4    3
        3    4
        1    5
        """
        if len(self) == 0:
            return self
        vals, inds = self._sort(ascending=ascending, na_position=na_position)
        index = self.index.take(inds.to_gpu_array())
        return vals.set_index(index)

    def _n_largest_or_smallest(self, largest, n, keep):
        if not (0 <= n < len(self)):
            raise ValueError("n out-of-bound")
        direction = largest
        if keep == "first":
            return self.sort_values(ascending=not direction)[:n]
        elif keep == "last":
            return self.sort_values(ascending=direction)[-n:].reverse()
        else:
            raise ValueError('keep must be either "first", "last"')

    def nlargest(self, n=5, keep="first"):
        """Returns a new Series of the *n* largest element.
        """
        return self._n_largest_or_smallest(n=n, keep=keep, largest=True)

    def nsmallest(self, n=5, keep="first"):
        """Returns a new Series of the *n* smallest element.
        """
        return self._n_largest_or_smallest(n=n, keep=keep, largest=False)

    def _sort(self, ascending=True, na_position="last"):
        """
        Sort by values

        Returns
        -------
        2-tuple of key and index
        """
        col_keys, col_inds = self._column.sort_by_values(
            ascending=ascending, na_position=na_position
        )
        sr_keys = self._copy_construct(data=col_keys)
        sr_inds = self._copy_construct(data=col_inds)
        return sr_keys, sr_inds

    def replace(self, to_replace, replacement):
        """
        Replace values given in *to_replace* with *replacement*.

        Parameters
        ----------
        to_replace : numeric, str or list-like
            Value(s) to replace.

            * numeric or str:

                - values equal to *to_replace* will be replaced with *value*

            * list of numeric or str:

                - If *replacement* is also list-like, *to_replace* and
                *replacement* must be of same length.
        replacement : numeric, str, list-like, or dict
            Value(s) to replace `to_replace` with.

        See also
        --------
        Series.fillna

        Returns
        -------
        result : Series
            Series after replacement. The mask and index are preserved.
        """
        # if all the elements of replacement column are None then propagate the
        # same dtype as self.dtype in columnops.as_column() for replacement
        all_nan = False
        if not is_scalar(to_replace):
            if is_scalar(replacement):
                all_nan = replacement is None
                if all_nan:
                    replacement = [replacement] * len(to_replace)
                else:
                    replacement = utils.scalar_broadcast_to(
                        replacement,
                        (len(to_replace),),
                        np.dtype(type(replacement)),
                    )
        else:
            if not is_scalar(replacement):
                raise TypeError(
                    "Incompatible types '{}' and '{}' "
                    "for *to_replace* and *replacement*.".format(
                        type(to_replace).__name__, type(replacement).__name__
                    )
                )
            to_replace = [to_replace]
            replacement = [replacement]

        if len(to_replace) != len(replacement):
            raise ValueError(
                "Replacement lists must be"
                "of same length."
                "Expected {}, got {}.".format(
                    len(to_replace), len(replacement)
                )
            )

        if is_dict_like(to_replace) or is_dict_like(replacement):
            raise TypeError("Dict-like args not supported in Series.replace()")

        if isinstance(replacement, list):
            all_nan = replacement.count(None) == len(replacement)
        result = self._column.find_and_replace(
            to_replace, replacement, all_nan
        )

        return self._copy_construct(data=result)

    def reverse(self):
        """Reverse the Series
        """
        rinds = cudautils.arange_reversed(
            self._column.data.size, dtype=np.int32
        )
        col = cpp_copying.apply_gather(self._column, rinds)
        index = cpp_copying.apply_gather(self.index.as_column(), rinds)
        return self._copy_construct(data=col, index=index)

    def one_hot_encoding(self, cats, dtype="float64"):
        """Perform one-hot-encoding

        Parameters
        ----------
        cats : sequence of values
                values representing each category.
        dtype : numpy.dtype
                specifies the output dtype.

        Returns
        -------
        A sequence of new series for each category.  Its length is determined
        by the length of ``cats``.
        """
        if hasattr(cats, "to_pandas"):
            cats = cats.to_pandas()
        else:
            cats = pd.Series(cats)
        dtype = np.dtype(dtype)
        return ((self == cat).fillna(False).astype(dtype) for cat in cats)

    def label_encoding(self, cats, dtype=None, na_sentinel=-1):
        """Perform label encoding

        Parameters
        ----------
        values : sequence of input values
        dtype: numpy.dtype; optional
               Specifies the output dtype.  If `None` is given, the
               smallest possible integer dtype (starting with np.int32)
               is used.
        na_sentinel : number
            Value to indicate missing category.
        Returns
        -------
        A sequence of encoded labels with value between 0 and n-1 classes(cats)
        """
        from cudf import DataFrame

        if dtype is None:
            dtype = utils.min_scalar_type(len(cats), 32)

        cats = Series(cats).astype(self.dtype)
        order = Series(cudautils.arange(len(self)))
        codes = Series(cudautils.arange(len(cats), dtype=dtype))

        value = DataFrame({"value": cats, "code": codes})
        codes = DataFrame({"value": self, "order": order})
        codes = codes.merge(value, on="value", how="left")
        codes = codes.sort_values("order")["code"].fillna(na_sentinel)

        cats.name = None  # because it was mutated to "value" above
        return codes._copy_construct(name=None, index=self.index)

    def factorize(self, na_sentinel=-1):
        """Encode the input values as integer labels

        Parameters
        ----------
        na_sentinel : number
            Value to indicate missing category.

        Returns
        --------
        (labels, cats) : (Series, Series)
            - *labels* contains the encoded values
            - *cats* contains the categories in order that the N-th
              item corresponds to the (N-1) code.
        """
        cats = self.unique().astype(self.dtype)
        labels = self.label_encoding(cats=cats)
        return labels, cats

    # UDF related

    def applymap(self, udf, out_dtype=None):
        """Apply a elemenwise function to transform the values in the Column.

        The user function is expected to take one argument and return the
        result, which will be stored to the output Series.  The function
        cannot reference globals except for other simple scalar objects.

        Parameters
        ----------
        udf : function
            Wrapped by ``numba.cuda.jit`` for call on the GPU as a device
            function.
        out_dtype  : numpy.dtype; optional
            The dtype for use in the output.
            By default, the result will have the same dtype as the source.

        Returns
        -------
        result : Series
            The mask and index are preserved.
        """
        res_col = self._column.applymap(udf, out_dtype=out_dtype)
        return self._copy_construct(data=res_col)

    # Find / Search

    def find_first_value(self, value):
        """
        Returns offset of first value that matches
        """
        return self._column._first_value(value)

    def find_last_value(self, value):
        """
        Returns offset of last value that matches
        """
        return self._column.find_last_value(value)

    #
    # Stats
    #
    def count(self, axis=None, skipna=True):
        """The number of non-null values"""
        assert axis in (None, 0) and skipna is True
        return self.valid_count

    def min(self, axis=None, skipna=True, dtype=None):
        """Compute the min of the series
        """
        assert axis in (None, 0) and skipna is True
        return self._column.min(dtype=dtype)

    def max(self, axis=None, skipna=True, dtype=None):
        """Compute the max of the series
        """
        assert axis in (None, 0) and skipna is True
        return self._column.max(dtype=dtype)

    def sum(self, axis=None, skipna=True, dtype=None):
        """Compute the sum of the series"""
        assert axis in (None, 0) and skipna is True
        return self._column.sum(dtype=dtype)

    def product(self, axis=None, skipna=True, dtype=None):
        """Compute the product of the series"""
        assert axis in (None, 0) and skipna is True
        return self._column.product(dtype=dtype)

    def cummin(self, axis=0, skipna=True):
        """Compute the cumulative minimum of the series"""
        assert axis in (None, 0) and skipna is True
        return Series(
            self._column._apply_scan_op("min"),
            name=self.name,
            index=self.index,
        )

    def cummax(self, axis=0, skipna=True):
        """Compute the cumulative maximum of the series"""
        assert axis in (None, 0) and skipna is True
        return Series(
            self._column._apply_scan_op("max"),
            name=self.name,
            index=self.index,
        )

    def cumsum(self, axis=0, skipna=True):
        """Compute the cumulative sum of the series"""
        assert axis in (None, 0) and skipna is True

        # pandas always returns int64 dtype if original dtype is int
        if np.issubdtype(self.dtype, np.integer):
            return Series(
                self.astype(np.int64)._column._apply_scan_op("sum"),
                name=self.name,
                index=self.index,
            )
        else:
            return Series(
                self._column._apply_scan_op("sum"),
                name=self.name,
                index=self.index,
            )

    def cumprod(self, axis=0, skipna=True):
        """Compute the cumulative product of the series"""
        assert axis in (None, 0) and skipna is True

        # pandas always returns int64 dtype if original dtype is int
        if np.issubdtype(self.dtype, np.integer):
            return Series(
                self.astype(np.int64)._column._apply_scan_op("product"),
                name=self.name,
                index=self.index,
            )
        else:
            return Series(
                self._column._apply_scan_op("product"),
                name=self.name,
                index=self.index,
            )

    def mean(self, axis=None, skipna=True):
        """Compute the mean of the series
        """
        assert axis in (None, 0) and skipna is True
        return self._column.mean()

    def std(self, ddof=1, axis=None, skipna=True):
        """Compute the standard deviation of the series
        """
        assert axis in (None, 0) and skipna is True
        return self._column.std(ddof=ddof)

    def var(self, ddof=1, axis=None, skipna=True):
        """Compute the variance of the series
        """
        assert axis in (None, 0) and skipna is True
        return self._column.var(ddof=ddof)

    def sum_of_squares(self, dtype=None):
        return self._column.sum_of_squares(dtype=dtype)

    def round(self, decimals=0):
        """Round a Series to a configurable number of decimal places.
        """
        return Series(
            self._column.round(decimals=decimals),
            name=self.name,
            index=self.index,
        )

    def isin(self, test):

        from cudf import DataFrame

        lhs = self
        rhs = None

        try:
            rhs = columnops.as_column(test, dtype=self.dtype)
            # if necessary, convert values via typecast.apply_cast
            rhs = Series(rhs.astype(self.dtype))
        except Exception:
            # pandas functionally returns all False when cleansing via
            # typecasting fails
            return Series(cudautils.zeros(len(self), dtype="bool"))

        # If categorical, combine categories first
        if is_categorical_dtype(lhs):
            lhs_cats = lhs.cat.categories.as_column()
            rhs_cats = rhs.cat.categories.as_column()
            if np.issubdtype(rhs_cats.dtype, lhs_cats.dtype):
                # if the categories are the same dtype, we can combine them
                cats = Series(lhs_cats.append(rhs_cats)).drop_duplicates()
                lhs = lhs.cat.set_categories(cats, is_unique=True)
                rhs = rhs.cat.set_categories(cats, is_unique=True)
            else:
                # If they're not the same dtype, short-circuit if the test
                # list doesn't have any nulls. If it does have nulls, make
                # the test list a Categorical with a single null
                if rhs.null_count == 0:
                    return Series(cudautils.zeros(len(self), dtype="bool"))
                rhs = Series(pd.Categorical.from_codes([-1], categories=[]))
                rhs = rhs.cat.set_categories(lhs_cats).astype(self.dtype)

        # fillna so we can find nulls
        if rhs.null_count > 0:
            lhs = lhs.fillna(lhs._column.default_na_value())
            rhs = rhs.fillna(lhs._column.default_na_value())

        lhs = DataFrame({"x": lhs, "orig_order": cudautils.arange(len(lhs))})
        rhs = DataFrame({"x": rhs, "bool": cudautils.ones(len(rhs), "bool")})
        res = lhs.merge(rhs, on="x", how="left").sort_values(by="orig_order")
        res = res.drop_duplicates(subset="orig_order").reset_index(drop=True)
        res = res["bool"].fillna(False)
        res.name = self.name

        return res

    def unique_k(self, k):
        warnings.warn("Use .unique() instead", DeprecationWarning)
        return self.unique()

    def unique(self, method="sort", sort=True):
        """Returns unique values of this Series.
        default='sort' will be changed to 'hash' when implemented.
        """
        if method != "sort":
            msg = "non sort based unique() not implemented yet"
            raise NotImplementedError(msg)
        if not sort:
            msg = "not sorted unique not implemented yet."
            raise NotImplementedError(msg)
        if self.null_count == len(self):
            res = columnops.column_empty_like(self._column, newsize=0)
            return self._copy_construct(data=res)
        res = self._column.unique(method=method)
        return Series(res, name=self.name)

    def nunique(self, method="sort", dropna=True):
        """Returns the number of unique values of the Series: approximate version,
        and exact version to be moved to libgdf
        """
        if method != "sort":
            msg = "non sort based unique_count() not implemented yet"
            raise NotImplementedError(msg)
        if self.null_count == len(self):
            return 0
        return self._column.unique_count(method=method, dropna=dropna)
        # return len(self._column.unique())

    def value_counts(self, sort=True):
        """Returns unique values of this Series.
        """

        if self.null_count == len(self):
            return Series(np.array([], dtype=np.int32), name=self.name)

        res = self.groupby(self).count()
        res.index.name = None

        if sort:
            return res.sort_values(ascending=False)
        return res

    def scale(self):
        """Scale values to [0, 1] in float64
        """
        if self.null_count != 0:
            msg = "masked series not supported by this operation"
            raise NotImplementedError(msg)
        vmin = self.min()
        vmax = self.max()
        gpuarr = self.to_gpu_array()
        scaled = cudautils.compute_scale(gpuarr, vmin, vmax)
        return self._copy_construct(data=scaled)

    # Absolute
    def abs(self):
        """Absolute value of each element of the series.

        Returns a new Series.
        """
        return self._unaryop("abs")

    def __abs__(self):
        return self.abs()

    # Rounding
    def ceil(self):
        """Rounds each value upward to the smallest integral value not less
        than the original.

        Returns a new Series.
        """
        return self._unaryop("ceil")

    def floor(self):
        """Rounds each value downward to the largest integral value not greater
        than the original.

        Returns a new Series.
        """
        return self._unaryop("floor")

    # Math
    def _float_math(self, op):
        if np.issubdtype(self.dtype.type, np.floating):
            return self._unaryop(op)
        else:
            raise TypeError(
                f"Operation '{op}' not supported on {self.dtype.type.__name__}"
            )

    def sin(self):
        return self._float_math("sin")

    def cos(self):
        return self._float_math("cos")

    def tan(self):
        return self._float_math("tan")

    def asin(self):
        return self._float_math("asin")

    def acos(self):
        return self._float_math("acos")

    def atan(self):
        return self._float_math("atan")

    def exp(self):
        return self._float_math("exp")

    def log(self):
        return self._float_math("log")

    def sqrt(self):
        return self._unaryop("sqrt")

    # Misc

    def hash_values(self):
        """Compute the hash of values in this column.
        """
        from cudf.dataframe import numerical

        return Series(numerical.column_hash_values(self._column))

    def hash_encode(self, stop, use_name=False):
        """Encode column values as ints in [0, stop) using hash function.

        Parameters
        ----------
        stop : int
            The upper bound on the encoding range.
        use_name : bool
            If ``True`` then combine hashed column values
            with hashed column name. This is useful for when the same
            values in different columns should be encoded
            with different hashed values.
        Returns
        -------
        result: Series
            The encoded Series.
        """
        assert stop > 0

        from cudf.dataframe import numerical

        initial_hash = np.asarray(hash(self.name)) if use_name else None
        hashed_values = numerical.column_hash_values(
            self._column, initial_hash_values=initial_hash
        )

        # TODO: Binary op when https://github.com/rapidsai/cudf/pull/892 merged
        mod_vals = cudautils.modulo(hashed_values.data.to_gpu_array(), stop)
        return Series(mod_vals)

    def quantile(
        self, q=0.5, interpolation="linear", exact=True, quant_index=True
    ):
        """
        Return values at the given quantile.

        Parameters
        ----------

        q : float or array-like, default 0.5 (50% quantile)
            0 <= q <= 1, the quantile(s) to compute
        interpolation : {’linear’, ‘lower’, ‘higher’, ‘midpoint’, ‘nearest’}
            This optional parameter specifies the interpolation method to use,
            when the desired quantile lies between two data points i and j:
        columns : list of str
            List of column names to include.
        exact : boolean
            Whether to use approximate or exact quantile algorithm.
        quant_index : boolean
            Whether to use the list of quantiles as index.

        Returns
        -------

        DataFrame

        """

        if isinstance(q, Number) or utils.is_list_like(q):
            np_array_q = np.asarray(q)
            if np.logical_or(np_array_q < 0, np_array_q > 1).any():
                raise ValueError(
                    "percentiles should all \
                             be in the interval [0, 1]"
                )

        # Beyond this point, q either being scalar or list-like
        # will only have values in range [0, 1]

        if isinstance(q, Number):
            res = self._column.quantile(q, interpolation, exact)
            if len(res) == 0:
                return np.nan
            else:
                # if q is an int/float, we shouldn't be constructing series
                return res.pop()

        if not quant_index:
            return Series(
                self._column.quantile(q, interpolation, exact), name=self.name
            )
        else:
            from cudf.dataframe.columnops import column_empty_like

            np_array_q = np.asarray(q)
            if len(self) == 0:
                result = column_empty_like(
                    np_array_q,
                    dtype=self.dtype,
                    masked=True,
                    newsize=len(np_array_q),
                )
            else:
                result = self._column.quantile(q, interpolation, exact)
            return Series(result, index=as_index(np_array_q), name=self.name)

    def describe(self, percentiles=None, include=None, exclude=None):
        """Compute summary statistics of a Series. For numeric
        data, the output includes the minimum, maximum, mean, median,
        standard deviation, and various quantiles. For object data, the output
        includes the count, number of unique values, the most common value, and
        the number of occurrences of the most common value.

        Parameters
        ----------
        percentiles : list-like, optional
            The percentiles used to generate the output summary statistics.
            If None, the default percentiles used are the 25th, 50th and 75th.
            Values should be within the interval [0, 1].

        Returns
        -------
        A DataFrame containing summary statistics of relevant columns from
        the input DataFrame.

        Examples
        --------
        Describing a ``Series`` containing numeric values.
        >>> import cudf
        >>> s = cudf.Series([1, 2, 3, 4, 5, 6, 7, 8, 9, 10])
        >>> print(s.describe())
           stats   values
        0  count     10.0
        1   mean      5.5
        2    std  3.02765
        3    min      1.0
        4    25%      2.5
        5    50%      5.5
        6    75%      7.5
        7    max     10.0
        """

        def _prepare_percentiles(percentiles):
            percentiles = list(percentiles)

            if not all(0 <= x <= 1 for x in percentiles):
                raise ValueError(
                    "All percentiles must be between 0 and 1, " "inclusive."
                )

            # describe always includes 50th percentile
            if 0.5 not in percentiles:
                percentiles.append(0.5)

            percentiles = np.sort(percentiles)
            return percentiles

        def _format_percentile_names(percentiles):
            return ["{0}%".format(int(x * 100)) for x in percentiles]

        def _format_stats_values(stats_data):
            return list(map(lambda x: round(x, 6), stats_data))

        def describe_numeric(self):
            # mimicking pandas
            names = (
                ["count", "mean", "std", "min"]
                + _format_percentile_names(percentiles)
                + ["max"]
            )
            data = (
                [self.count(), self.mean(), self.std(), self.min()]
                + self.quantile(percentiles).to_array(fillna="pandas").tolist()
                + [self.max()]
            )
            data = _format_stats_values(data)

            return Series(
                data=data, index=names, nan_as_null=False, name=self.name
            )

        def describe_categorical(self):
            # blocked by StringColumn/DatetimeColumn support for
            # value_counts/unique
            pass

        if percentiles is not None:
            percentiles = _prepare_percentiles(percentiles)
        else:
            # pandas defaults
            percentiles = np.array([0.25, 0.5, 0.75])

        if np.issubdtype(self.dtype, np.number):
            return describe_numeric(self)
        else:
            raise NotImplementedError(
                "Describing non-numeric columns is not " "yet supported"
            )

    def digitize(self, bins, right=False):
        """Return the indices of the bins to which each value in series belongs.

        Notes
        -----
        Monotonicity of bins is assumed and not checked.

        Parameters
        ----------
        bins : np.array
            1-D monotonically, increasing array with same type as this series.
        right : bool
            Indicates whether interval contains the right or left bin edge.

        Returns
        -------
        A new Series containing the indices.
        """
        from cudf.dataframe import numerical

        return Series(numerical.digitize(self._column, bins, right))

    def shift(self, periods=1, freq=None, axis=0, fill_value=None):
        """Shift values of an input array by periods positions and store the
        output in a new array.

        Notes
        -----
        Shift currently only supports float and integer dtype columns with
        no null values.
        """
        assert axis in (None, 0) and freq is None and fill_value is None

        if self.null_count != 0:
            raise AssertionError(
                "Shift currently requires columns with no " "null values"
            )

        if not np.issubdtype(self.dtype, np.number):
            raise NotImplementedError(
                "Shift currently only supports " "numeric dtypes"
            )
        if periods == 0:
            return self

        input_dary = self.data.to_gpu_array()
        output_dary = rmm.device_array_like(input_dary)
        cudautils.gpu_shift.forall(output_dary.size)(
            input_dary, output_dary, periods
        )
        return Series(output_dary, name=self.name, index=self.index)

    def diff(self, periods=1):
        """Calculate the difference between values at positions i and i - N in
        an array and store the output in a new array.
        Notes
        -----
        Diff currently only supports float and integer dtype columns with
        no null values.
        """
        if self.null_count != 0:
            raise AssertionError(
                "Diff currently requires columns with no " "null values"
            )

        if not np.issubdtype(self.dtype, np.number):
            raise NotImplementedError(
                "Diff currently only supports " "numeric dtypes"
            )

        input_dary = self.data.to_gpu_array()
        output_dary = rmm.device_array_like(input_dary)
        cudautils.gpu_diff.forall(output_dary.size)(
            input_dary, output_dary, periods
        )
        return Series(output_dary, name=self.name, index=self.index)

    def groupby(
        self,
        by=None,
        group_series=None,
        level=None,
        sort=True,
        group_keys=True,
    ):
        if group_keys is not True:
            raise NotImplementedError(
                "The group_keys keyword is not yet implemented"
            )

        from cudf.groupby.groupby import SeriesGroupBy

        return SeriesGroupBy(self, by=by, level=level, sort=sort)

    @copy_docstring(Rolling)
    def rolling(self, window, min_periods=None, center=False):
        return Rolling(self, window, min_periods=min_periods, center=center)

    def to_json(self, path_or_buf=None, *args, **kwargs):
        """
        Convert the cuDF object to a JSON string.
        Note nulls and NaNs will be converted to null and datetime objects
        will be converted to UNIX timestamps.
        Parameters
        ----------
        path_or_buf : string or file handle, optional
            File path or object. If not specified, the result is returned as
            a string.
        orient : string
            Indication of expected JSON string format.
            * Series
                - default is 'index'
                - allowed values are: {'split','records','index','table'}
            * DataFrame
                - default is 'columns'
                - allowed values are:
                {'split','records','index','columns','values','table'}
            * The format of the JSON string
                - 'split' : dict like {'index' -> [index],
                'columns' -> [columns], 'data' -> [values]}
                - 'records' : list like
                [{column -> value}, ... , {column -> value}]
                - 'index' : dict like {index -> {column -> value}}
                - 'columns' : dict like {column -> {index -> value}}
                - 'values' : just the values array
                - 'table' : dict like {'schema': {schema}, 'data': {data}}
                describing the data, and the data component is
                like ``orient='records'``.
        date_format : {None, 'epoch', 'iso'}
            Type of date conversion. 'epoch' = epoch milliseconds,
            'iso' = ISO8601. The default depends on the `orient`. For
            ``orient='table'``, the default is 'iso'. For all other orients,
            the default is 'epoch'.
        double_precision : int, default 10
            The number of decimal places to use when encoding
            floating point values.
        force_ascii : bool, default True
            Force encoded string to be ASCII.
        date_unit : string, default 'ms' (milliseconds)
            The time unit to encode to, governs timestamp and ISO8601
            precision.  One of 's', 'ms', 'us', 'ns' for second, millisecond,
            microsecond, and nanosecond respectively.
        default_handler : callable, default None
            Handler to call if object cannot otherwise be converted to a
            suitable format for JSON. Should receive a single argument which is
            the object to convert and return a serialisable object.
        lines : bool, default False
            If 'orient' is 'records' write out line delimited json format. Will
            throw ValueError if incorrect 'orient' since others are not list
            like.
        compression : {'infer', 'gzip', 'bz2', 'zip', 'xz', None}
            A string representing the compression to use in the output file,
            only used when the first argument is a filename. By default, the
            compression is inferred from the filename.
        index : bool, default True
            Whether to include the index values in the JSON string. Not
            including the index (``index=False``) is only supported when
            orient is 'split' or 'table'.
        """
        import cudf.io.json as json

        json.to_json(self, path_or_buf=path_or_buf, *args, **kwargs)

    def to_hdf(self, path_or_buf, key, *args, **kwargs):
        """
        Write the contained data to an HDF5 file using HDFStore.

        Hierarchical Data Format (HDF) is self-describing, allowing an
        application to interpret the structure and contents of a file with
        no outside information. One HDF file can hold a mix of related objects
        which can be accessed as a group or as individual objects.

        In order to add another DataFrame or Series to an existing HDF file
        please use append mode and a different a key.

        For more information see the :ref:`user guide
        <https://pandas.pydata.org/pandas-docs/stable/user_guide/io.html#hdf5-pytables>`_.

        Parameters
        ----------
        path_or_buf : str or pandas.HDFStore
            File path or HDFStore object.
        key : str
            Identifier for the group in the store.
        mode : {'a', 'w', 'r+'}, default 'a'
            Mode to open file:
            - 'w': write, a new file is created (an existing file with
                the same name would be deleted).
            - 'a': append, an existing file is opened for reading and
                writing, and if the file does not exist it is created.
            - 'r+': similar to 'a', but the file must already exist.
        format : {'fixed', 'table'}, default 'fixed'
            Possible values:
            - 'fixed': Fixed format. Fast writing/reading. Not-appendable,
                nor searchable.
            - 'table': Table format. Write as a PyTables Table structure
                which may perform worse but allow more flexible operations
                like searching / selecting subsets of the data.
        append : bool, default False
            For Table formats, append the input data to the existing.
        data_columns :  list of columns or True, optional
            List of columns to create as indexed data columns for on-disk
            queries, or True to use all columns. By default only the axes
            of the object are indexed. `See Query via Data Columns
            <https://pandas.pydata.org/pandas-docs/stable/user_guide/io.html#hdf5-pytables>`_.
            Applicable only to format='table'.
        complevel : {0-9}, optional
            Specifies a compression level for data.
            A value of 0 disables compression.
        complib : {'zlib', 'lzo', 'bzip2', 'blosc'}, default 'zlib'
            Specifies the compression library to be used.
            As of v0.20.2 these additional compressors for Blosc are supported
            (default if no compressor specified: 'blosc:blosclz'):
            {'blosc:blosclz', 'blosc:lz4', 'blosc:lz4hc', 'blosc:snappy',
            'blosc:zlib', 'blosc:zstd'}.
            Specifying a compression library which is not available issues
            a ValueError.
        fletcher32 : bool, default False
            If applying compression use the fletcher32 checksum.
        dropna : bool, default False
            If true, ALL nan rows will not be written to store.
        errors : str, default 'strict'
            Specifies how encoding and decoding errors are to be handled.
            See the errors argument for :func:`open` for a full list
            of options.
        """
        import cudf.io.hdf as hdf

        hdf.to_hdf(path_or_buf, key, self, *args, **kwargs)

    @ioutils.doc_to_dlpack()
    def to_dlpack(self):
        """{docstring}"""
        import cudf.io.dlpack as dlpack

        return dlpack.to_dlpack(self)

    def rename(self, index=None, copy=True):
        """
        Alter Series name.

        Change Series.name with a scalar value.

        Parameters
        ----------
        index : Scalar, optional
            Scalar to alter the Series.name attribute
        copy : boolean, default True
            Also copy underlying data

        Returns
        -------
        Series

        Difference from pandas:
          * Supports scalar values only for changing name attribute
          * Not supporting: inplace, level
        """
        out = self.copy(deep=False)
        out = out.set_index(self.index)
        if index:
            out.name = index

        return out.copy(deep=copy)

    def searchsorted(self, value, side="left"):
        """Find indices where elements should be inserted to maintain order

        Parameters
        ----------
        value : array_like
            Column of values to search for
        side : str {‘left’, ‘right’} optional
            If ‘left’, the index of the first suitable location found is given.
            If ‘right’, return the last such index

        Returns
        -------
        A Column of insertion points with the same shape as value
        """
        outcol = self._column.searchsorted(value, side)
        return Series(outcol)

    @property
    def is_unique(self):
        return self._column.is_unique

    @property
    def is_monotonic(self):
        return self._column.is_monotonic_increasing

    @property
    def is_monotonic_increasing(self):
        return self._column.is_monotonic_increasing

    @property
    def is_monotonic_decreasing(self):
        return self._column.is_monotonic_decreasing


register_distributed_serializer(Series)


truediv_int_dtype_corrections = {
    "int16": "float32",
    "int32": "float32",
    "int64": "float64",
    "bool": "float32",
    "int": "float",
}


class DatetimeProperties(object):
    def __init__(self, series):
        self.series = series

    @property
    def year(self):
        return self.get_dt_field("year")

    @property
    def month(self):
        return self.get_dt_field("month")

    @property
    def day(self):
        return self.get_dt_field("day")

    @property
    def hour(self):
        return self.get_dt_field("hour")

    @property
    def minute(self):
        return self.get_dt_field("minute")

    @property
    def second(self):
        return self.get_dt_field("second")

    def get_dt_field(self, field):
        out_column = self.series._column.get_dt_field(field)
        return Series(data=out_column, index=self.series._index)


def _align_indices(lhs, rhs):
    """
    Internal util to align the indices of two Series. Returns a tuple of the
    aligned series, or the original arguments if the indices are the same, or
    if rhs isn't a Series.
    """
    if isinstance(rhs, Series) and not lhs.index.equals(rhs.index):
        lhs, rhs = lhs.to_frame(0), rhs.to_frame(1)
        lhs, rhs = lhs.join(rhs, how="outer", sort=True)._cols.values()
    return lhs, rhs<|MERGE_RESOLUTION|>--- conflicted
+++ resolved
@@ -1079,11 +1079,6 @@
         """
         if self.null_count == 0:
             return self
-<<<<<<< HEAD
-        data = self._column.dropna()
-        index = as_index(self.index.to_series().loc[~self.isna()])
-        return self._copy_construct(data=data, index=index)
-=======
         result = self.to_frame().dropna()
         if self.name is None:
             result = result[0]
@@ -1091,7 +1086,6 @@
             return result
         else:
             return result[self.name]
->>>>>>> e6f22721
 
     def fillna(self, value, method=None, axis=None, inplace=False, limit=None):
         """Fill null values with ``value``.
