--- conflicted
+++ resolved
@@ -38,23 +38,21 @@
     elif op == "mean":
         agg = move(libcudf_aggregation.make_mean_aggregation())
     elif op == "count":
-<<<<<<< HEAD
-        agg = move(make_count_aggregation())
+        agg = move(libcudf_aggregation.make_count_aggregation())
     elif op == "any":
-        agg = move(make_any_aggregation())
+        agg = move(libcudf_aggregation.make_any_aggregation())
     elif op == "all":
-        agg = move(make_all_aggregation())
+        agg = move(libcudf_aggregation.make_all_aggregation())
     elif op == "product":
-        agg = move(make_product_aggregation())
+        agg = move(libcudf_aggregation.make_product_aggregation())
     elif op == "sum_of_squares":
-        agg = move(make_sum_of_squares_aggregation())
+        agg = move(libcudf_aggregation.make_sum_of_squares_aggregation())
     elif op == "var":
-        agg = move(make_variance_aggregation(kwargs['ddof']))
+        agg = move(libcudf_aggregation.make_variance_aggregation(kwargs['ddof']))
     elif op == "std":
-        agg = move(make_std_aggregation(kwargs['ddof']))
-=======
+        agg = move(libcudf_aggregation.make_std_aggregation(kwargs['ddof']))
+    elif op == "count":
         agg = move(libcudf_aggregation.make_count_aggregation())
->>>>>>> da82a37a
     elif callable(op):
         # Handling UDF type
         nb_type = numba.numpy_support.from_dtype(kwargs['dtype'])
